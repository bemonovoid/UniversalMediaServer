/*
 * PS3 Media Server, for streaming any medias to your PS3.
 * Copyright (C) 2008  A.Brochard
 *
 * This program is free software; you can redistribute it and/or
 * modify it under the terms of the GNU General Public License
 * as published by the Free Software Foundation; version 2
 * of the License only.
 *
 * This program is distributed in the hope that it will be useful,
 * but WITHOUT ANY WARRANTY; without even the implied warranty of
 * MERCHANTABILITY or FITNESS FOR A PARTICULAR PURPOSE.  See the
 * GNU General Public License for more details.
 *
 * You should have received a copy of the GNU General Public License
 * along with this program; if not, write to the Free Software
 * Foundation, Inc., 51 Franklin Street, Fifth Floor, Boston, MA  02110-1301, USA.
 */

package net.pms;

import com.sun.jna.Platform;
import java.awt.*;
import java.io.*;
import java.net.BindException;
import java.text.SimpleDateFormat;
import java.util.*;
import java.util.Map.Entry;
import java.util.logging.LogManager;
import javax.swing.*;
import net.pms.configuration.Build;
import net.pms.configuration.NameFilter;
import net.pms.configuration.PmsConfiguration;
import net.pms.configuration.RendererConfiguration;
import net.pms.dlna.DLNAMediaDatabase;
import net.pms.dlna.DLNAResource;
import net.pms.dlna.RootFolder;
import net.pms.dlna.virtual.MediaLibrary;
import net.pms.encoders.Player;
import net.pms.encoders.PlayerFactory;
import net.pms.external.ExternalFactory;
import net.pms.external.ExternalListener;
import net.pms.formats.Format;
import net.pms.formats.FormatFactory;
import net.pms.io.*;
import net.pms.logging.FrameAppender;
import net.pms.logging.LoggingConfigFileLoader;
import net.pms.network.HTTPServer;
import net.pms.network.ProxyServer;
import net.pms.network.UPNPHelper;
import net.pms.newgui.DbgPacker;
import net.pms.newgui.DummyFrame;
import net.pms.newgui.IFrame;
import net.pms.newgui.LooksFrame;
import net.pms.newgui.ProfileChooser;
import net.pms.remote.RemoteWeb;
import net.pms.update.AutoUpdater;
import net.pms.util.FileUtil;
import net.pms.util.OpenSubtitle;
import net.pms.util.ProcessUtil;
import net.pms.util.PropertiesUtil;
import net.pms.util.SystemErrWrapper;
import net.pms.util.TaskRunner;
import net.pms.util.TempFileMgr;
import net.pms.util.Version;
import org.apache.commons.configuration.ConfigurationException;
import org.apache.commons.configuration.event.ConfigurationEvent;
import org.apache.commons.configuration.event.ConfigurationListener;
import org.apache.commons.io.FileUtils;
import org.slf4j.Logger;
import org.slf4j.LoggerFactory;

public class PMS {
	private static final String SCROLLBARS = "scrollbars";
	private static final String NATIVELOOK = "nativelook";
	private static final String CONSOLE = "console";
	private static final String NOCONSOLE = "noconsole";
	private static final String PROFILES = "profiles";

	/**
	 * @deprecated The version has moved to the resources/project.properties file. Use {@link #getVersion()} instead.
	 */
	@Deprecated
	public static String VERSION;

	public static final String AVS_SEPARATOR = "\1";

	// (innot): The logger used for all logging.
	private static final Logger LOGGER = LoggerFactory.getLogger(PMS.class);

	// TODO(tcox):  This shouldn't be static
	private static PmsConfiguration configuration;

	/**
	 * Universally Unique Identifier used in the UPnP server.
	 */
	private String uuid;

	/**
	 * Relative location of a context sensitive help page in the documentation
	 * directory.
	 */
	private static String helpPage = "index.html";

	private NameFilter filter;

	/**
	 * Returns a pointer to the PMS GUI's main window.
	 * @return {@link net.pms.newgui.IFrame} Main PMS window.
	 */
	public IFrame getFrame() {
		return frame;
	}

	/**
	 * Returns the root folder for a given renderer. There could be the case
	 * where a given media renderer needs a different root structure.
	 *
	 * @param renderer {@link net.pms.configuration.RendererConfiguration}
	 * is the renderer for which to get the RootFolder structure. If <code>null</code>,
	 * then the default renderer is used.
	 * @return {@link net.pms.dlna.RootFolder} The root folder structure for a given renderer
	 */
	public RootFolder getRootFolder(RendererConfiguration renderer) {
		// something to do here for multiple directories views for each renderer
		if (renderer == null) {
			renderer = RendererConfiguration.getDefaultConf();
		}

		return renderer.getRootFolder();
	}

	/**
	 * Pointer to a running PMS server.
	 */
	private static PMS instance = null;

	/**
	 * @deprecated This field is not used and will be removed in the future.
	 */
	@Deprecated
	public final static SimpleDateFormat sdfDate = new SimpleDateFormat("HH:mm:ss.SSS", Locale.US);

	/**
	 * @deprecated This field is not used and will be removed in the future.
	 */
	@Deprecated
	public final static SimpleDateFormat sdfHour = new SimpleDateFormat("yyyy-MM-dd'T'HH:mm:ss", Locale.US);

	/**
	 * Array of {@link net.pms.configuration.RendererConfiguration} that have been found by PMS.
	 */
	private final ArrayList<RendererConfiguration> foundRenderers = new ArrayList<>();

	/**
	 * @deprecated Use {@link #setRendererFound(RendererConfiguration)} instead.
	 */
	@Deprecated
	public void setRendererfound(RendererConfiguration renderer) {
		setRendererFound(renderer);
	}

	/**
	 * Adds a {@link net.pms.configuration.RendererConfiguration} to the list of media renderers found.
	 * The list is being used, for example, to give the user a graphical representation of the found
	 * media renderers.
	 *
	 * @param renderer {@link net.pms.configuration.RendererConfiguration}
	 * @since 1.82.0
	 */
	public void setRendererFound(RendererConfiguration renderer) {
		if (!foundRenderers.contains(renderer) && !renderer.isFDSSDP()) {
			foundRenderers.add(renderer);
			frame.addRendererIcon(renderer.getRank(), renderer.getRendererName(), renderer.getRendererIcon());
			frame.setStatusCode(0, Messages.getString("PMS.18"), "icon-status-connected.png");
		}
	}

	/**
	 * HTTP server that serves the XML files needed by UPnP server and the media files.
	 */
	private HTTPServer server;

	/**
	 * User friendly name for the server.
	 */
	private String serverName;

	// FIXME unused
	private ProxyServer proxyServer;

	public ProxyServer getProxy() {
		return proxyServer;
	}

	public ArrayList<Process> currentProcesses = new ArrayList<>();

	private PMS() {
	}

	/**
	 * {@link net.pms.newgui.IFrame} object that represents the PMS GUI.
	 */
	private IFrame frame;

	/**
	 * Interface to Windows-specific functions, like Windows Registry. registry is set by {@link #init()}.
	 * @see net.pms.io.WinUtils
	 */
	private SystemUtils registry;

	/**
	 * @see net.pms.io.WinUtils
	 */
	public SystemUtils getRegistry() {
		return registry;
	}

	/**
	 * @see System#err
	 */
	@SuppressWarnings("unused")
	private final PrintStream stderr = System.err;

	/**
	 * Main resource database that supports search capabilities. Also known as media cache.
	 * @see net.pms.dlna.DLNAMediaDatabase
	 */
	private DLNAMediaDatabase database;

	private synchronized void initializeDatabase() {
		database = new DLNAMediaDatabase("medias"); // TODO: rename "medias" -> "cache"
		database.init(false);
	}

	/**
	 * Used to get the database. Needed in the case of the Xbox 360, that requires a database.
	 * for its queries.
	 * @return (DLNAMediaDatabase) a reference to the database instance or <b>null</b> if one isn't defined
	 * (e.g. if the cache is disabled).
	 */
	public synchronized DLNAMediaDatabase getDatabase() {
		if (configuration.getUseCache()) {
			if (database == null) {
				initializeDatabase();
			}

			return database;
		}

		return null;
	}

	/**
	 * Helper method for displayBanner: return a file or directory's
	 * permissions in the Unix ls style e.g.: "rw" (read-write),
	 * "r-" (read-only) &c.
	 */
	private String getPathPermissions(String path) {
		String permissions;
		File file = new File(path);

		if (file.exists()) {
			if (file.isFile()) {
				permissions = String.format("%s%s",
					FileUtil.isFileReadable(file) ? "r" : "-",
					FileUtil.isFileWritable(file) ? "w" : "-"
				);
			} else {
				permissions = String.format("%s%s",
					FileUtil.isDirectoryReadable(file) ? "r" : "-",
					FileUtil.isDirectoryWritable(file) ? "w" : "-"
				);
			}
		} else {
			permissions = "file not found";
		}

		return permissions;
	}

	private void displayBanner() throws IOException {
		LOGGER.info("Starting " + PropertiesUtil.getProjectProperties().get("project.name") + " " + getVersion());
		LOGGER.info("Based on PS3 Media Server by shagrath, copyright 2008-2014");
		LOGGER.info("http://www.universalmediaserver.com");
		LOGGER.info("");

		String commitId = PropertiesUtil.getProjectProperties().get("git.commit.id");
		String commitTime = PropertiesUtil.getProjectProperties().get("git.commit.time");
		String shortCommitId = commitId.substring(0, 9);

		LOGGER.info("Build: " + shortCommitId + " (" + commitTime + ")");

		// Log system properties
		logSystemInfo();

		String cwd = new File("").getAbsolutePath();
		LOGGER.info("Working directory: " + cwd);

		LOGGER.info("Temp directory: " + configuration.getTempFolder());

		/**
		 * Verify the java.io.tmpdir is writable; JNA requires it.
		 * Note: the configured tempFolder has already been checked, but it
		 * may differ from the java.io.tmpdir so double check to be sure.
		 */
		File javaTmpdir = new File(System.getProperty("java.io.tmpdir"));

		if (!FileUtil.isDirectoryWritable(javaTmpdir)) {
			LOGGER.error("The Java temp directory \"" + javaTmpdir.getAbsolutePath() + "\" is not writable by UMS");
			LOGGER.error("Please make sure the directory is writable for user \"" + System.getProperty("user.name") + "\"");
			throw new IOException("Cannot write to Java temp directory");
		}

		LOGGER.info("Logging config file: " + LoggingConfigFileLoader.getConfigFilePath());

		HashMap<String, String> lfps = LoggingConfigFileLoader.getLogFilePaths();

		// debug.log filename(s) and path(s)
		if (lfps != null && lfps.size() > 0) {
			if (lfps.size() == 1) {
				Entry<String, String> entry = lfps.entrySet().iterator().next();
				LOGGER.info(String.format("%s: %s", entry.getKey(), entry.getValue()));
			} else {
				LOGGER.info("Logging to multiple files:");
				Iterator<Entry<String, String>> logsIterator = lfps.entrySet().iterator();
				Entry<String, String> entry;
				while (logsIterator.hasNext()) {
					entry = logsIterator.next();
					LOGGER.info(String.format("%s: %s", entry.getKey(), entry.getValue()));
				}
			}
		}

		String profilePath = configuration.getProfilePath();
		String profileDirectoryPath = configuration.getProfileDirectory();

		LOGGER.info("");
		LOGGER.info("Profile directory: " + profileDirectoryPath);
		LOGGER.info("Profile directory permissions: " + getPathPermissions(profileDirectoryPath));
		LOGGER.info("Profile path: " + profilePath);
		LOGGER.info("Profile permissions: " + getPathPermissions(profilePath));
		LOGGER.info("Profile name: " + configuration.getProfileName());
		LOGGER.info("");
		String webConfPath = configuration.getWebConfPath();
		LOGGER.info("Web conf path: " + webConfPath);
		LOGGER.info("Web conf permissions: " + getPathPermissions(webConfPath));
		LOGGER.info("");

		/**
		 * Ensure the data directory is created. On Windows this is
		 * usually done by the installer
		 */
		File dDir = new File(configuration.getDataDir());
		dDir.mkdirs();

		dbgPack = new DbgPacker();
		tfm = new TempFileMgr();

		try {
			filter = new NameFilter();
		} catch (ConfigurationException e) {
			filter = null;
		}

		// This should be removed soon
		OpenSubtitle.convert();

		// Start this here to let the converison work
		tfm.schedule();

	}

	/**
	 * Initialisation procedure for UMS.
	 *
	 * @return true if the server has been initialized correctly. false if the server could
	 *         not be set to listen on the UPnP port.
	 * @throws Exception
	 */
	private boolean init() throws Exception {
		// Wizard
		if (configuration.isRunWizard() && !isHeadless()) {
			// Ask the user if they want to run the wizard
			int whetherToRunWizard = JOptionPane.showConfirmDialog(
				null,
				Messages.getString("Wizard.1"),
				Messages.getString("Dialog.Question"),
				JOptionPane.YES_NO_OPTION
			);
			if (whetherToRunWizard == JOptionPane.YES_OPTION) {
				// The user has chosen to run the wizard

				// Total number of questions
				int numberOfQuestions = 4;

				// The current question number
				int currentQuestionNumber = 1;

				// Ask if they want UMS to start minimized
				int whetherToStartMinimized = JOptionPane.showConfirmDialog(
					null,
					Messages.getString("Wizard.3"),
					Messages.getString("Wizard.2") + " " + (currentQuestionNumber++) + " " + Messages.getString("Wizard.4") + " " + numberOfQuestions,
					JOptionPane.YES_NO_OPTION
				);
				if (whetherToStartMinimized == JOptionPane.YES_OPTION) {
					configuration.setMinimized(true);
					save();
				} else if (whetherToStartMinimized == JOptionPane.NO_OPTION) {
					configuration.setMinimized(false);
					save();
				}

				// Ask if their audio receiver/s support DTS audio

				Object[] optionsDTS = {
					UIManager.getString("OptionPane.yesButtonText"),
					UIManager.getString("OptionPane.noButtonText")
				};
				int whetherToSendDTS = JOptionPane.showOptionDialog(
					null,
					Messages.getString("Wizard.5"),
					Messages.getString("Wizard.2") + " " + (currentQuestionNumber++) + " " + Messages.getString("Wizard.4") + " " + numberOfQuestions,
					JOptionPane.YES_NO_OPTION,
					JOptionPane.QUESTION_MESSAGE,
					null,
					optionsDTS,
					optionsDTS[1]
				);
				if (whetherToSendDTS == JOptionPane.YES_OPTION) {
					configuration.setAudioEmbedDtsInPcm(true);
					save();
				} else if (whetherToSendDTS == JOptionPane.NO_OPTION) {
					configuration.setAudioEmbedDtsInPcm(false);
					save();
				}

				// Ask if their network is wired, etc.
				Object[] options = {
					Messages.getString("Wizard.8"),
					Messages.getString("Wizard.9"),
					Messages.getString("Wizard.10")
				};
				int networkType = JOptionPane.showOptionDialog(
					null,
					Messages.getString("Wizard.7"),
					Messages.getString("Wizard.2") + " " + (currentQuestionNumber++) + " " + Messages.getString("Wizard.4") + " " + numberOfQuestions,
					JOptionPane.YES_NO_CANCEL_OPTION,
					JOptionPane.QUESTION_MESSAGE,
					null,
					options,
					options[1]
				);
				if (networkType == JOptionPane.YES_OPTION) {
					// Wired (Gigabit)
					configuration.setMaximumBitrate("0");
					configuration.setMPEG2MainSettings("Automatic (Wired)");
					save();
				} else if (networkType == JOptionPane.NO_OPTION) {
					// Wired (100 Megabit)
					configuration.setMaximumBitrate("110");
					configuration.setMPEG2MainSettings("Automatic (Wired)");
					save();
				} else if (networkType == JOptionPane.CANCEL_OPTION) {
					// Wireless
					configuration.setMaximumBitrate("30");
					configuration.setMPEG2MainSettings("Automatic (Wireless)");
					save();
				}

				// Ask if they want to hide advanced options
				int whetherToHideAdvancedOptions = JOptionPane.showConfirmDialog(
					null,
					Messages.getString("Wizard.11"),
					Messages.getString("Wizard.2") + " " + (currentQuestionNumber++) + " " + Messages.getString("Wizard.4") + " " + numberOfQuestions,
					JOptionPane.YES_NO_OPTION
				);
				if (whetherToHideAdvancedOptions == JOptionPane.YES_OPTION) {
					configuration.setHideAdvancedOptions(true);
					save();
				} else if (whetherToHideAdvancedOptions == JOptionPane.NO_OPTION) {
					configuration.setHideAdvancedOptions(false);
					save();
				}

				JOptionPane.showMessageDialog(
					null,
					Messages.getString("Wizard.13"),
					Messages.getString("Wizard.12"),
					JOptionPane.INFORMATION_MESSAGE
				);

				configuration.setRunWizard(false);
				save();
			} else if (whetherToRunWizard == JOptionPane.NO_OPTION) {
				// The user has chosen to not run the wizard
				// Do not ask them again
				configuration.setRunWizard(false);
				save();
			}
		}

		// The public VERSION field is deprecated.
		// This is a temporary fix for backwards compatibility
		VERSION = getVersion();

		// call this as early as possible
		displayBanner();

		AutoUpdater autoUpdater = null;
		if (Build.isUpdatable()) {
			String serverURL = Build.getUpdateServerURL();
			autoUpdater = new AutoUpdater(serverURL, getVersion());
		}

		registry = createSystemUtils();

		if (System.getProperty(CONSOLE) == null) {
			frame = new LooksFrame(autoUpdater, configuration);
		} else {
			LOGGER.info("GUI environment not available");
			LOGGER.info("Switching to console mode");
			frame = new DummyFrame();
		}

		/*
		 * we're here:
		 *
		 *     main() -> createInstance() -> init()
		 *
		 * which means we haven't created the instance returned by get()
		 * yet, so the frame appender can't access the frame in the
		 * standard way i.e. PMS.get().getFrame(). we solve it by
		 * inverting control ("don't call us; we'll call you") i.e.
		 * we notify the appender when the frame is ready rather than
		 * e.g. making getFrame() static and requiring the frame
		 * appender to poll it.
		 *
		 * XXX an event bus (e.g. MBassador or Guava EventBus
		 * (if they fix the memory-leak issue)) notification
		 * would be cleaner and could support other lifecycle
		 * notifications (see above).
		 */
		FrameAppender.setFrame(frame);

		configuration.addConfigurationListener(new ConfigurationListener() {
			@Override
			public void configurationChanged(ConfigurationEvent event) {
				if ((!event.isBeforeUpdate()) && PmsConfiguration.NEED_RELOAD_FLAGS.contains(event.getPropertyName())) {
					frame.setReloadable(true);
				}
			}
		});

		RendererConfiguration.loadRendererConfigurations(configuration);

		LOGGER.info("Checking the fontconfig cache, this can take two minutes or so.");

		OutputParams outputParams = new OutputParams(configuration);

		// Prevent unwanted GUI buffer artifacts (and runaway timers)
		outputParams.hidebuffer = true;

		// Make sure buffer is destroyed
		outputParams.cleanup = true;

		ProcessWrapperImpl mplayer = new ProcessWrapperImpl(new String[]{configuration.getMplayerPath(), "dummy"}, outputParams);
		mplayer.runInNewThread();

		/**
		 * Note: This can be needed in case MPlayer and FFmpeg have been
		 * compiled with a different version of fontconfig.
		 * Since it's unpredictable on Linux we should always run this
		 * on Linux, but it may be possible to sync versions on OS X.
		 */
		if (!Platform.isWindows()) {
			ProcessWrapperImpl ffmpeg = new ProcessWrapperImpl(new String[]{configuration.getFfmpegPath(), "-y", "-f", "lavfi", "-i", "nullsrc=s=720x480:d=1:r=1", "-vf", "ass=DummyInput.ass", "-target", "ntsc-dvd", "-"}, outputParams);
			ffmpeg.runInNewThread();
		}

		frame.setStatusCode(0, Messages.getString("PMS.130"), "icon-status-connecting.png");

		// Check the existence of VSFilter / DirectVobSub
		if (registry.isAvis() && registry.getAvsPluginsDir() != null) {
			LOGGER.debug("AviSynth plugins directory: " + registry.getAvsPluginsDir().getAbsolutePath());
			File vsFilterDLL = new File(registry.getAvsPluginsDir(), "VSFilter.dll");
			if (vsFilterDLL.exists()) {
				LOGGER.debug("VSFilter / DirectVobSub was found in the AviSynth plugins directory.");
			} else {
				File vsFilterDLL2 = new File(registry.getKLiteFiltersDir(), "vsfilter.dll");
				if (vsFilterDLL2.exists()) {
					LOGGER.debug("VSFilter / DirectVobSub was found in the K-Lite Codec Pack filters directory.");
				} else {
					LOGGER.info("VSFilter / DirectVobSub was not found. This can cause problems when trying to play subtitled videos with AviSynth.");
				}
			}
		}

		// Check if VLC is found
		String vlcVersion = registry.getVlcVersion();
		String vlcPath = registry.getVlcPath();

		if (vlcVersion != null && vlcPath != null) {
			LOGGER.info("Found VLC version " + vlcVersion + " at: " + vlcPath);

			Version vlc = new Version(vlcVersion);
			Version requiredVersion = new Version("2.0.2");

			if (vlc.compareTo(requiredVersion) <= 0) {
				LOGGER.error("Only VLC versions 2.0.2 and above are supported");
			}
		}

		// Check if Kerio is installed
		if (registry.isKerioFirewall()) {
			LOGGER.info("Detected Kerio firewall");
		}

		// Force use of specific DVR-MS muxer when it's installed in the right place
		File dvrsMsffmpegmuxer = new File("win32/dvrms/ffmpeg_MPGMUX.exe");
		if (dvrsMsffmpegmuxer.exists()) {
			configuration.setFfmpegAlternativePath(dvrsMsffmpegmuxer.getAbsolutePath());
		}

		// Disable jaudiotagger logging
		LogManager.getLogManager().readConfiguration(new ByteArrayInputStream("org.jaudiotagger.level=OFF".getBytes()));

		// Wrap System.err
		System.setErr(new PrintStream(new SystemErrWrapper(), true));

		server = new HTTPServer(configuration.getServerPort());

		/*
		 * XXX: keep this here (i.e. after registerExtensions and before registerPlayers) so that plugins
		 * can register custom players correctly (e.g. in the GUI) and/or add/replace custom formats
		 *
		 * XXX: if a plugin requires initialization/notification even earlier than
		 * this, then a new external listener implementing a new callback should be added
		 * e.g. StartupListener.registeredExtensions()
		 */
		try {
			ExternalFactory.lookup();
		} catch (Exception e) {
			LOGGER.error("Error loading plugins", e);
		}

		// Initialize a player factory to register all players
		PlayerFactory.initialize();

		// Instantiate listeners that require registered players.
		ExternalFactory.instantiateLateListeners();

		// a static block in Player doesn't work (i.e. is called too late).
		// this must always be called *after* the plugins have loaded.
		// here's as good a place as any
		Player.initializeFinalizeTranscoderArgsListeners();

		// Any plugin-defined players are now registered, create the gui view.
		frame.addEngines();

		// To make the cred stuff work cross plugins
		// read cred file AFTER plugins are started
		if (System.getProperty(CONSOLE) == null) {
			// but only if we got a GUI of course
			((LooksFrame)frame).getPt().init();
		}

		boolean binding = false;

		try {
			binding = server.start();
		} catch (BindException b) {
			LOGGER.info("FATAL ERROR: Unable to bind on port: " + configuration.getServerPort() + ", because: " + b.getMessage());
			LOGGER.info("Maybe another process is running or the hostname is wrong.");
		}

		new Thread("Connection Checker") {
			@Override
			public void run() {
				try {
					Thread.sleep(7000);
				} catch (InterruptedException e) {
				}

				if (foundRenderers.isEmpty()) {
					frame.setStatusCode(0, Messages.getString("PMS.0"), "icon-status-notconnected.png");
				} else {
					frame.setStatusCode(0, Messages.getString("PMS.18"), "icon-status-connected.png");
				}
			}
		}.start();

		if (!binding) {
			return false;
		}

		// Web stuff
		web = new RemoteWeb();

		// initialize the cache
		if (configuration.getUseCache()) {
			initializeDatabase(); // XXX: this must be done *before* new MediaLibrary -> new MediaLibraryFolder
			mediaLibrary = new MediaLibrary();
			LOGGER.info("A tiny cache admin interface is available at: http://" + server.getHost() + ":" + server.getPort() + "/console/home");
		}

		// XXX: this must be called:
		//     a) *after* loading plugins i.e. plugins register root folders then RootFolder.discoverChildren adds them
		//     b) *after* mediaLibrary is initialized, if enabled (above)
		getRootFolder(RendererConfiguration.getDefaultConf());

		frame.serverReady();

		// UPNPHelper.sendByeBye();
		Runtime.getRuntime().addShutdownHook(new Thread("PMS Listeners Stopper") {
			@Override
			public void run() {
				try {
					for (ExternalListener l : ExternalFactory.getExternalListeners()) {
						l.shutdown();
					}

					UPNPHelper.shutDownListener();
					UPNPHelper.sendByeBye();
					LOGGER.debug("Forcing shutdown of all active processes");

					for (Process p : currentProcesses) {
						try {
							p.exitValue();
						} catch (IllegalThreadStateException ise) {
							LOGGER.trace("Forcing shutdown of process: " + p);
							ProcessUtil.destroy(p);
						}
					}

					get().getServer().stop();
					Thread.sleep(500);
				} catch (InterruptedException e) {
					LOGGER.debug("Caught exception", e);
				}
			}
		});

		UPNPHelper.sendAlive();
		LOGGER.trace("Waiting 250 milliseconds...");
		Thread.sleep(250);
		UPNPHelper.listen();

		return true;
	}

	private MediaLibrary mediaLibrary;

	/**
	 * Returns the MediaLibrary used by PMS.
	 * @return (MediaLibrary) Used mediaLibrary, if any. null if none is in use.
	 */
	public MediaLibrary getLibrary() {
		return mediaLibrary;
	}

	private SystemUtils createSystemUtils() {
		if (Platform.isWindows()) {
			return new WinUtils();
		} else {
			if (Platform.isMac()) {
				return new MacSystemUtils();
			} else {
				if (Platform.isSolaris()) {
					return new SolarisUtils();
				} else {
					return new BasicSystemUtils();
				}
			}
		}
	}

	/**
	 * Executes the needed commands in order to install the Windows service
	 * that starts whenever the machine is started.
	 * This function is called from the General tab.
	 * @return true if UMS could be installed as a Windows service.
	 * @see net.pms.newgui.GeneralTab#build()
	 */
	public boolean installWin32Service() {
		PMS.get().uninstallWin32Service();
		String cmdArray[] = new String[]{"win32/service/wrapper.exe", "-i", "wrapper.conf"};
		ProcessWrapperImpl pwinstall = new ProcessWrapperImpl(cmdArray, new OutputParams(configuration));
		pwinstall.runInSameThread();
		return pwinstall.isSuccess();
	}

	/**
	 * Executes the needed commands in order to remove the Windows service.
	 * This function is called from the General tab.
	 *
	 * TODO: Make it detect if the uninstallation was successful
	 *
	 * @return true
	 * @see net.pms.newgui.GeneralTab#build()
	 */
	public boolean uninstallWin32Service() {
		String cmdArray[] = new String[]{"win32/service/wrapper.exe", "-r", "wrapper.conf"};
		OutputParams output = new OutputParams(configuration);
		output.noexitcheck = true;
		ProcessWrapperImpl pwuninstall = new ProcessWrapperImpl(cmdArray, output);
		pwuninstall.runInSameThread();
		return true;
	}

	/**
	 * @deprecated Use {@link #getSharedFoldersArray()} instead.
	 */
	@Deprecated
	public File[] getFoldersConf(boolean log) {
		return getSharedFoldersArray(false);
	}

	/**
	 * @deprecated Use {@link #getSharedFoldersArray()} instead.
	 */
	@Deprecated
	public File[] getFoldersConf() {
		return getSharedFoldersArray(false);
	}

	/**
	 * Transforms a comma-separated list of directory entries into an array of {@link String}.
	 * Checks that the directory exists and is a valid directory.
	 *
	 * @return {@link java.io.File}[] Array of directories.
	 */
	public File[] getSharedFoldersArray(boolean monitored) {
		return getSharedFoldersArray(monitored, null);
	}

	public File[] getSharedFoldersArray(boolean monitored, ArrayList<String> tags) {
		String folders;

		if (monitored) {
			folders = getConfiguration().getFoldersMonitored();
		} else {
			folders = getConfiguration().getFolders(tags);
		}

		if (folders == null || folders.length() == 0) {
			return null;
		}

		ArrayList<File> directories = new ArrayList<>();
		String[] foldersArray = folders.split(",");

		for (String folder : foldersArray) {
			folder = folder.trim();

			// unescape embedded commas. note: backslashing isn't safe as it conflicts with
			// Windows path separators:
			// http://ps3mediaserver.org/forum/viewtopic.php?f=14&t=8883&start=250#p43520
			folder = folder.replaceAll("&comma;", ",");

			// this is called *way* too often
			// so log it so we can fix it.
			LOGGER.info("Checking shared folder: " + folder);

			File file = new File(folder);

			if (file.exists()) {
				if (!file.isDirectory()) {
					LOGGER.warn("The file " + folder + " is not a directory! Please remove it from your Shared folders list on the " + Messages.getString("LooksFrame.22") + " tab");
				}
			} else {
				LOGGER.warn("The directory " + folder + " does not exist. Please remove it from your Shared folders list on the " + Messages.getString("LooksFrame.22") + " tab");
			}

			// add the file even if there are problems so that the user can update the shared folders as required.
			directories.add(file);
		}

		File f[] = new File[directories.size()];
		directories.toArray(f);
		return f;
	}

	/**
	 * Restarts the server. The trigger is either a button on the main PMS window or via
	 * an action item.
	 */
	// XXX: don't try to optimize this by reusing the same server instance.
	// see the comment above HTTPServer.stop()
	public void reset() {
		TaskRunner.getInstance().submitNamed("restart", true, new Runnable() {
			@Override
			public void run() {
				try {
					LOGGER.trace("Waiting 1 second...");
					UPNPHelper.sendByeBye();
					server.stop();
					server = null;
					RendererConfiguration.resetAllRenderers();

					try {
						Thread.sleep(1000);
					} catch (InterruptedException e) {
						LOGGER.trace("Caught exception", e);
					}

					server = new HTTPServer(configuration.getServerPort());
					server.start();
					UPNPHelper.sendAlive();
					frame.setReloadable(false);
				} catch (IOException e) {
					LOGGER.error("error during restart :" +e.getMessage(), e);
				}
			}
		});
	}

	// Cannot remove these methods because of backwards compatibility;
	// none of the PMS code uses it, but some plugins still do.

	/**
	 * @deprecated Use the SLF4J logging API instead.
	 * Adds a message to the debug stream, or {@link System#out} in case the
	 * debug stream has not been set up yet.
	 * @param msg {@link String} to be added to the debug stream.
	 */
	@Deprecated
	public static void debug(String msg) {
		LOGGER.trace(msg);
	}

	/**
	 * @deprecated Use the SLF4J logging API instead.
	 * Adds a message to the info stream.
	 * @param msg {@link String} to be added to the info stream.
	 */
	@Deprecated
	public static void info(String msg) {
		LOGGER.debug(msg);
	}

	/**
	 * @deprecated Use the SLF4J logging API instead.
	 * Adds a message to the minimal stream. This stream is also
	 * shown in the Trace tab.
	 * @param msg {@link String} to be added to the minimal stream.
	 */
	@Deprecated
	public static void minimal(String msg) {
		LOGGER.info(msg);
	}

	/**
	 * @deprecated Use the SLF4J logging API instead.
	 * Adds a message to the error stream. This is usually called by
	 * statements that are in a try/catch block.
	 * @param msg {@link String} to be added to the error stream
	 * @param t {@link Throwable} comes from an {@link Exception}
	 */
	@Deprecated
	public static void error(String msg, Throwable t) {
		LOGGER.error(msg, t);
	}

	/**
	 * Creates a new random {@link #uuid}. These are used to uniquely identify the server to renderers (i.e.
	 * renderers treat multiple servers with the same UUID as the same server).
	 * @return {@link String} with an Universally Unique Identifier.
	 */
	// XXX don't use the MAC address to seed the UUID as it breaks multiple profiles:
	// http://www.ps3mediaserver.org/forum/viewtopic.php?f=6&p=75542#p75542
	public synchronized String usn() {
		if (uuid == null) {
			// Retrieve UUID from configuration
			uuid = getConfiguration().getUuid();

			if (uuid == null) {
				uuid = UUID.randomUUID().toString();
				LOGGER.info("Generated new random UUID: {}", uuid);

				// save the newly-generated UUID
				getConfiguration().setUuid(uuid);

				try {
					getConfiguration().save();
				} catch (ConfigurationException e) {
					LOGGER.error("Failed to save configuration with new UUID", e);
				}
			}

			LOGGER.info("Using the following UUID configured in UMS.conf: {}", uuid);
		}

		return "uuid:" + uuid;
	}

	/**
	 * Returns the user friendly name of the UPnP server.
	 * @return {@link String} with the user friendly name.
	 */
	public String getServerName() {
		if (serverName == null) {
			StringBuilder sb = new StringBuilder();
			sb.append(System.getProperty("os.name").replace(" ", "_"));
			sb.append("-");
			sb.append(System.getProperty("os.arch").replace(" ", "_"));
			sb.append("-");
			sb.append(System.getProperty("os.version").replace(" ", "_"));
			sb.append(", UPnP/1.0, UMS/").append(getVersion());
			serverName = sb.toString();
		}

		return serverName;
	}

	/**
	 * Returns the PMS instance.
	 * @return {@link net.pms.PMS}
	 */
	public static PMS get() {
		// XXX when PMS is run as an application, the instance is initialized via the createInstance call in main().
		// However, plugin tests may need access to a PMS instance without going
		// to the trouble of launching the PMS application, so we provide a fallback
		// initialization here. Either way, createInstance() should only be called once (see below)
		if (instance == null) {
			createInstance();
		}

		return instance;
	}

	private synchronized static void createInstance() {
		assert instance == null; // this should only be called once
		instance = new PMS();

		try {
			if (instance.init()) {
				LOGGER.info("The server is now available for renderers to find");
			} else {
				LOGGER.error("A serious error occurred during PMS init");
			}
		} catch (Exception e) {
			LOGGER.error("A serious error occurred during PMS init", e);
		}
	}

	/**
	 * @deprecated Use {@link net.pms.formats.FormatFactory#getAssociatedFormat(String)}
	 * instead.
	 *
	 * @param filename
	 * @return The format.
	 */
	@Deprecated
	public Format getAssociatedFormat(String filename) {
		return FormatFactory.getAssociatedFormat(filename);
	}

	public static void main(String args[]) throws IOException, ConfigurationException {
		boolean displayProfileChooser = false;
		boolean headless = true;

		if (args.length > 0) {
			for (String arg : args) {
				switch (arg) {
					case CONSOLE:
						System.setProperty(CONSOLE, Boolean.toString(true));
						break;
					case NATIVELOOK:
						System.setProperty(NATIVELOOK, Boolean.toString(true));
						break;
					case SCROLLBARS:
						System.setProperty(SCROLLBARS, Boolean.toString(true));
						break;
					case NOCONSOLE:
						System.setProperty(NOCONSOLE, Boolean.toString(true));
						break;
					case PROFILES:
						displayProfileChooser = true;
						break;
					default:
						break;
				}
			}
		}

		try {
			Toolkit.getDefaultToolkit();

			if (isHeadless()) {
				if (System.getProperty(NOCONSOLE) == null) {
					System.setProperty(CONSOLE, Boolean.toString(true));
				}
			} else {
				headless = false;
			}
		} catch (Throwable t) {
			LOGGER.error("Toolkit error: " + t.getClass().getName() + ": " + t.getMessage());

			if (System.getProperty(NOCONSOLE) == null) {
				System.setProperty(CONSOLE, Boolean.toString(true));
			}
		}

		if (!headless && displayProfileChooser) {
			ProfileChooser.display();
		}

		try {
			FileUtils.copyFile(new File("debug.log"), new File("debug.log.prev"));
		} catch (Exception e) {
		}

		try {
			setConfiguration(new PmsConfiguration());
			assert getConfiguration() != null;

			// Load the (optional) logback config file.
			// This has to be called after 'new PmsConfiguration'
			// as the logging starts immediately and some filters
			// need the PmsConfiguration.
			// XXX not sure this is (still) true: the only filter
			// we use is ch.qos.logback.classic.filter.ThresholdFilter
			LoggingConfigFileLoader.load();

			try {
				getConfiguration().initCred();
			} catch (IOException e) {
				LOGGER.debug("Error initializing plugin credentials: " + e);
			}

			if(getConfiguration().getSingle()) {
				killOld();
			}

			// Create the PMS instance returned by get()
			createInstance(); // Calls new() then init()
		} catch (ConfigurationException t) {
			String errorMessage = String.format(
				"Configuration error: %s: %s",
				t.getClass().getName(),
				t.getMessage()
			);

			LOGGER.error(errorMessage);

			if (!headless && instance != null) {
				JOptionPane.showMessageDialog(
					(SwingUtilities.getWindowAncestor((Component) instance.getFrame())),
					errorMessage,
					Messages.getString("PMS.42"),
					JOptionPane.ERROR_MESSAGE
				);
			}
		}
	}

	public HTTPServer getServer() {
		return server;
	}

	public void save() {
		try {
			configuration.save();
		} catch (ConfigurationException e) {
			LOGGER.error("Could not save configuration", e);
		}
	}

	public void storeFileInCache(File file, int formatType) {
		if (getConfiguration().getUseCache() && !getDatabase().isDataExists(file.getAbsolutePath(), file.lastModified())) {
			getDatabase().insertData(file.getAbsolutePath(), file.lastModified(), formatType, null);
		}
	}

	/**
	 * Retrieves the {@link net.pms.configuration.PmsConfiguration PmsConfiguration} object
	 * that contains all configured settings for PMS. The object provides getters for all
	 * configurable PMS settings.
	 *
	 * @return The configuration object
	 */
	public static PmsConfiguration getConfiguration() {
		return configuration;
	}

	/**
	 * Sets the {@link net.pms.configuration.PmsConfiguration PmsConfiguration} object
	 * that contains all configured settings for PMS. The object provides getters for all
	 * configurable PMS settings.
	 *
	 * @param conf The configuration object.
	 */
	public static void setConfiguration(PmsConfiguration conf) {
		configuration = conf;
	}

	/**
	 * Returns the project version for PMS.
	 *
	 * @return The project version.
	 */
	public static String getVersion() {
		return PropertiesUtil.getProjectProperties().get("project.version");
	}

	/**
	 * Returns whether the operating system is 64-bit or 32-bit.
	 *
	 * This will work with Windows and OS X but not necessarily with Linux
	 * because when the OS is not Windows we are using Java's os.arch which
	 * only detects the bitness of Java, not of the operating system.
	 *
	 * @return The bitness of the operating system.
	 */
	public static int getOSBitness() {
		int bitness = 32;

		if (
			(System.getProperty("os.name").contains("Windows") && System.getenv("ProgramFiles(x86)") != null) ||
			System.getProperty("os.arch").indexOf("64") != -1
		) {
			bitness = 64;
		}

		return bitness;
	}

	/**
	 * Log system properties identifying Java, the OS and encoding and log
	 * warnings where appropriate.
	 */
	private void logSystemInfo() {
		long memoryInMB = Runtime.getRuntime().maxMemory() / 1048576;

		LOGGER.info("Java: " + System.getProperty("java.vm.name") + " " + System.getProperty("java.version") + " " + System.getProperty("sun.arch.data.model") + "-bit" + " by " + System.getProperty("java.vendor"));
		LOGGER.info("OS: " + System.getProperty("os.name") + " " + getOSBitness() + "-bit " + System.getProperty("os.version"));
		LOGGER.info("Encoding: " + System.getProperty("file.encoding"));
		LOGGER.info("Memory: " + memoryInMB + " " + Messages.getString("StatusTab.12"));
		LOGGER.info("Language: " + getConfiguration().getLanguage());
		LOGGER.info("");

		if (Platform.isMac()) {
			// The binaries shipped with the Mac OS X version of PMS are being
			// compiled against specific OS versions, making them incompatible
			// with older versions. Warn the user about this when necessary.
			String osVersion = System.getProperty("os.version");

			// Split takes a regular expression, so escape the dot.
			String[] versionNumbers = osVersion.split("\\.");

			if (versionNumbers.length > 1) {
				try {
					int osVersionMinor = Integer.parseInt(versionNumbers[1]);

					if (osVersionMinor < 6) {
						LOGGER.warn("-----------------------------------------------------------------");
						LOGGER.warn("WARNING!");
						LOGGER.warn("UMS ships with binaries compiled for Mac OS X 10.6 or higher.");
						LOGGER.warn("You are running an older version of Mac OS X so UMS may not work!");
						LOGGER.warn("More information in the FAQ:");
						LOGGER.warn("http://www.ps3mediaserver.org/forum/viewtopic.php?f=6&t=3507&p=66371#p66371");
						LOGGER.warn("-----------------------------------------------------------------");
						LOGGER.warn("");
					}
				} catch (NumberFormatException e) {
					LOGGER.debug("Cannot parse minor os.version number");
				}
			}
		}
	}

	/**
	 * Restart handling
	 */
	private static void killOld() {
		if (configuration.isAdmin()) {
			try {
				killProc();
			} catch (IOException e) {
				LOGGER.debug("Error killing old process " + e);
			}

			try {
				dumpPid();
			} catch (IOException e) {
				LOGGER.debug("Error dumping PID " + e);
			}
		} else {
			LOGGER.trace("UMS must be run as administrator in order to access the PID file");
		}
	}

	private static boolean verifyPidName(String pid) throws IOException {
		ProcessBuilder pb = new ProcessBuilder("tasklist", "/FI", "\"PID eq " + pid + "\"", "/V", "/NH", "/FO", "CSV");
		pb.redirectErrorStream(true);
		Process p = pb.start();
		String line;
		try (BufferedReader in = new BufferedReader(new InputStreamReader(p.getInputStream()))) {
			try {
				p.waitFor();
			} catch (InterruptedException e) {
				in.close();
				return false;
			}
			line = in.readLine();
		}

		if (line == null) {
			return false;
		}

		// remove all " and convert to common case before splitting result on ,
		String[] tmp = line.toLowerCase().replaceAll("\"", "").split(",");
		// if the line is too short we don't kill the process
		if (tmp.length < 9) {
			return false;
		}

		// check first and last, update since taskkill changed
		// also check 2nd last since we migh have ", POSSIBLY UNSTABLE" in there
		boolean ums = tmp[tmp.length - 1].contains("universal media server") ||
<<<<<<< HEAD
					  tmp[tmp.length - 2].contains("universal media server");
=======
			  		  tmp[tmp.length - 2].contains("universal media server");
>>>>>>> c626fbe9
		return tmp[0].equals("javaw.exe") && ums;
	}

	private static String pidFile() {
		return configuration.getDataFile("pms.pid");
	}

	private static void killProc() throws IOException {
		ProcessBuilder pb = null;
		String pid;
		try (BufferedReader in = new BufferedReader(new FileReader(pidFile()))) {
			pid = in.readLine();
		}

		if (Platform.isWindows()) {
			if (verifyPidName(pid)) {
				pb = new ProcessBuilder("taskkill", "/F", "/PID", pid, "/T");
			}
		} else if (Platform.isFreeBSD() || Platform.isLinux() || Platform.isOpenBSD() || Platform.isSolaris()) {
			pb = new ProcessBuilder("kill", "-9", pid);
		}

		if (pb == null) {
			return;
		}

		try {
			Process p = pb.start();
			p.waitFor();
		} catch (IOException | InterruptedException e) {
			LOGGER.trace("Error killing process by PID " + e);
		}
	}

	public static long getPID() {
		String processName = java.lang.management.ManagementFactory.getRuntimeMXBean().getName();
		return Long.parseLong(processName.split("@")[0]);
	}

	private static void dumpPid() throws IOException {
		try (FileOutputStream out = new FileOutputStream(pidFile())) {
			long pid = getPID();
			LOGGER.trace("PID: " + pid);
			String data = String.valueOf(pid) + "\r\n";
			out.write(data.getBytes());
			out.flush();
		}
	}

	private DbgPacker dbgPack;

	public DbgPacker dbgPack() {
		return dbgPack;
	}

	private TempFileMgr tfm;

	public void addTempFile(File f) {
		tfm.add(f);
	}

	public void addTempFile(File f, int cleanTime) {
		tfm.add(f, cleanTime);
	}

	@Deprecated
	public void registerPlayer(Player player) {
		PlayerFactory.registerPlayer(player);
	}

	/*
	 * Check if UMS is running in headless (console) mode, since some Linux
	 * distros seem to not use java.awt.GraphicsEnvironment.isHeadless() properly
	 */
	public static boolean isHeadless() {
		try {
			javax.swing.JDialog d = new javax.swing.JDialog();
			d.dispose();
			return false;
		} catch (java.lang.NoClassDefFoundError | java.awt.HeadlessException | java.lang.InternalError e) {
			return true;
		}
	}

	private RemoteWeb web;

	/**
	 * Sets the relative URL of a context sensitive help page located in the
	 * documentation directory.
	 *
	 * @param page The help page.
	 */
	public static void setHelpPage(String page) {
		helpPage = page;
	}

	/**
	 * Returns the relative URL of a context sensitive help page in the
	 * documentation directory.
	 *
	 * @return The help page.
	 */
	public static String getHelpPage() {
		return helpPage;
	}

	/**
	 * @deprecated Use {@link com.sun.jna.Platform#isWindows()} instead
	 */
	@Deprecated
	public boolean isWindows() {
		return Platform.isWindows();
	}

	public static boolean filter(RendererConfiguration render, DLNAResource res) {
		NameFilter nf = instance.filter;
		if (nf == null || render == null) {
			return false;
		}

		ArrayList<String> tags = render.tags();
		if (tags == null) {
			return false;
		}

		for (String tag : tags) {
			if (nf.filter(tag, res)) {
				return true;
			}
		}

		return false;
	}
}<|MERGE_RESOLUTION|>--- conflicted
+++ resolved
@@ -1321,11 +1321,7 @@
 		// check first and last, update since taskkill changed
 		// also check 2nd last since we migh have ", POSSIBLY UNSTABLE" in there
 		boolean ums = tmp[tmp.length - 1].contains("universal media server") ||
-<<<<<<< HEAD
-					  tmp[tmp.length - 2].contains("universal media server");
-=======
 			  		  tmp[tmp.length - 2].contains("universal media server");
->>>>>>> c626fbe9
 		return tmp[0].equals("javaw.exe") && ums;
 	}
 
