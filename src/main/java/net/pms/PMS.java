/*
 * PS3 Media Server, for streaming any medias to your PS3.
 * Copyright (C) 2008  A.Brochard
 *
 * This program is free software; you can redistribute it and/or
 * modify it under the terms of the GNU General Public License
 * as published by the Free Software Foundation; version 2
 * of the License only.
 *
 * This program is distributed in the hope that it will be useful,
 * but WITHOUT ANY WARRANTY; without even the implied warranty of
 * MERCHANTABILITY or FITNESS FOR A PARTICULAR PURPOSE.  See the
 * GNU General Public License for more details.
 *
 * You should have received a copy of the GNU General Public License
 * along with this program; if not, write to the Free Software
 * Foundation, Inc., 51 Franklin Street, Fifth Floor, Boston, MA  02110-1301, USA.
 */

package net.pms;

import com.sun.jna.Platform;
import java.awt.*;
import java.io.*;
import java.net.BindException;
import java.text.SimpleDateFormat;
import java.util.*;
import java.util.Map.Entry;
import java.util.logging.LogManager;
import javax.swing.*;
import net.pms.configuration.Build;
import net.pms.configuration.PmsConfiguration;
import net.pms.configuration.RendererConfiguration;
import net.pms.dlna.DLNAMediaDatabase;
import net.pms.dlna.RootFolder;
import net.pms.dlna.virtual.MediaLibrary;
import net.pms.encoders.Player;
import net.pms.encoders.PlayerFactory;
import net.pms.external.ExternalFactory;
import net.pms.external.ExternalListener;
import net.pms.formats.Format;
import net.pms.formats.FormatFactory;
import net.pms.io.*;
import net.pms.logging.FrameAppender;
import net.pms.logging.LoggingConfigFileLoader;
import net.pms.network.HTTPServer;
import net.pms.network.ProxyServer;
import net.pms.network.UPNPHelper;
import net.pms.newgui.DbgPacker;
import net.pms.newgui.DummyFrame;
import net.pms.newgui.IFrame;
import net.pms.newgui.LooksFrame;
import net.pms.newgui.ProfileChooser;
import net.pms.remote.RemoteWeb;
import net.pms.update.AutoUpdater;
import net.pms.util.FileUtil;
import net.pms.util.OpenSubtitle;
import net.pms.util.ProcessUtil;
import net.pms.util.PropertiesUtil;
import net.pms.util.SystemErrWrapper;
import net.pms.util.TaskRunner;
import net.pms.util.TempFileMgr;
import net.pms.util.Version;
import org.apache.commons.configuration.ConfigurationException;
import org.apache.commons.configuration.event.ConfigurationEvent;
import org.apache.commons.configuration.event.ConfigurationListener;
import org.apache.commons.io.FileUtils;
import org.slf4j.Logger;
import org.slf4j.LoggerFactory;

public class PMS {
	private static final String SCROLLBARS = "scrollbars";
	private static final String NATIVELOOK = "nativelook";
	private static final String CONSOLE = "console";
	private static final String NOCONSOLE = "noconsole";
	private static final String PROFILES = "profiles";

	/**
	 * @deprecated The version has moved to the resources/project.properties file. Use {@link #getVersion()} instead.
	 */
	@Deprecated
	public static String VERSION;

	public static final String AVS_SEPARATOR = "\1";

	// (innot): The logger used for all logging.
	private static final Logger LOGGER = LoggerFactory.getLogger(PMS.class);

	// TODO(tcox):  This shouldn't be static
	private static PmsConfiguration configuration;

	/**
	 * Universally Unique Identifier used in the UPnP server.
	 */
	private String uuid;

	/**
	 * Relative location of a context sensitive help page in the documentation
	 * directory.
	 */
	private static String helpPage = "index.html";

	/**
	 * Returns a pointer to the PMS GUI's main window.
	 * @return {@link net.pms.newgui.IFrame} Main PMS window.
	 */
	public IFrame getFrame() {
		return frame;
	}

	/**
	 * Returns the root folder for a given renderer. There could be the case
	 * where a given media renderer needs a different root structure.
	 *
	 * @param renderer {@link net.pms.configuration.RendererConfiguration}
	 * is the renderer for which to get the RootFolder structure. If <code>null</code>,
	 * then the default renderer is used.
	 * @return {@link net.pms.dlna.RootFolder} The root folder structure for a given renderer
	 */
	public RootFolder getRootFolder(RendererConfiguration renderer) {
		// something to do here for multiple directories views for each renderer
		if (renderer == null) {
			renderer = RendererConfiguration.getDefaultConf();
		}

		return renderer.getRootFolder();
	}

	/**
	 * Pointer to a running PMS server.
	 */
	private static PMS instance = null;

	/**
	 * @deprecated This field is not used and will be removed in the future.
	 */
	@Deprecated
	public final static SimpleDateFormat sdfDate = new SimpleDateFormat("HH:mm:ss.SSS", Locale.US);

	/**
	 * @deprecated This field is not used and will be removed in the future.
	 */
	@Deprecated
	public final static SimpleDateFormat sdfHour = new SimpleDateFormat("yyyy-MM-dd'T'HH:mm:ss", Locale.US);

	/**
	 * Array of {@link net.pms.configuration.RendererConfiguration} that have been found by PMS.
	 */
	private final ArrayList<RendererConfiguration> foundRenderers = new ArrayList<>();

	/**
	 * @deprecated Use {@link #setRendererFound(RendererConfiguration)} instead.
	 */
	@Deprecated
	public void setRendererfound(RendererConfiguration renderer) {
		setRendererFound(renderer);
	}

	/**
	 * Adds a {@link net.pms.configuration.RendererConfiguration} to the list of media renderers found.
	 * The list is being used, for example, to give the user a graphical representation of the found
	 * media renderers.
	 *
	 * @param renderer {@link net.pms.configuration.RendererConfiguration}
	 * @since 1.82.0
	 */
	public void setRendererFound(RendererConfiguration renderer) {
		if (!foundRenderers.contains(renderer) && !renderer.isFDSSDP()) {
			foundRenderers.add(renderer);
			frame.addRendererIcon(renderer.getRank(), renderer.getRendererName(), renderer.getRendererIcon());
			frame.setStatusCode(0, Messages.getString("PMS.18"), "icon-status-connected.png");
		}
	}

	/**
	 * HTTP server that serves the XML files needed by UPnP server and the media files.
	 */
	private HTTPServer server;

	/**
	 * User friendly name for the server.
	 */
	private String serverName;

	// FIXME unused
	private ProxyServer proxyServer;

	public ProxyServer getProxy() {
		return proxyServer;
	}

	public ArrayList<Process> currentProcesses = new ArrayList<>();

	private PMS() {
	}

	/**
	 * {@link net.pms.newgui.IFrame} object that represents the PMS GUI.
	 */
	private IFrame frame;

	/**
	 * Interface to Windows-specific functions, like Windows Registry. registry is set by {@link #init()}.
	 * @see net.pms.io.WinUtils
	 */
	private SystemUtils registry;

	/**
	 * @see net.pms.io.WinUtils
	 */
	public SystemUtils getRegistry() {
		return registry;
	}

	/**
	 * Executes a new Process and creates a fork that waits for its results.
	 * TODO Extend explanation on where this is being used.
	 * @param name Symbolic name for the process to be launched, only used in the trace log
	 * @param error (boolean) Set to true if you want PMS to add error messages to the trace pane
	 * @param workDir (File) optional working directory to run the process in
	 * @param params (array of Strings) array containing the command to call and its arguments
	 * @return Returns true if the command exited as expected
	 * @throws Exception TODO: Check which exceptions to use
	 */
	private boolean checkProcessExistence(String name, boolean error, File workDir, String... params) throws Exception {
		LOGGER.debug("Launching: " + params[0]);

		try {
			ProcessBuilder pb = new ProcessBuilder(params);

			if (workDir != null) {
				pb.directory(workDir);
			}

			final Process process = pb.start();

			OutputTextConsumer stderrConsumer = new OutputTextConsumer(process.getErrorStream(), false);
			stderrConsumer.start();

			OutputTextConsumer outConsumer = new OutputTextConsumer(process.getInputStream(), false);
			outConsumer.start();

			Runnable r = new Runnable() {
				@Override
				public void run() {
					ProcessUtil.waitFor(process);
				}
			};

			Thread checkThread = new Thread(r, "PMS Checker");
			checkThread.start();
			checkThread.join(60000);
			checkThread.interrupt();
			checkThread = null;

			try {
				int exit = process.exitValue();
				if (exit != 0) {
					if (error) {
						LOGGER.info("[" + exit + "] Cannot launch " + name + ". Check the presence of " + params[0]);
					}
					return false;
				}
			} catch (IllegalThreadStateException ise) {
				LOGGER.trace("Forcing shutdown of process: " + process);
				ProcessUtil.destroy(process);
			}

			return true;
		} catch (IOException | InterruptedException e) {
			if (error) {
				LOGGER.error("Cannot launch " + name + ". Check the presence of " + params[0], e);
			}
			return false;
		}
	}

	/**
	 * @see System#err
	 */
	@SuppressWarnings("unused")
	private final PrintStream stderr = System.err;

	/**
	 * Main resource database that supports search capabilities. Also known as media cache.
	 * @see net.pms.dlna.DLNAMediaDatabase
	 */
	private DLNAMediaDatabase database;

	private void initializeDatabase() {
		database = new DLNAMediaDatabase("medias"); // TODO: rename "medias" -> "cache"
		database.init(false);
	}

	/**
	 * Used to get the database. Needed in the case of the Xbox 360, that requires a database.
	 * for its queries.
	 * @return (DLNAMediaDatabase) a reference to the database instance or <b>null</b> if one isn't defined
	 * (e.g. if the cache is disabled).
	 */
	public synchronized DLNAMediaDatabase getDatabase() {
		if (configuration.getUseCache()) {
			if (database == null) {
				initializeDatabase();
			}

			return database;
		}

		return null;
	}

	/**
	 * Helper method for displayBanner: return a file or directory's
	 * permissions in the Unix ls style e.g.: "rw" (read-write),
	 * "r-" (read-only) &c.
	 */
	private String getPathPermissions(String path) {
		String permissions;
		File file = new File(path);

		if (file.exists()) {
			if (file.isFile()) {
				permissions = String.format("%s%s",
					FileUtil.isFileReadable(file) ? "r" : "-",
					FileUtil.isFileWritable(file) ? "w" : "-"
				);
			} else {
				permissions = String.format("%s%s",
					FileUtil.isDirectoryReadable(file) ? "r" : "-",
					FileUtil.isDirectoryWritable(file) ? "w" : "-"
				);
			}
		} else {
			permissions = "file not found";
		}

		return permissions;
	}

	private void displayBanner() throws IOException {
		LOGGER.info("Starting " + PropertiesUtil.getProjectProperties().get("project.name") + " " + getVersion());
		LOGGER.info("Based on PS3 Media Server by shagrath, copyright 2008-2013");
		LOGGER.info("http://www.universalmediaserver.com");
		LOGGER.info("");

		String commitId = PropertiesUtil.getProjectProperties().get("git.commit.id");
		String commitTime = PropertiesUtil.getProjectProperties().get("git.commit.time");
		String shortCommitId = commitId.substring(0, 9);

		LOGGER.info("Build: " + shortCommitId + " (" + commitTime + ")");

		// Log system properties
		logSystemInfo();

		String cwd = new File("").getAbsolutePath();
		LOGGER.info("Working directory: " + cwd);

		LOGGER.info("Temp directory: " + configuration.getTempFolder());

		/**
		 * Verify the java.io.tmpdir is writable; JNA requires it.
		 * Note: the configured tempFolder has already been checked, but it
		 * may differ from the java.io.tmpdir so double check to be sure.
		 */
		File javaTmpdir = new File(System.getProperty("java.io.tmpdir"));

		if (!FileUtil.isDirectoryWritable(javaTmpdir)) {
			LOGGER.error("The Java temp directory \"" + javaTmpdir.getAbsolutePath() + "\" is not writable for PMS!");
			LOGGER.error("Please make sure the directory is writable for user \"" + System.getProperty("user.name") + "\"");
			throw new IOException("Cannot write to Java temp directory");
		}

		LOGGER.info("Logging config file: " + LoggingConfigFileLoader.getConfigFilePath());

		HashMap<String, String> lfps = LoggingConfigFileLoader.getLogFilePaths();

		// debug.log filename(s) and path(s)
		if (lfps != null && lfps.size() > 0) {
			if (lfps.size() == 1) {
				Entry<String, String> entry = lfps.entrySet().iterator().next();
				LOGGER.info(String.format("%s: %s", entry.getKey(), entry.getValue()));
			} else {
				LOGGER.info("Logging to multiple files:");
				Iterator<Entry<String, String>> logsIterator = lfps.entrySet().iterator();
				Entry<String, String> entry;
				while (logsIterator.hasNext()) {
					entry = logsIterator.next();
					LOGGER.info(String.format("%s: %s", entry.getKey(), entry.getValue()));
				}
			}
		}

		String profilePath = configuration.getProfilePath();
		String profileDirectoryPath = configuration.getProfileDirectory();

		LOGGER.info("");
		LOGGER.info("Profile directory: " + profileDirectoryPath);
		LOGGER.info("Profile directory permissions: " + getPathPermissions(profileDirectoryPath));
		LOGGER.info("Profile path: " + profilePath);
		LOGGER.info("Profile permissions: " + getPathPermissions(profilePath));
		LOGGER.info("Profile name: " + configuration.getProfileName());
		LOGGER.info("");
		String webConfPath = configuration.getWebConfPath();
		LOGGER.info("Web conf path: " + webConfPath);
		LOGGER.info("Web conf permissions: " + getPathPermissions(webConfPath));
		LOGGER.info("");

		/**
		 * Ensure the data directory is created. On Windows this is
		 * usually done by the installer
		 */
		File dDir = new File(configuration.getDataDir());
		dDir.mkdirs();

		dbgPack = new DbgPacker();
		tfm = new TempFileMgr();

		// This should be removed soon
		OpenSubtitle.convert();
		
		// Start this here to let the converison work
		tfm.schedule();

	}

	/**
	 * Initialisation procedure for UMS.
	 *
	 * @return true if the server has been initialized correctly. false if the server could
	 *         not be set to listen on the UPnP port.
	 * @throws Exception
	 */
	private boolean init() throws Exception {
		// Wizard
		if (configuration.isRunWizard() && !isHeadless()) {
			// Ask the user if they want to run the wizard
			int whetherToRunWizard = JOptionPane.showConfirmDialog(
				(Component) PMS.get().getFrame(),
				Messages.getString("Wizard.1"),
				Messages.getString("Dialog.Question"),
				JOptionPane.YES_NO_OPTION
			);
			if (whetherToRunWizard == JOptionPane.YES_OPTION) {
				// The user has chosen to run the wizard

				// Total number of questions
				int numberOfQuestions = 4;

				// The current question number
				int currentQuestionNumber = 1;

				// Ask if they want UMS to start minimized
				int whetherToStartMinimized = JOptionPane.showConfirmDialog(
					(Component) PMS.get().getFrame(),
					Messages.getString("Wizard.3"),
					Messages.getString("Wizard.2") + " " + (currentQuestionNumber++) + " " + Messages.getString("Wizard.4") + " " + numberOfQuestions,
					JOptionPane.YES_NO_OPTION
				);
				if (whetherToStartMinimized == JOptionPane.YES_OPTION) {
					configuration.setMinimized(true);
					save();
				} else if (whetherToStartMinimized == JOptionPane.NO_OPTION) {
					configuration.setMinimized(false);
					save();
				}

				// Ask if their audio receiver/s support DTS audio

				Object[] optionsDTS = {
					UIManager.getString("OptionPane.yesButtonText"),
					UIManager.getString("OptionPane.noButtonText")
				};
				int whetherToSendDTS = JOptionPane.showOptionDialog(
					(Component) PMS.get().getFrame(),
					Messages.getString("Wizard.5"),
					Messages.getString("Wizard.2") + " " + (currentQuestionNumber++) + " " + Messages.getString("Wizard.4") + " " + numberOfQuestions,
					JOptionPane.YES_NO_OPTION,
					JOptionPane.QUESTION_MESSAGE,
					null,
					optionsDTS,
					optionsDTS[1]
				);
				if (whetherToSendDTS == JOptionPane.YES_OPTION) {
					configuration.setAudioEmbedDtsInPcm(true);
					save();
				} else if (whetherToSendDTS == JOptionPane.NO_OPTION) {
					configuration.setAudioEmbedDtsInPcm(false);
					save();
				}

				// Ask if their network is wired, etc.
				Object[] options = {
					Messages.getString("Wizard.8"),
					Messages.getString("Wizard.9"),
					Messages.getString("Wizard.10")
				};
				int networkType = JOptionPane.showOptionDialog(
					(Component) PMS.get().getFrame(),
					Messages.getString("Wizard.7"),
					Messages.getString("Wizard.2") + " " + (currentQuestionNumber++) + " " + Messages.getString("Wizard.4") + " " + numberOfQuestions,
					JOptionPane.YES_NO_CANCEL_OPTION,
					JOptionPane.QUESTION_MESSAGE,
					null,
					options,
					options[1]
				);
				if (networkType == JOptionPane.YES_OPTION) {
					// Wired (Gigabit)
					configuration.setMaximumBitrate("0");
					configuration.setMPEG2MainSettings("Automatic (Wired)");
					save();
				} else if (networkType == JOptionPane.NO_OPTION) {
					// Wired (100 Megabit)
					configuration.setMaximumBitrate("110");
					configuration.setMPEG2MainSettings("Automatic (Wired)");
					save();
				} else if (networkType == JOptionPane.CANCEL_OPTION) {
					// Wireless
					configuration.setMaximumBitrate("50");
					configuration.setMPEG2MainSettings("Automatic (Wireless)");
					save();
				}

				// Ask if they want to hide advanced options
				int whetherToHideAdvancedOptions = JOptionPane.showConfirmDialog(
					(Component) PMS.get().getFrame(),
					Messages.getString("Wizard.11"),
					Messages.getString("Wizard.2") + " " + (currentQuestionNumber++) + " " + Messages.getString("Wizard.4") + " " + numberOfQuestions,
					JOptionPane.YES_NO_OPTION
				);
				if (whetherToHideAdvancedOptions == JOptionPane.YES_OPTION) {
					configuration.setHideAdvancedOptions(true);
					save();
				} else if (whetherToHideAdvancedOptions == JOptionPane.NO_OPTION) {
					configuration.setHideAdvancedOptions(false);
					save();
				}

				configuration.setRunWizard(false);
				save();
			} else if (whetherToRunWizard == JOptionPane.NO_OPTION) {
				// The user has chosen to not run the wizard
				// Do not ask them again
				configuration.setRunWizard(false);
				save();
			}
		}

		// The public VERSION field is deprecated.
		// This is a temporary fix for backwards compatibility
		VERSION = getVersion();

		// call this as early as possible
		displayBanner();

		AutoUpdater autoUpdater = null;
		if (Build.isUpdatable()) {
			String serverURL = Build.getUpdateServerURL();
			autoUpdater = new AutoUpdater(serverURL, getVersion());
		}

		registry = createSystemUtils();

		if (System.getProperty(CONSOLE) == null) {
			frame = new LooksFrame(autoUpdater, configuration);
		} else {
			LOGGER.info("GUI environment not available");
			LOGGER.info("Switching to console mode");
			frame = new DummyFrame();
		}

		/*
		 * we're here:
		 *
		 *     main() -> createInstance() -> init()
		 *
		 * which means we haven't created the instance returned by get()
		 * yet, so the frame appender can't access the frame in the
		 * standard way i.e. PMS.get().getFrame(). we solve it by
		 * inverting control ("don't call us; we'll call you") i.e.
		 * we notify the appender when the frame is ready rather than
		 * e.g. making getFrame() static and requiring the frame
		 * appender to poll it.
		 *
		 * XXX an event bus (e.g. MBassador or Guava EventBus
		 * (if they fix the memory-leak issue)) notification
		 * would be cleaner and could support other lifecycle
		 * notifications (see above).
		 */
		FrameAppender.setFrame(frame);

		configuration.addConfigurationListener(new ConfigurationListener() {
			@Override
			public void configurationChanged(ConfigurationEvent event) {
				if ((!event.isBeforeUpdate()) && PmsConfiguration.NEED_RELOAD_FLAGS.contains(event.getPropertyName())) {
					frame.setReloadable(true);
				}
			}
		});

		frame.setStatusCode(0, Messages.getString("PMS.138"), "icon-status-connecting.png");
		RendererConfiguration.loadRendererConfigurations(configuration);

		LOGGER.info("Please wait while we check the MPlayer font cache, this can take a minute or so.");

		checkProcessExistence("MPlayer", true, null, configuration.getMplayerPath(), "dummy");

		if (Platform.isWindows()) {
			checkProcessExistence("MPlayer", true, configuration.getTempFolder(), configuration.getMplayerPath(), "dummy");
		}

		LOGGER.info("Finished checking the MPlayer font cache.");

		frame.setStatusCode(0, Messages.getString("PMS.130"), "icon-status-connecting.png");

		// Check the existence of VSFilter / DirectVobSub
		if (registry.isAvis() && registry.getAvsPluginsDir() != null) {
			LOGGER.debug("AviSynth plugins directory: " + registry.getAvsPluginsDir().getAbsolutePath());
			File vsFilterDLL = new File(registry.getAvsPluginsDir(), "VSFilter.dll");
			if (vsFilterDLL.exists()) {
				LOGGER.debug("VSFilter / DirectVobSub was found in the AviSynth plugins directory.");
			} else {
				File vsFilterDLL2 = new File(registry.getKLiteFiltersDir(), "vsfilter.dll");
				if (vsFilterDLL2.exists()) {
					LOGGER.debug("VSFilter / DirectVobSub was found in the K-Lite Codec Pack filters directory.");
				} else {
					LOGGER.info("VSFilter / DirectVobSub was not found. This can cause problems when trying to play subtitled videos with AviSynth.");
				}
			}
		}

		// Check if VLC is found
		String vlcVersion = registry.getVlcVersion();
		String vlcPath = registry.getVlcPath();

		if (vlcVersion != null && vlcPath != null) {
			LOGGER.info("Found VLC version " + vlcVersion + " at: " + vlcPath);

			Version vlc = new Version(vlcVersion);
			Version requiredVersion = new Version("2.0.2");

			if (vlc.compareTo(requiredVersion) <= 0) {
				LOGGER.error("Only VLC versions 2.0.2 and above are supported");
			}
		}

		// Check if Kerio is installed
		if (registry.isKerioFirewall()) {
			LOGGER.info("Detected Kerio firewall");
		}

		// Force use of specific DVR-MS muxer when it's installed in the right place
		File dvrsMsffmpegmuxer = new File("win32/dvrms/ffmpeg_MPGMUX.exe");
		if (dvrsMsffmpegmuxer.exists()) {
			configuration.setFfmpegAlternativePath(dvrsMsffmpegmuxer.getAbsolutePath());
		}

		// Disable jaudiotagger logging
		LogManager.getLogManager().readConfiguration(new ByteArrayInputStream("org.jaudiotagger.level=OFF".getBytes()));

		// Wrap System.err
		System.setErr(new PrintStream(new SystemErrWrapper(), true));

		server = new HTTPServer(configuration.getServerPort());

		/*
		 * XXX: keep this here (i.e. after registerExtensions and before registerPlayers) so that plugins
		 * can register custom players correctly (e.g. in the GUI) and/or add/replace custom formats
		 *
		 * XXX: if a plugin requires initialization/notification even earlier than
		 * this, then a new external listener implementing a new callback should be added
		 * e.g. StartupListener.registeredExtensions()
		 */
		try {
			ExternalFactory.lookup();
		} catch (Exception e) {
			LOGGER.error("Error loading plugins", e);
		}

		// Initialize a player factory to register all players
		PlayerFactory.initialize();

		// Instantiate listeners that require registered players.
		ExternalFactory.instantiateLateListeners();

		// a static block in Player doesn't work (i.e. is called too late).
		// this must always be called *after* the plugins have loaded.
		// here's as good a place as any
		Player.initializeFinalizeTranscoderArgsListeners();

		// Any plugin-defined players are now registered, create the gui view.
		frame.addEngines();
		
		// To make the cred stuff work cross plugins
		// read cred file AFTER plugins are started
		if (System.getProperty(CONSOLE) == null) {
			// but only if we got a GUI of course
			((LooksFrame)frame).getPt().init();
		}

		boolean binding = false;

		try {
			binding = server.start();
		} catch (BindException b) {
			LOGGER.info("FATAL ERROR: Unable to bind on port: " + configuration.getServerPort() + ", because: " + b.getMessage());
			LOGGER.info("Maybe another process is running or the hostname is wrong.");
		}

		new Thread("Connection Checker") {
			@Override
			public void run() {
				try {
					Thread.sleep(7000);
				} catch (InterruptedException e) {
				}

				if (foundRenderers.isEmpty()) {
					frame.setStatusCode(0, Messages.getString("PMS.0"), "icon-status-notconnected.png");
				} else {
					frame.setStatusCode(0, Messages.getString("PMS.18"), "icon-status-connected.png");
				}
			}
		}.start();

		if (!binding) {
			return false;
		}

<<<<<<< HEAD
/// Web stuff
		web = new RemoteWeb();
=======
		// Web stuff
		web = new RemoteWeb();

>>>>>>> 7c7a2a90
		// initialize the cache
		if (configuration.getUseCache()) {
			initializeDatabase(); // XXX: this must be done *before* new MediaLibrary -> new MediaLibraryFolder
			mediaLibrary = new MediaLibrary();
			LOGGER.info("A tiny cache admin interface is available at: http://" + server.getHost() + ":" + server.getPort() + "/console/home");
		}

		// XXX: this must be called:
		//     a) *after* loading plugins i.e. plugins register root folders then RootFolder.discoverChildren adds them
		//     b) *after* mediaLibrary is initialized, if enabled (above)
		getRootFolder(RendererConfiguration.getDefaultConf());

		frame.serverReady();

		// UPNPHelper.sendByeBye();
		Runtime.getRuntime().addShutdownHook(new Thread("PMS Listeners Stopper") {
			@Override
			public void run() {
				try {
					for (ExternalListener l : ExternalFactory.getExternalListeners()) {
						l.shutdown();
					}

					UPNPHelper.shutDownListener();
					UPNPHelper.sendByeBye();
					LOGGER.debug("Forcing shutdown of all active processes");

					for (Process p : currentProcesses) {
						try {
							p.exitValue();
						} catch (IllegalThreadStateException ise) {
							LOGGER.trace("Forcing shutdown of process: " + p);
							ProcessUtil.destroy(p);
						}
					}

					get().getServer().stop();
					Thread.sleep(500);
				} catch (InterruptedException e) {
					LOGGER.debug("Caught exception", e);
				}
			}
		});

		UPNPHelper.sendAlive();
		LOGGER.trace("Waiting 250 milliseconds...");
		Thread.sleep(250);
		UPNPHelper.listen();

		return true;
	}

	private MediaLibrary mediaLibrary;

	/**
	 * Returns the MediaLibrary used by PMS.
	 * @return (MediaLibrary) Used mediaLibrary, if any. null if none is in use.
	 */
	public MediaLibrary getLibrary() {
		return mediaLibrary;
	}

	private SystemUtils createSystemUtils() {
		if (Platform.isWindows()) {
			return new WinUtils();
		} else {
			if (Platform.isMac()) {
				return new MacSystemUtils();
			} else {
				if (Platform.isSolaris()) {
					return new SolarisUtils();
				} else {
					return new BasicSystemUtils();
				}
			}
		}
	}

	/**
	 * Executes the needed commands in order to install the Windows service
	 * that starts whenever the machine is started.
	 * This function is called from the General tab.
	 * @return true if UMS could be installed as a Windows service.
	 * @see net.pms.newgui.GeneralTab#build()
	 */
	public boolean installWin32Service() {
		PMS.get().uninstallWin32Service();
		String cmdArray[] = new String[]{"win32/service/wrapper.exe", "-i", "wrapper.conf"};
		ProcessWrapperImpl pwinstall = new ProcessWrapperImpl(cmdArray, new OutputParams(configuration));
		pwinstall.runInSameThread();
		return pwinstall.isSuccess();
	}

	/**
	 * Executes the needed commands in order to remove the Windows service.
	 * This function is called from the General tab.
	 *
	 * TODO: Make it detect if the uninstallation was successful
	 *
	 * @return true
	 * @see net.pms.newgui.GeneralTab#build()
	 */
	public boolean uninstallWin32Service() {
		String cmdArray[] = new String[]{"win32/service/wrapper.exe", "-r", "wrapper.conf"};
		OutputParams output = new OutputParams(configuration);
		output.noexitcheck = true;
		ProcessWrapperImpl pwuninstall = new ProcessWrapperImpl(cmdArray, output);
		pwuninstall.runInSameThread();
		return true;
	}

	/**
	 * @deprecated Use {@link #getSharedFoldersArray()} instead.
	 */
	@Deprecated
	public File[] getFoldersConf(boolean log) {
		return getSharedFoldersArray(false);
	}

	/**
	 * @deprecated Use {@link #getSharedFoldersArray()} instead.
	 */
	@Deprecated
	public File[] getFoldersConf() {
		return getSharedFoldersArray(false);
	}

	/**
	 * Transforms a comma-separated list of directory entries into an array of {@link String}.
	 * Checks that the directory exists and is a valid directory.
	 *
	 * @return {@link java.io.File}[] Array of directories.
	 */
	public File[] getSharedFoldersArray(boolean monitored) {
		String folders;

		if (monitored) {
			folders = getConfiguration().getFoldersMonitored();
		} else {
			folders = getConfiguration().getFolders();
		}

		if (folders == null || folders.length() == 0) {
			return null;
		}

		ArrayList<File> directories = new ArrayList<>();
		String[] foldersArray = folders.split(",");

		for (String folder : foldersArray) {
			// unescape embedded commas. note: backslashing isn't safe as it conflicts with
			// Windows path separators:
			// http://ps3mediaserver.org/forum/viewtopic.php?f=14&t=8883&start=250#p43520
			folder = folder.replaceAll("&comma;", ",");

			// this is called *way* too often
			// so log it so we can fix it.
			LOGGER.info("Checking shared folder: " + folder);

			File file = new File(folder);

			if (file.exists()) {
				if (!file.isDirectory()) {
					LOGGER.warn("The file " + folder + " is not a directory! Please remove it from your Shared folders list on the " + Messages.getString("LooksFrame.22") + " tab");
				}
			} else {
				LOGGER.warn("The directory " + folder + " does not exist. Please remove it from your Shared folders list on the " + Messages.getString("LooksFrame.22") + " tab");
			}

			// add the file even if there are problems so that the user can update the shared folders as required.
			directories.add(file);
		}

		File f[] = new File[directories.size()];
		directories.toArray(f);
		return f;
	}



	/**
	 * Restarts the server. The trigger is either a button on the main PMS window or via
	 * an action item.
	 */
	// XXX: don't try to optimize this by reusing the same server instance.
	// see the comment above HTTPServer.stop()
	public void reset() {
		TaskRunner.getInstance().submitNamed("restart", true, new Runnable() {
			@Override
			public void run() {
				try {
					LOGGER.trace("Waiting 1 second...");
					UPNPHelper.sendByeBye();
					server.stop();
					server = null;
					RendererConfiguration.resetAllRenderers();

					try {
						Thread.sleep(1000);
					} catch (InterruptedException e) {
						LOGGER.trace("Caught exception", e);
					}

					server = new HTTPServer(configuration.getServerPort());
					server.start();
					UPNPHelper.sendAlive();
					frame.setReloadable(false);
				} catch (IOException e) {
					LOGGER.error("error during restart :" +e.getMessage(), e);
				}
			}
		});
	}

	// Cannot remove these methods because of backwards compatibility;
	// none of the PMS code uses it, but some plugins still do.

	/**
	 * @deprecated Use the SLF4J logging API instead.
	 * Adds a message to the debug stream, or {@link System#out} in case the
	 * debug stream has not been set up yet.
	 * @param msg {@link String} to be added to the debug stream.
	 */
	@Deprecated
	public static void debug(String msg) {
		LOGGER.trace(msg);
	}

	/**
	 * @deprecated Use the SLF4J logging API instead.
	 * Adds a message to the info stream.
	 * @param msg {@link String} to be added to the info stream.
	 */
	@Deprecated
	public static void info(String msg) {
		LOGGER.debug(msg);
	}

	/**
	 * @deprecated Use the SLF4J logging API instead.
	 * Adds a message to the minimal stream. This stream is also
	 * shown in the Trace tab.
	 * @param msg {@link String} to be added to the minimal stream.
	 */
	@Deprecated
	public static void minimal(String msg) {
		LOGGER.info(msg);
	}

	/**
	 * @deprecated Use the SLF4J logging API instead.
	 * Adds a message to the error stream. This is usually called by
	 * statements that are in a try/catch block.
	 * @param msg {@link String} to be added to the error stream
	 * @param t {@link Throwable} comes from an {@link Exception}
	 */
	@Deprecated
	public static void error(String msg, Throwable t) {
		LOGGER.error(msg, t);
	}

	/**
	 * Creates a new random {@link #uuid}. These are used to uniquely identify the server to renderers (i.e.
	 * renderers treat multiple servers with the same UUID as the same server).
	 * @return {@link String} with an Universally Unique Identifier.
	 */
	// XXX don't use the MAC address to seed the UUID as it breaks multiple profiles:
	// http://www.ps3mediaserver.org/forum/viewtopic.php?f=6&p=75542#p75542
	public synchronized String usn() {
		if (uuid == null) {
			// Retrieve UUID from configuration
			uuid = getConfiguration().getUuid();

			if (uuid == null) {
				uuid = UUID.randomUUID().toString();
				LOGGER.info("Generated new random UUID: {}", uuid);

				// save the newly-generated UUID
				getConfiguration().setUuid(uuid);

				try {
					getConfiguration().save();
				} catch (ConfigurationException e) {
					LOGGER.error("Failed to save configuration with new UUID", e);
				}
			}

			LOGGER.info("Using the following UUID configured in UMS.conf: {}", uuid);
		}

		return "uuid:" + uuid;
	}

	/**
	 * Returns the user friendly name of the UPnP server.
	 * @return {@link String} with the user friendly name.
	 */
	public String getServerName() {
		if (serverName == null) {
			StringBuilder sb = new StringBuilder();
			sb.append(System.getProperty("os.name").replace(" ", "_"));
			sb.append("-");
			sb.append(System.getProperty("os.arch").replace(" ", "_"));
			sb.append("-");
			sb.append(System.getProperty("os.version").replace(" ", "_"));
			sb.append(", UPnP/1.0, UMS/").append(getVersion());
			serverName = sb.toString();
		}

		return serverName;
	}

	/**
	 * Returns the PMS instance.
	 * @return {@link net.pms.PMS}
	 */
	public static PMS get() {
		// XXX when PMS is run as an application, the instance is initialized via the createInstance call in main().
		// However, plugin tests may need access to a PMS instance without going
		// to the trouble of launching the PMS application, so we provide a fallback
		// initialization here. Either way, createInstance() should only be called once (see below)
		if (instance == null) {
			createInstance();
		}

		return instance;
	}

	private synchronized static void createInstance() {
		assert instance == null; // this should only be called once
		instance = new PMS();

		try {
			if (instance.init()) {
				LOGGER.info("The server is now available for renderers to find");
			} else {
				LOGGER.error("A serious error occurred during PMS init");
			}
		} catch (Exception e) {
			LOGGER.error("A serious error occurred during PMS init", e);
		}
	}

	/**
	 * @deprecated Use {@link net.pms.formats.FormatFactory#getAssociatedFormat(String)}
	 * instead.
	 *
	 * @param filename
	 * @return The format.
	 */
	@Deprecated
	public Format getAssociatedFormat(String filename) {
		return FormatFactory.getAssociatedFormat(filename);
	}

	public static void main(String args[]) throws IOException, ConfigurationException {
		boolean displayProfileChooser = false;
		boolean headless = true;

		if (args.length > 0) {
			for (String arg : args) {
				switch (arg) {
					case CONSOLE:
						System.setProperty(CONSOLE, Boolean.toString(true));
						break;
					case NATIVELOOK:
						System.setProperty(NATIVELOOK, Boolean.toString(true));
						break;
					case SCROLLBARS:
						System.setProperty(SCROLLBARS, Boolean.toString(true));
						break;
					case NOCONSOLE:
						System.setProperty(NOCONSOLE, Boolean.toString(true));
						break;
					case PROFILES:
						displayProfileChooser = true;
						break;
				}
			}
		}

		try {
			Toolkit.getDefaultToolkit();

			if (isHeadless()) {
				if (System.getProperty(NOCONSOLE) == null) {
					System.setProperty(CONSOLE, Boolean.toString(true));
				}
			} else {
				headless = false;
			}
		} catch (Throwable t) {
			System.err.println("Toolkit error: " + t.getClass().getName() + ": " + t.getMessage());

			if (System.getProperty(NOCONSOLE) == null) {
				System.setProperty(CONSOLE, Boolean.toString(true));
			}
		}

		if (!headless && displayProfileChooser) {
			ProfileChooser.display();
		}

		try {
			FileUtils.copyFile(new File("debug.log"), new File("debug.log.prev"));
		} catch (Exception e) {
		}

		try {
			setConfiguration(new PmsConfiguration());
			assert getConfiguration() != null;

			// Load the (optional) logback config file.
			// This has to be called after 'new PmsConfiguration'
			// as the logging starts immediately and some filters
			// need the PmsConfiguration.
			// XXX not sure this is (still) true: the only filter
			// we use is ch.qos.logback.classic.filter.ThresholdFilter
			LoggingConfigFileLoader.load();

			try {
				getConfiguration().initCred();
			} catch (IOException e) {
				LOGGER.debug("Error initializing plugin credentials: " + e);
			}

			killOld();

			// Create the PMS instance returned by get()
			createInstance(); // Calls new() then init()
		} catch (ConfigurationException t) {
			String errorMessage = String.format(
				"Configuration error: %s: %s",
				t.getClass().getName(),
				t.getMessage()
			);

			System.err.println(errorMessage);
			t.printStackTrace();

			if (!headless && instance != null) {
				JOptionPane.showMessageDialog(
					((JFrame) (SwingUtilities.getWindowAncestor((Component) instance.getFrame()))),
					errorMessage,
					Messages.getString("PMS.42"),
					JOptionPane.ERROR_MESSAGE
				);
			}
		}
	}

	public HTTPServer getServer() {
		return server;
	}

	public void save() {
		try {
			configuration.save();
		} catch (ConfigurationException e) {
			LOGGER.error("Could not save configuration", e);
		}
	}

	public void storeFileInCache(File file, int formatType) {
		if (getConfiguration().getUseCache() && !getDatabase().isDataExists(file.getAbsolutePath(), file.lastModified())) {
			getDatabase().insertData(file.getAbsolutePath(), file.lastModified(), formatType, null);
		}
	}

	/**
	 * Retrieves the {@link net.pms.configuration.PmsConfiguration PmsConfiguration} object
	 * that contains all configured settings for PMS. The object provides getters for all
	 * configurable PMS settings.
	 *
	 * @return The configuration object
	 */
	public static PmsConfiguration getConfiguration() {
		return configuration;
	}

	/**
	 * Sets the {@link net.pms.configuration.PmsConfiguration PmsConfiguration} object
	 * that contains all configured settings for PMS. The object provides getters for all
	 * configurable PMS settings.
	 *
	 * @param conf The configuration object.
	 */
	public static void setConfiguration(PmsConfiguration conf) {
		configuration = conf;
	}

	/**
	 * Returns the project version for PMS.
	 *
	 * @return The project version.
	 */
	public static String getVersion() {
		return PropertiesUtil.getProjectProperties().get("project.version");
	}

	/**
	 * Returns whether the operating system is 64-bit or 32-bit.
	 *
	 * This will work with Windows and OS X but not necessarily with Linux
	 * because when the OS is not Windows we are using Java's os.arch which
	 * only detects the bitness of Java, not of the operating system.
	 *
	 * @return The bitness of the operating system.
	 */
	public static int getOSBitness() {
		int bitness = 32;

		if (
			(System.getProperty("os.name").contains("Windows") && System.getenv("ProgramFiles(x86)") != null) ||
			System.getProperty("os.arch").indexOf("64") != -1
		) {
			bitness = 64;
		}

		return bitness;
	}

	/**
	 * Log system properties identifying Java, the OS and encoding and log
	 * warnings where appropriate.
	 */
	private void logSystemInfo() {
		long memoryInMB = Runtime.getRuntime().maxMemory() / 1048576;

		LOGGER.info("Java: " + System.getProperty("java.vm.name") + " " + System.getProperty("java.version") + " " + System.getProperty("sun.arch.data.model") + "-bit" + " by " + System.getProperty("java.vendor"));
		LOGGER.info("OS: " + System.getProperty("os.name") + " " + getOSBitness() + "-bit " + System.getProperty("os.version"));
		LOGGER.info("Encoding: " + System.getProperty("file.encoding"));
		LOGGER.info("Memory: " + memoryInMB + " " + Messages.getString("StatusTab.12"));
		LOGGER.info("Language: " + getConfiguration().getLanguage());
		LOGGER.info("");

		if (Platform.isMac()) {
			// The binaries shipped with the Mac OS X version of PMS are being
			// compiled against specific OS versions, making them incompatible
			// with older versions. Warn the user about this when necessary.
			String osVersion = System.getProperty("os.version");

			// Split takes a regular expression, so escape the dot.
			String[] versionNumbers = osVersion.split("\\.");

			if (versionNumbers.length > 1) {
				try {
					int osVersionMinor = Integer.parseInt(versionNumbers[1]);

					if (osVersionMinor < 6) {
						LOGGER.warn("-----------------------------------------------------------------");
						LOGGER.warn("WARNING!");
						LOGGER.warn("UMS ships with binaries compiled for Mac OS X 10.6 or higher.");
						LOGGER.warn("You are running an older version of Mac OS X so UMS may not work!");
						LOGGER.warn("More information in the FAQ:");
						LOGGER.warn("http://www.ps3mediaserver.org/forum/viewtopic.php?f=6&t=3507&p=66371#p66371");
						LOGGER.warn("-----------------------------------------------------------------");
						LOGGER.warn("");
					}
				} catch (NumberFormatException e) {
					LOGGER.debug("Cannot parse minor os.version number");
				}
			}
		}
	}

	/**
	 * Restart handling
	 */
	private static void killOld() {
		if (configuration.isAdmin()) {
			try {
				killProc();
			} catch (IOException e) {
				LOGGER.debug("Error killing old process " + e);
			}

			try {
				dumpPid();
			} catch (IOException e) {
				LOGGER.debug("Error dumping PID " + e);
			}
		} else {
			LOGGER.trace("UMS must be run as administrator in order to access the PID file");
		}
	}

	private static boolean verifyPidName(String pid) throws IOException {
		ProcessBuilder pb = new ProcessBuilder("tasklist", "/FI", "\"PID eq " + pid + "\"", "/V", "/NH", "/FO", "CSV");
		pb.redirectErrorStream(true);
		Process p = pb.start();
		String line;
		try (BufferedReader in = new BufferedReader(new InputStreamReader(p.getInputStream()))) {
			try {
				p.waitFor();
			} catch (InterruptedException e) {
				in.close();
				return false;
			}
			line = in.readLine();
		}

		if (line == null) {
			return false;
		}

		// remove all " and convert to common case before splitting result on ,
		String[] tmp = line.toLowerCase().replaceAll("\"", "").split(",");
		// if the line is too short we don't kill the process

		if (tmp.length < 9) {
			return false;
		}

		return tmp[0].equals("javaw.exe") && tmp[8].contains("universal media server");
	}

	private static String pidFile() {
		return configuration.getDataFile("pms.pid");
	}

	private static void killProc() throws IOException {
		ProcessBuilder pb = null;
		String pid;
		try (BufferedReader in = new BufferedReader(new FileReader(pidFile()))) {
			pid = in.readLine();
		}

		if (Platform.isWindows()) {
			if (verifyPidName(pid)) {
				pb = new ProcessBuilder("taskkill", "/F", "/PID", pid, "/T");
			}
		} else if (Platform.isFreeBSD() || Platform.isLinux() || Platform.isOpenBSD() || Platform.isSolaris()) {
			pb = new ProcessBuilder("kill", "-9", pid);
		}

		if (pb == null) {
			return;
		}

		try {
			Process p = pb.start();
			p.waitFor();
		} catch (IOException | InterruptedException e) {
			LOGGER.trace("Error killing process by PID " + e);
		}
	}

	public static long getPID() {
		String processName = java.lang.management.ManagementFactory.getRuntimeMXBean().getName();
		return Long.parseLong(processName.split("@")[0]);
	}

	private static void dumpPid() throws IOException {
		try (FileOutputStream out = new FileOutputStream(pidFile())) {
			long pid = getPID();
			LOGGER.trace("PID: " + pid);
			String data = String.valueOf(pid) + "\r\n";
			out.write(data.getBytes());
			out.flush();
		}
	}

	private DbgPacker dbgPack;

	public DbgPacker dbgPack() {
		return dbgPack;
	}

	private TempFileMgr tfm;

	public void addTempFile(File f) {
		tfm.add(f);
	}

	public void addTempFile(File f, int cleanTime) {
		tfm.add(f, cleanTime);
	}

	@Deprecated
	public void registerPlayer(Player player) {
		PlayerFactory.registerPlayer(player);
	}

	/*
	 * Check if UMS is running in headless (console) mode, since some Linux
	 * distros seem to not use java.awt.GraphicsEnvironment.isHeadless() properly
	 */
	public static boolean isHeadless() {
		try {
			javax.swing.JDialog d = new javax.swing.JDialog();
			d.dispose();
			return false;
		} catch (java.lang.NoClassDefFoundError | java.awt.HeadlessException | java.lang.InternalError e) {
			return true;
		}
	}

	private RemoteWeb web;

	/**
	 * Sets the relative URL of a context sensitive help page located in the
	 * documentation directory.
	 *
	 * @param page The help page.
	 */
	public static void setHelpPage(String page) {
		helpPage = page;
	}

	/**
	 * Returns the relative URL of a context sensitive help page in the
	 * documentation directory.
	 *
	 * @return The help page.
	 */
	public static String getHelpPage() {
		return helpPage;
	}

	/**
	 * @deprecated Use {@link com.sun.jna.Platform#isWindows()} instead
	 */
	@Deprecated
	public boolean isWindows() {
		return Platform.isWindows();
	}
}<|MERGE_RESOLUTION|>--- conflicted
+++ resolved
@@ -728,14 +728,9 @@
 			return false;
 		}
 
-<<<<<<< HEAD
-/// Web stuff
-		web = new RemoteWeb();
-=======
 		// Web stuff
 		web = new RemoteWeb();
 
->>>>>>> 7c7a2a90
 		// initialize the cache
 		if (configuration.getUseCache()) {
 			initializeDatabase(); // XXX: this must be done *before* new MediaLibrary -> new MediaLibraryFolder
@@ -913,8 +908,6 @@
 		directories.toArray(f);
 		return f;
 	}
-
-
 
 	/**
 	 * Restarts the server. The trigger is either a button on the main PMS window or via
