--- conflicted
+++ resolved
@@ -27,19 +27,11 @@
 import javax.swing.tree.DefaultMutableTreeNode;
 import javax.swing.tree.DefaultTreeModel;
 import javax.swing.tree.TreePath;
-<<<<<<< HEAD
-
-=======
->>>>>>> 8fef47d9
 import net.pms.Messages;
 import net.pms.PMS;
 import net.pms.configuration.PmsConfiguration;
 import net.pms.configuration.RendererConfiguration;
 import net.pms.util.tree.CheckTreeManager;
-<<<<<<< HEAD
-
-=======
->>>>>>> 8fef47d9
 import org.apache.commons.configuration.ConfigurationException;
 import org.slf4j.Logger;
 import org.slf4j.LoggerFactory;
@@ -53,11 +45,7 @@
 	private CheckTreeManager checkTreeManager;
 	private final JTree SrvTree;
 	private final DefaultMutableTreeNode allRenderers;
-<<<<<<< HEAD
-	private String rootName = Messages.getString("GeneralTab.13");	
-=======
 	private String rootName = Messages.getString("GeneralTab.13");
->>>>>>> 8fef47d9
 
 	public SelectRenderers() {
 		super(new BorderLayout());
@@ -71,19 +59,11 @@
 			allRenderers.add(new DefaultMutableTreeNode(renderer));
 		}
 
-<<<<<<< HEAD
-		SrvTree = new JTree(new DefaultTreeModel(allRenderers)); 
-		checkTreeManager = new CheckTreeManager(SrvTree); 
-		checkPanel.add(new JScrollPane(SrvTree));
-		checkPanel.setSize(400, 500);
-		
-=======
 		SrvTree = new JTree(new DefaultTreeModel(allRenderers));
 		checkTreeManager = new CheckTreeManager(SrvTree);
 		checkPanel.add(new JScrollPane(SrvTree));
 		checkPanel.setSize(400, 500);
 
->>>>>>> 8fef47d9
 	}
 
 	/**
@@ -107,11 +87,7 @@
 					}
 				}
 			}
-<<<<<<< HEAD
-			
-=======
 
->>>>>>> 8fef47d9
 			i++;
 		}
 
@@ -126,19 +102,6 @@
 			null,
 			null
 		);
-<<<<<<< HEAD
-		
-		if (selectRenderers == JOptionPane.OK_OPTION) {
-			StringBuilder buildSelectedRenders = new StringBuilder();
-			TreePath[] selected = checkTreeManager.getSelectionModel().getSelectionPaths();
-			StringBuilder nameStr = new StringBuilder();
-			for (TreePath render : selected) {
-				String[] treePathString = render.toString().split(",");
-				nameStr.setLength(0);
-				if (treePathString.length > 1) {
-					nameStr.append(treePathString[1].substring(0, treePathString[1].indexOf("]")).trim());
-					buildSelectedRenders.append(nameStr).append(",");
-=======
 
 		if (selectRenderers == JOptionPane.OK_OPTION) {
 			StringBuilder buildSelectedRenders = new StringBuilder();
@@ -147,7 +110,6 @@
 				String[] treePathString = render.toString().split(",");
 				if (treePathString.length > 1) {
 					buildSelectedRenders.append(treePathString[1].substring(0, treePathString[1].indexOf("]")).trim()).append(",");
->>>>>>> 8fef47d9
 				} else if (selected.length == 1) {
 					buildSelectedRenders.append(configuration.ALL_RENDERERS);
 				}
