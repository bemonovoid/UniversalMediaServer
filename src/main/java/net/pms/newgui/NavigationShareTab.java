--- conflicted
+++ resolved
@@ -43,15 +43,9 @@
 	private static final Logger LOGGER = LoggerFactory.getLogger(NavigationShareTab.class);
 	public static final String ALL_DRIVES = Messages.getString("FoldTab.0");
 
-<<<<<<< HEAD
 	private static final String PANEL_COL_SPEC = "left:pref, 50dlu, pref, 150dlu, pref, 25dlu, pref, 9dlu, pref, default:grow";
 	private static final String PANEL_ROW_SPEC = "p, 3dlu, p, 3dlu, p, 3dlu, p, 9dlu, p, 3dlu, p, 3dlu, p, 9dlu, p, 3dlu, p, 3dlu, p, 3dlu, p, 3dlu, p, 3dlu, p, 3dlu, p, 9dlu, fill:default:grow";
 	private static final String SHARED_FOLDER_COL_SPEC = "left:pref, left:pref, pref, pref, pref, pref, 0:grow";
-=======
-	private static final String PANEL_COL_SPEC = "left:pref, 9dlu, pref, 3dlu, 25dlu, 9dlu, default:grow";
-	private static final String PANEL_ROW_SPEC = "p, 3dlu, p, 3dlu, p, 3dlu, p, 9dlu, p, 3dlu, p, 3dlu, p, 9dlu, p, 3dlu, p, 3dlu, p, 3dlu, p, 3dlu, p, 3dlu, p, 9dlu, fill:default:grow";
-	private static final String SHARED_FOLDER_COL_SPEC = "left:pref, left:pref, pref, pref, pref, 0:grow";
->>>>>>> 3e4642be
 	private static final String SHARED_FOLDER_ROW_SPEC = "p, 3dlu, p, 3dlu, fill:default:grow";
 
 	private JList<String> FList;
@@ -82,12 +76,9 @@
 	private JTextField atzLimit;
 	private JCheckBox liveSubtitles;
 	private JCheckBox prettifyfilenames;
-<<<<<<< HEAD
 	private JCheckBox newmediafolder;
 	private JCheckBox recentlyplayedfolder;
-=======
 	private JCheckBox resume;
->>>>>>> 3e4642be
 
 	public DefaultListModel<String> getDf() {
 		return df;
@@ -143,72 +134,67 @@
 
 		// Build gui with initialized components
 		if (!configuration.isHideAdvancedOptions()) {
-			JComponent cmp = builder.addSeparator(Messages.getString("FoldTab.13"), FormLayoutUtil.flip(cc.xyw(1, 1, 7), colSpec, orientation));
+			JComponent cmp = builder.addSeparator(Messages.getString("FoldTab.13"), FormLayoutUtil.flip(cc.xyw(1, 1, 10), colSpec, orientation));
 			cmp = (JComponent) cmp.getComponent(0);
 			cmp.setFont(cmp.getFont().deriveFont(Font.BOLD));
 
-			builder.add(thumbgenCheckBox, FormLayoutUtil.flip(cc.xy(1, 3), colSpec, orientation));
-			builder.addLabel(Messages.getString("NetworkTab.16"), FormLayoutUtil.flip(cc.xy(3, 3), colSpec, orientation));
-			builder.add(seekpos, FormLayoutUtil.flip(cc.xy(5, 3), colSpec, orientation));
-			builder.add(image_thumb, FormLayoutUtil.flip(cc.xy(7, 3), colSpec, orientation));
-
-			builder.addLabel(Messages.getString("FoldTab.26"), FormLayoutUtil.flip(cc.xy(1, 5), colSpec, orientation));
-			builder.add(audiothumbnail, FormLayoutUtil.flip(cc.xyw(3, 5, 3), colSpec, orientation));
-			builder.add(mplayer_thumb, FormLayoutUtil.flip(cc.xy(7, 5), colSpec, orientation));
-
-			builder.addLabel(Messages.getString("FoldTab.27"), FormLayoutUtil.flip(cc.xy(1, 7), colSpec, orientation));
-			builder.add(defaultThumbFolder, FormLayoutUtil.flip(cc.xyw(3, 7, 2), colSpec, orientation));
-			builder.add(select, FormLayoutUtil.flip(cc.xy(5, 7), colSpec, orientation));
-			builder.add(dvdiso_thumb, FormLayoutUtil.flip(cc.xy(7, 7), colSpec, orientation));
-
-			cmp = builder.addSeparator(Messages.getString("NetworkTab.59"), FormLayoutUtil.flip(cc.xyw(1, 9, 7), colSpec, orientation));
-			cmp = (JComponent) cmp.getComponent(0);
-			cmp.setFont(cmp.getFont().deriveFont(Font.BOLD));
-
-			builder.addLabel(Messages.getString("FoldTab.18"), FormLayoutUtil.flip(cc.xy(1, 11), colSpec, orientation));
-			builder.add(sortmethod, FormLayoutUtil.flip(cc.xyw(3, 11, 3), colSpec, orientation));
-			builder.add(ignorethewordthe, FormLayoutUtil.flip(cc.xy(7, 11), colSpec, orientation));
-
-			builder.add(prettifyfilenames, FormLayoutUtil.flip(cc.xy(1, 13), colSpec, orientation));
-			builder.add(hideengines, FormLayoutUtil.flip(cc.xy(3, 13), colSpec, orientation));
-			builder.add(hideextensions, FormLayoutUtil.flip(cc.xy(7, 13), colSpec, orientation));
-
-			cmp = builder.addSeparator(Messages.getString("NetworkTab.60"), FormLayoutUtil.flip(cc.xyw(1, 15, 7), colSpec, orientation));
-			cmp = (JComponent) cmp.getComponent(0);
-			cmp.setFont(cmp.getFont().deriveFont(Font.BOLD));
-
-			builder.add(itunes, FormLayoutUtil.flip(cc.xy(1, 17), colSpec, orientation));
-			builder.add(iphoto, FormLayoutUtil.flip(cc.xy(3, 17), colSpec, orientation));
-			builder.add(aperture, FormLayoutUtil.flip(cc.xy(7, 17), colSpec, orientation));
-
-			builder.add(cacheenable, FormLayoutUtil.flip(cc.xy(1, 19), colSpec, orientation));
-			builder.add(cachereset, FormLayoutUtil.flip(cc.xyw(3, 19, 3), colSpec, orientation));
-			builder.add(hidemedialibraryfolder, FormLayoutUtil.flip(cc.xy(7, 19), colSpec, orientation));
-
-			builder.add(hideemptyfolders, FormLayoutUtil.flip(cc.xy(1, 21), colSpec, orientation));
-			builder.add(hidevideosettings, FormLayoutUtil.flip(cc.xy(3, 21), colSpec, orientation));
-			builder.add(hidetranscode, FormLayoutUtil.flip(cc.xy(7, 21), colSpec, orientation));
-
-			builder.add(liveSubtitles, FormLayoutUtil.flip(cc.xy(1, 23), colSpec, orientation));
-			builder.addLabel(Messages.getString("FoldTab.37"), FormLayoutUtil.flip(cc.xy(3, 23), colSpec, orientation));
-			builder.add(atzLimit, FormLayoutUtil.flip(cc.xy(5, 23), colSpec, orientation));
-			builder.add(archive, FormLayoutUtil.flip(cc.xy(7, 23), colSpec, orientation));
-
-<<<<<<< HEAD
+		builder.add(thumbgenCheckBox, FormLayoutUtil.flip(cc.xyw(1, 3, 3), colSpec, orientation));
+		builder.addLabel(Messages.getString("NetworkTab.16"), FormLayoutUtil.flip(cc.xyw(4, 3, 2), colSpec, orientation));
+		builder.add(seekpos, FormLayoutUtil.flip(cc.xy(6, 3), colSpec, orientation));
+		builder.add(image_thumb, FormLayoutUtil.flip(cc.xyw(9, 3, 2), colSpec, orientation));
+
+		builder.addLabel(Messages.getString("FoldTab.26"), FormLayoutUtil.flip(cc.xyw(1, 5, 3), colSpec, orientation));
+		builder.add(audiothumbnail, FormLayoutUtil.flip(cc.xyw(4, 5, 3), colSpec, orientation));
+		builder.add(mplayer_thumb, FormLayoutUtil.flip(cc.xyw(9, 5, 2), colSpec, orientation));
+
+		builder.addLabel(Messages.getString("FoldTab.27"), FormLayoutUtil.flip(cc.xy(1, 7), colSpec, orientation));
+		builder.add(defaultThumbFolder, FormLayoutUtil.flip(cc.xyw(4, 7, 2), colSpec, orientation));
+		builder.add(select, FormLayoutUtil.flip(cc.xy(6, 7), colSpec, orientation));
+		builder.add(dvdiso_thumb, FormLayoutUtil.flip(cc.xyw(9, 7, 2), colSpec, orientation));
+
+		cmp = builder.addSeparator(Messages.getString("NetworkTab.59"), FormLayoutUtil.flip(cc.xyw(1, 9, 10), colSpec, orientation));
+		cmp = (JComponent) cmp.getComponent(0);
+		cmp.setFont(cmp.getFont().deriveFont(Font.BOLD));
+
+		builder.addLabel(Messages.getString("FoldTab.18"), FormLayoutUtil.flip(cc.xyw(1, 11, 3), colSpec, orientation));
+		builder.add(sortmethod, FormLayoutUtil.flip(cc.xyw(4, 11, 3), colSpec, orientation));
+		builder.add(ignorethewordthe, FormLayoutUtil.flip(cc.xyw(9, 11, 2), colSpec, orientation));
+
+		builder.add(prettifyfilenames, FormLayoutUtil.flip(cc.xyw(1, 13, 5), colSpec, orientation));
+
+		cmp = builder.addSeparator(Messages.getString("NetworkTab.60"), FormLayoutUtil.flip(cc.xyw(1, 15, 10), colSpec, orientation));
+		cmp = (JComponent) cmp.getComponent(0);
+		cmp.setFont(cmp.getFont().deriveFont(Font.BOLD));
+
+		builder.add(hideextensions, FormLayoutUtil.flip(cc.xyw(1, 17, 3), colSpec, orientation));
+		builder.add(hideengines, FormLayoutUtil.flip(cc.xyw(4, 17, 3), colSpec, orientation));
+		builder.add(hideemptyfolders, FormLayoutUtil.flip(cc.xyw(9, 17, 2), colSpec, orientation));
+
+		builder.add(itunes, FormLayoutUtil.flip(cc.xyw(1, 19, 3), colSpec, orientation));
+		builder.add(iphoto, FormLayoutUtil.flip(cc.xyw(4, 19, 3), colSpec, orientation));
+		builder.add(aperture, FormLayoutUtil.flip(cc.xyw(9, 19, 2), colSpec, orientation));
+
+		builder.add(cacheenable, FormLayoutUtil.flip(cc.xy(1, 21), colSpec, orientation));
+		builder.add(cachereset, FormLayoutUtil.flip(cc.xyw(4, 21, 3), colSpec, orientation));
+		builder.add(hidemedialibraryfolder, FormLayoutUtil.flip(cc.xyw(9, 21, 2), colSpec, orientation));
+
+		builder.add(archive, FormLayoutUtil.flip(cc.xyw(1, 23, 3), colSpec, orientation));
+		builder.add(hidevideosettings, FormLayoutUtil.flip(cc.xyw(4, 23, 3), colSpec, orientation));
+		builder.add(hidetranscode, FormLayoutUtil.flip(cc.xyw(9, 23, 2), colSpec, orientation));
+
 		builder.add(liveSubtitles, FormLayoutUtil.flip(cc.xyw(1, 25, 3), colSpec, orientation));
 		builder.addLabel(Messages.getString("FoldTab.37"), FormLayoutUtil.flip(cc.xyw(4, 25, 2), colSpec, orientation));
 		builder.add(atzLimit, FormLayoutUtil.flip(cc.xy(6, 25), colSpec, orientation));
 		builder.add(newmediafolder, FormLayoutUtil.flip(cc.xyw(9, 25, 2), colSpec, orientation));
-=======
-			builder.add(resume, FormLayoutUtil.flip(cc.xy(1, 25), colSpec, orientation));
->>>>>>> 3e4642be
-
-			builder.add(builderSharedFolder.getPanel(), FormLayoutUtil.flip(cc.xyw(1, 27, 7), colSpec, orientation));
+
+			builder.add(builderSharedFolder.getPanel(), FormLayoutUtil.flip(cc.xyw(1, 27, 10), colSpec, orientation));
 		} else {
-			builder.add(builderSharedFolder.getPanel(), FormLayoutUtil.flip(cc.xyw(1, 1, 7), colSpec, orientation));
-		}
-		builder.add(recentlyplayedfolder, FormLayoutUtil.flip(cc.xyw(1, 27, 3), colSpec, orientation));
-
+			builder.add(builderSharedFolder.getPanel(), FormLayoutUtil.flip(cc.xyw(1, 1, 10), colSpec, orientation));
+		}
+		builder.add(resume, FormLayoutUtil.flip(cc.xy(1, 27), colSpec, orientation));
+		builder.add(recentlyplayedfolder, FormLayoutUtil.flip(cc.xyw(4, 27, 3), colSpec, orientation));
+		
+		
 		builder.add(builderSharedFolder.getPanel(), FormLayoutUtil.flip(cc.xyw(1, 29, 10), colSpec, orientation));
 
 		JPanel panel = builder.getPanel();
@@ -620,7 +606,6 @@
 			}
 		});
 
-<<<<<<< HEAD
 		newmediafolder = new JCheckBox(Messages.getString("FoldTab.53"));
 		newmediafolder.setContentAreaFilled(false);
 		if (configuration.isHideNewMediaFolder()) {
@@ -644,7 +629,9 @@
 			public void itemStateChanged(ItemEvent e) {
 				configuration.setHideRecentlyPlayedFolder((e.getStateChange() == ItemEvent.SELECTED));
 				hideextensions.setEnabled((e.getStateChange() != ItemEvent.SELECTED));
-=======
+			}
+		});
+		
 		resume = new JCheckBox(Messages.getString("NetworkTab.68"));
 		resume.setToolTipText(Messages.getString("NetworkTab.69"));
 		resume.setContentAreaFilled(false);
@@ -655,7 +642,6 @@
 			@Override
 			public void itemStateChanged(ItemEvent e) {
 				configuration.setResume((e.getStateChange() == ItemEvent.SELECTED));
->>>>>>> 3e4642be
 			}
 		});
 	}
