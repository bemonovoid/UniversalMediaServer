--- conflicted
+++ resolved
@@ -121,15 +121,10 @@
 
 		// add core items with debug.log last (LinkedHashMap preserves insertion order)
 		String profileDirectory = configuration.getProfileDirectory();
-<<<<<<< HEAD
-		String vfolders = configuration.getVirtualFolders(null);
-		if (StringUtils.isNotEmpty(vfolders) && vfolders.startsWith("@")) {
-=======
 
 		// add virtual folders file if it exists
 		String vfolders = configuration.getVirtualFoldersFile();
 		if (StringUtils.isNotEmpty(vfolders)) {
->>>>>>> d43d787b
 			add(new File(vfolders.substring(1)));
 		}
 
