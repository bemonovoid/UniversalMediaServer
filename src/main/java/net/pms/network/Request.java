--- conflicted
+++ resolved
@@ -253,11 +253,7 @@
 
 		StringBuilder response = new StringBuilder();
 		DLNAResource dlna = null;
-<<<<<<< HEAD
-		boolean xbox = (mediaRenderer == null ? false : mediaRenderer.isXBOX());
-=======
-		boolean xbox360 = mediaRenderer.isXbox360();
->>>>>>> 50135597
+		boolean xbox360 = (mediaRenderer == null ? false : mediaRenderer.isXbox360());
 
 		// Samsung 2012 TVs have a problematic preceding slash that needs to be removed.
 		if (argument.startsWith("/")) {
