--- conflicted
+++ resolved
@@ -381,10 +381,7 @@
 
 	public void generateThumbnail(InputFile input, Format ext, int type, Double seekPosition) {
 		DLNAMediaInfo forThumbnail = new DLNAMediaInfo();
-<<<<<<< HEAD
 		forThumbnail.gen_thumb = true;
-		forThumbnail.durationSec = durationSec;
-=======
 		forThumbnail.durationSec = getDurationInSeconds();
 
 		if(seekPosition <= forThumbnail.durationSec) {
@@ -393,7 +390,6 @@
 			forThumbnail.durationSec = forThumbnail.durationSec / 2;
 		}
 
->>>>>>> cdf62242
 		forThumbnail.parse(input, ext, type, true);
 		setThumb(forThumbnail.getThumb());
 	}
@@ -709,12 +705,7 @@
 				} catch (ImageReadException | IOException e) {
 					LOGGER.info("Error parsing image ({}) with Sanselan, switching to FFmpeg.", file.getAbsolutePath());
 				}
-<<<<<<< HEAD
 				if (configuration.getImageThumbnailsEnabled() && file != null && gen_thumb) {
-=======
-
-				if (configuration.getImageThumbnailsEnabled()) {
->>>>>>> cdf62242
 					LOGGER.trace("Creating (temporary) thumbnail: {}", file.getName());
 
 					// Create the thumbnail image using the Thumbnailator library
