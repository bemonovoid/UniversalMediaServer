/*
 * PS3 Media Server, for streaming any medias to your PS3.
 * Copyright (C) 2008  A.Brochard
 *
 * This program is free software; you can redistribute it and/or
 * modify it under the terms of the GNU General Public License
 * as published by the Free Software Foundation; version 2
 * of the License only.
 *
 * This program is distributed in the hope that it will be useful,
 * but WITHOUT ANY WARRANTY; without even the implied warranty of
 * MERCHANTABILITY or FITNESS FOR A PARTICULAR PURPOSE.  See the
 * GNU General Public License for more details.
 *
 * You should have received a copy of the GNU General Public License
 * along with this program; if not, write to the Free Software
 * Foundation, Inc., 51 Franklin Street, Fifth Floor, Boston, MA  02110-1301, USA.
 */
package net.pms.dlna;

import java.io.*;
import java.net.InetAddress;
import java.net.URLEncoder;
import java.net.UnknownHostException;
import java.text.SimpleDateFormat;
import java.util.*;
import java.util.concurrent.ArrayBlockingQueue;
import java.util.concurrent.ThreadPoolExecutor;
import java.util.concurrent.TimeUnit;
import net.pms.Messages;
import net.pms.PMS;
import net.pms.configuration.FormatConfiguration;
import net.pms.configuration.PmsConfiguration;
import net.pms.configuration.RendererConfiguration;
import net.pms.dlna.virtual.TranscodeVirtualFolder;
import net.pms.dlna.virtual.VirtualFolder;
import net.pms.encoders.*;
import net.pms.external.AdditionalResourceFolderListener;
import net.pms.external.ExternalFactory;
import net.pms.external.ExternalListener;
import net.pms.external.StartStopListener;
import net.pms.formats.Format;
import net.pms.formats.FormatFactory;
import net.pms.io.OutputParams;
import net.pms.io.ProcessWrapper;
import net.pms.io.SizeLimitInputStream;
import net.pms.network.HTTPResource;
import net.pms.util.FileUtil;
import net.pms.util.ImagesUtil;
import net.pms.util.Iso639;
import net.pms.util.MpegUtil;
import static net.pms.util.StringUtil.*;
import org.apache.commons.lang.StringUtils;
import org.slf4j.Logger;
import org.slf4j.LoggerFactory;

/**
 * Represents any item that can be browsed via the UPNP ContentDirectory service.
 *
 * TODO: Change all instance variables to private. For backwards compatibility
 * with external plugin code the variables have all been marked as deprecated
 * instead of changed to private, but this will surely change in the future.
 * When everything has been changed to private, the deprecated note can be
 * removed.
 */
public abstract class DLNAResource extends HTTPResource implements Cloneable, Runnable {
	private final Map<String, Integer> requestIdToRefcount = new HashMap<String, Integer>();
	private static final int STOP_PLAYING_DELAY = 4000;
	private static final Logger LOGGER = LoggerFactory.getLogger(DLNAResource.class);
	private static final SimpleDateFormat SDF_DATE = new SimpleDateFormat("yyyy-MM-dd'T'HH:mm:ss", Locale.US);
	private static final PmsConfiguration configuration = PMS.getConfiguration();
	
	protected static final int MAX_ARCHIVE_ENTRY_SIZE = 10000000;
	protected static final int MAX_ARCHIVE_SIZE_SEEK = 800000000;

	/**
	 * @deprecated This field will be removed. Use {@link net.pms.configuration.PmsConfiguration#getTranscodeFolderName()} instead.
	 */
	@Deprecated
	protected static final String TRANSCODE_FOLDER = Messages.getString("TranscodeVirtualFolder.0"); // localized #--TRANSCODE--#

	/**
	 * @deprecated Use standard getter and setter to access this field.
	 */
	@Deprecated
	protected int specificType;

	/**
	 * @deprecated Use standard getter and setter to access this field.
	 */
	@Deprecated
	protected String id;

	/**
	 * @deprecated Use standard getter and setter to access this field.
	 */
	@Deprecated
	protected DLNAResource parent;

	/**
	 * @deprecated This field will be removed. Use {@link #getFormat()} and
	 * {@link #setFormat(Format)} instead.
	 */
	@Deprecated
	protected Format ext;

	/**
	 * The format of this resource.
	 */
	private Format format;

	/**
	 * @deprecated Use standard getter and setter to access this field.
	 */
	@Deprecated
	protected DLNAMediaInfo media;

	/**
	 * @deprecated Use {@link #getMediaAudio()} and {@link
	 * #setMediaAudio(DLNAMediaAudio)} to access this field.
	 */
	@Deprecated
	protected DLNAMediaAudio media_audio;

	/**
	 * @deprecated Use {@link #getMediaSubtitle()} and {@link
	 * #setMediaSubtitle(DLNAMediaSubtitle)} to access this field.
	 */
	@Deprecated
	protected DLNAMediaSubtitle media_subtitle;

	/**
	 * @deprecated Use standard getter and setter to access this field.
	 */
	@Deprecated
	protected long lastmodified; // TODO make private and rename lastmodified -> lastModified

	/**
	 * Represents the transformation to be used to the file. If null, then
	 * @see Player
	 */
	private Player player;

	/**
	 * @deprecated Use standard getter and setter to access this field.
	 */
	@Deprecated
	protected boolean discovered = false;

	private ProcessWrapper externalProcess;

	/**
	 * @deprecated Use standard getter and setter to access this field.
	 */
	@Deprecated
	protected boolean srtFile;

	/**
	 * @deprecated Use standard getter and setter to access this field.
	 */
	@Deprecated
	protected int updateId = 1;

	/**
	 * @deprecated Use standard getter and setter to access this field.
	 */
	@Deprecated
	public static int systemUpdateId = 1;

	/**
	 * @deprecated Use standard getter and setter to access this field.
	 */
	@Deprecated
	protected boolean noName;

	private int nametruncate;
	private DLNAResource first;
	private DLNAResource second;

	/**
	 * @deprecated Use standard getter and setter to access this field.
	 *
	 * The time range for the file containing the start and end time in seconds.
	 */
	@Deprecated
	protected Range.Time splitRange = new Range.Time();

	/**
	 * @deprecated Use standard getter and setter to access this field.
	 */
	@Deprecated
	protected int splitTrack;

	/**
	 * @deprecated Use standard getter and setter to access this field.
	 */
	@Deprecated
	protected String fakeParentId;

	/**
	 * @deprecated Use standard getter and setter to access this field.
	 */
	// Ditlew - needs this in one of the derived classes
	@Deprecated
	protected RendererConfiguration defaultRenderer;

	private String dlnaspec;

	/**
	 * @deprecated Use standard getter and setter to access this field.
	 */
	@Deprecated
	protected boolean avisynth;

	/**
	 * @deprecated Use standard getter and setter to access this field.
	 */
	@Deprecated
	protected boolean skipTranscode = false;

	private boolean allChildrenAreFolders = true;
	private String dlnaOrgOpFlags;

	/**
	 * @deprecated Use standard getter and setter to access this field.
	 *
	 * List of children objects associated with this DLNAResource. This is only valid when the DLNAResource is of the container type.
	 */
	@Deprecated
	protected List<DLNAResource> children;

	/**
	 * @deprecated Use standard getter and setter to access this field.
	 *
	 * The numerical ID (1-based index) assigned to the last child of this folder. The next child is assigned this ID + 1.
	 */
	// FIXME should be lastChildId
	@Deprecated
	protected int lastChildrenId = 0; // XXX make private and rename lastChildrenId -> lastChildId

	/**
	 * @deprecated Use standard getter and setter to access this field.
	 *
	 * The last time refresh was called.
	 */
	@Deprecated
	protected long lastRefreshTime;

	private String lastSearch;

	/**
	 * Returns parent object, usually a folder type of resource. In the DLDI
	 * queries, the UPNP server needs to give out the parent container where
	 * the item is. The <i>parent</i> represents such a container.
	 *
	 * @return Parent object.
	 */
	public DLNAResource getParent() {
		return parent;
	}

	/**
	 * Set the parent object, usually a folder type of resource. In the DLDI
	 * queries, the UPNP server needs to give out the parent container where
	 * the item is. The <i>parent</i> represents such a container.

	 * @param parent Sets the parent object.
	 */
	public void setParent(DLNAResource parent) {
		this.parent = parent;
	}

	/**
	 * Returns the id of this resource based on the index in its parent
	 * container. Its main purpose is to be unique in the parent container.
	 *
	 * @return The id string.
	 * @since 1.50
	 */
	protected String getId() {
		return id;
	}

	/**
	 * Set the ID of this resource based on the index in its parent container.
	 * Its main purpose is to be unique in the parent container. The method is
	 * automatically called by addChildInternal, so most of the time it is not
	 * necessary to call it explicitly.
	 *
	 * @param id
	 * @since 1.50
	 * @see #addChildInternal(DLNAResource)
	 */
	protected void setId(String id) {
		this.id = id;
	}

	/**
	 * String representing this resource ID. This string is used by the UPNP
	 * ContentDirectory service. There is no hard spec on the actual numbering
	 * except for the root container that always has to be "0". In PMS the
	 * format used is <i>number($number)+</i>. A common client that expects a
	 * different format than the one used here is the XBox360. PMS translates
	 * the XBox360 queries on the fly. For more info, check
	 * http://www.mperfect.net/whsUpnp360/ .
	 *
	 * @return The resource id.
	 * @since 1.50
	 */
	public String getResourceId() {
		if (getId() == null) {
			return null;
		}

		if (getParent() != null) {
			return getParent().getResourceId() + '$' + getId();
		} else {
			return getId();
		}
	}

	/**
	 * @see #setId(String)
	 * @param id
	 */
	protected void setIndexId(int id) {
		setId(Integer.toString(id));
	}

	/**
	 *
	 * @return the unique id which identifies the DLNAResource relative to its parent.
	 */
	public String getInternalId() {
		return getId();
	}

	/**
	 *
	 * @return true, if this contain can have a transcode folder
	 */
	public boolean isTranscodeFolderAvailable() {
		return true;
	}

	/**Any {@link DLNAResource} needs to represent the container or item with a String.
	 * @return String to be showed in the UPNP client.
	 */
	public abstract String getName();

	public abstract String getSystemName();

	public abstract long length();

	// Ditlew
	public long length(RendererConfiguration mediaRenderer) {
		return length();
	}

	public abstract InputStream getInputStream() throws IOException;

	public abstract boolean isFolder();

	public String getDlnaContentFeatures() {
		return (dlnaspec != null ? (dlnaspec + ";") : "") + getDlnaOrgOpFlags() + ";DLNA.ORG_CI=0;DLNA.ORG_FLAGS=01700000000000000000000000000000";
	}

	public DLNAResource getPrimaryResource() {
		return first;
	}

	public DLNAResource getSecondaryResource() {
		return second;
	}

	public String getFakeParentId() {
		return fakeParentId;
	}

	public void setFakeParentId(String fakeParentId) {
		this.fakeParentId = fakeParentId;
	}

	/**
	 * @return the fake parent id if specified, or the real parent id
	 */
	public String getParentId() {
		if (getFakeParentId() != null) {
			return getFakeParentId();
		} else {
			if (getParent() != null) {
				return getParent().getResourceId();
			} else {
				return "-1";
			}
		}
	}

	public DLNAResource() {
		setSpecificType(Format.UNKNOWN);
		setChildren(new ArrayList<DLNAResource>());
		setUpdateId(1);
		lastSearch = null;
	}

	public DLNAResource(int specificType) {
		this();
		setSpecificType(specificType);
	}

	/**
	 * Recursive function that searchs through all of the children until it finds
	 * a {@link DLNAResource} that matches the name.<p> Only used by
	 * {@link net.pms.dlna.RootFolder#addWebFolder(File webConf)
	 * addWebFolder(File webConf)} while parsing the web.conf file.
	 * @param name String to be compared the name to.
	 * @return Returns a {@link DLNAResource} whose name matches the parameter name
	 * @see #getName()
	 */
	public DLNAResource searchByName(String name) {
		for (DLNAResource child : getChildren()) {
			if (child.getName().equals(name)) {
				return child;
			}
		}

		return null;
	}

	/**
	 * @param renderer Renderer for which to check if file is supported.
	 * @return true if the given {@link net.pms.configuration.RendererConfiguration
	 *		RendererConfiguration} can understand type of media. Also returns true
	 *		if this DLNAResource is a container.
	 */
	public boolean isCompatible(RendererConfiguration renderer) {
		return getFormat() == null
			|| getFormat().isUnknown()
			|| (getFormat().isVideo() && renderer.isVideoSupported())
			|| (getFormat().isAudio() && renderer.isAudioSupported())
			|| (getFormat().isImage() && renderer.isImageSupported());
	}

	/**
	 * Adds a new DLNAResource to the child list. Only useful if this object is of the container type.<P>
	 * TODO: (botijo) check what happens with the child object. This function can and will transform the child
	 * object. If the transcode option is set, the child item is converted to a container with the real
	 * item and the transcode option folder. There is also a parser in order to get the right name and type,
	 * I suppose. Is this the right place to be doing things like these?
	 * @param child DLNAResource to add to a container type.
	 */
	public void addChild(DLNAResource child) {
		// child may be null (spotted - via rootFolder.addChild() - in a misbehaving plugin
		if (child == null) {
			LOGGER.error("A plugin has attempted to add a null child to " + getName());
			LOGGER.debug("Error info:", new NullPointerException("Invalid DLNA resource"));
			return;
		}

		child.setParent(this);

		if (getParent() != null) {
			setDefaultRenderer(getParent().getDefaultRenderer());
		}

		try {
			if (child.isValid()) {
				LOGGER.trace("Adding " + child.getName() + " / class: " + child.getClass().getName());

				if (allChildrenAreFolders && !child.isFolder()) {
					allChildrenAreFolders = false;
				}

				addChildInternal(child);

				boolean forceTranscodeV2 = false;
				boolean parserV2 = child.getMedia() != null && getDefaultRenderer() != null && getDefaultRenderer().isMediaParserV2();
				if (parserV2) {
					// We already have useful info, just need to layout folders
					String mimeType = getDefaultRenderer().getFormatConfiguration().match(child.getMedia());
					if (mimeType != null) {
						// This is streamable
						child.getMedia().setMimeType(mimeType.equals(FormatConfiguration.MIMETYPE_AUTO) ? child.getMedia().getMimeType() : mimeType);
					} else {
						// This is transcodable
						forceTranscodeV2 = true;
					}
				}

				if (child.getFormat() != null) {
					setSkipTranscode(child.getFormat().skip(configuration.getNoTranscode(), getDefaultRenderer() != null ? getDefaultRenderer().getStreamedExtensions() : null));
				}

				if (child.getFormat() != null && (child.getFormat().transcodable() || parserV2) && (child.getMedia() == null || parserV2)) {
					if (!parserV2) {
						child.setMedia(new DLNAMediaInfo());
					}

					// Try to determine a player to use for transcoding.
					Player player = null;

					// First, try to match a player based on the name of the DLNAResource
					// or its parent. If the name ends in "[unique player id]", that player
					// is preferred.
					String name = getName();

					for (Player p : PlayerFactory.getAllPlayers()) {
						String end = "[" + p.id() + "]";

						if (name.endsWith(end)) {
							nametruncate = name.lastIndexOf(end);
							player = p;
							LOGGER.trace("Selecting player based on name end");
							break;
						} else if (getParent() != null && getParent().getName().endsWith(end)) {
							getParent().nametruncate = getParent().getName().lastIndexOf(end);
							player = p;
							LOGGER.trace("Selecting player based on parent name end");
							break;
						}
					}

					// If no preferred player could be determined from the name, try to
					// match a player based on media information and format.
					if (player == null) {
						player = PlayerFactory.getPlayer(child);
					}

					if (player != null && !allChildrenAreFolders) {
						boolean forceTranscode = false;
						if (child.getFormat() != null) {
							forceTranscode = child.getFormat().skip(configuration.getForceTranscode(), getDefaultRenderer() != null ? getDefaultRenderer().getTranscodedExtensions() : null);
						}

						boolean hasEmbeddedSubs = false;

						if (child.getMedia() != null) {
							for (DLNAMediaSubtitle s : child.getMedia().getSubtitleTracksList()) {
								hasEmbeddedSubs = (hasEmbeddedSubs || s.isEmbedded());
							}
						}

						boolean hasSubsToTranscode = false;

						if (!configuration.isMencoderDisableSubs()) {
							hasSubsToTranscode = (configuration.isAutoloadSubtitles() && child.isSrtFile()) || hasEmbeddedSubs;
						}

						boolean isIncompatible = false;

						if (!child.getFormat().isCompatible(child.getMedia(),getDefaultRenderer())) {
							isIncompatible = true;
						}

						// Force transcoding if any of the following are true:
						// 1) The file is not supported by the renderer and SkipTranscode is not enabled for this extension
						// 2) ForceTranscode enabled for this extension
						// 3) FFmpeg support and the file is not PS3 compatible (XXX need to remove this?) and SkipTranscode is not enabled for this extension
						// 4) The file has embedded or external subs and SkipTranscode is not enabled for this extension
						if (forceTranscode || !isSkipTranscode() && (forceTranscodeV2 || isIncompatible || hasSubsToTranscode)) {
							child.setPlayer(player);
							LOGGER.trace("Switching " + child.getName() + " to player " + player.toString() + " for transcoding");
						}

						// Should the child be added to the transcode folder?
						if (child.getFormat().isVideo() && child.isTranscodeFolderAvailable()) {
							// true: create (and append) the #--TRANSCODE--# folder to this folder if it doesn't already exist
							VirtualFolder transcodeFolder = getTranscodeFolder(true);

							if (transcodeFolder != null) {
								VirtualFolder fileTranscodeFolder = new FileTranscodeVirtualFolder(child.getDisplayName(), null);

								DLNAResource newChild = child.clone();
								newChild.setPlayer(player);
								newChild.setMedia(child.getMedia());
								fileTranscodeFolder.addChildInternal(newChild);
								LOGGER.trace("Duplicate " + child.getName() + " with player: " + player.toString());

								transcodeFolder.addChild(fileTranscodeFolder);
							}
						}

						if (child.getExt().isVideo() && child.isSubSelectable()) {
							VirtualFolder vf = getSubSelector(true);
							if (vf != null) {
								DLNAResource newChild = child.clone();
								newChild.setPlayer(player);
								newChild.setMedia(child.getMedia());
								LOGGER.trace("Duplicate subtitle " + child.getName() + " with player: " + player.toString());

								vf.addChild(new SubSelFile(newChild));
							}
						}

						for (ExternalListener listener : ExternalFactory.getExternalListeners()) {
							if (listener instanceof AdditionalResourceFolderListener) {
								try {
									((AdditionalResourceFolderListener) listener).addAdditionalFolder(this, child);
								} catch (Throwable t) {
									LOGGER.error("Failed to add additional folder for listener of type: {}", listener.getClass(), t);
								}
							}
						}
					} else if (!child.getFormat().isCompatible(child.getMedia(),getDefaultRenderer()) && !child.isFolder()) {
						getChildren().remove(child);
					}
				}

				if (
					child.getFormat() != null &&
					child.getFormat().getSecondaryFormat() != null &&
					child.getMedia() != null &&
					getDefaultRenderer() != null &&
					getDefaultRenderer().supportsFormat(child.getFormat().getSecondaryFormat())
				) {
					DLNAResource newChild = child.clone();
					newChild.setFormat(newChild.getFormat().getSecondaryFormat());
					newChild.first = child;
					child.second = newChild;

					if (!newChild.getFormat().isCompatible(newChild.getMedia(), getDefaultRenderer())) {
						Player player = PlayerFactory.getPlayer(newChild);
						newChild.setPlayer(player);
					}

					if (child.getMedia() != null && child.getMedia().isSecondaryFormatValid()) {
						addChild(newChild);
					}
				}
			}
		} catch (Throwable t) {
			LOGGER.error("Error adding child: {}", child.getName(), t);

			child.setParent(null);
			getChildren().remove(child);
		}
	}

	/**
	 * Return the transcode folder for this resource.
	 * If UMS is configured to hide transcode folders, null is returned.
	 * If no folder exists and the create argument is false, null is returned.
	 * If no folder exists and the create argument is true, a new transcode folder is created.
	 * This method is called on the parent frolder each time a child is added to that parent
	 * (via {@link addChild(DLNAResource)}.
	 *
	 * @param create
	 * @return the transcode virtual folder
	 */
	// XXX package-private: used by MapFile; should be protected?
	TranscodeVirtualFolder getTranscodeFolder(boolean create) {
		if (!isTranscodeFolderAvailable()) {
			return null;
		}

		if (configuration.getHideTranscodeEnabled()) {
			return null;
		}

		// search for transcode folder
		for (DLNAResource child : getChildren()) {
			if (child instanceof TranscodeVirtualFolder) {
				return (TranscodeVirtualFolder) child;
			}
		}

		if (create) {
			TranscodeVirtualFolder transcodeFolder = new TranscodeVirtualFolder(null);
			addChildInternal(transcodeFolder);
			return transcodeFolder;
		}

		return null;
	}

	/**
	 * Adds the supplied DNLA resource to the internal list of child nodes,
	 * and sets the parent to the current node. Avoids the side-effects
	 * associated with the {@link addChild(DLNAResource)} method.
	 *
	 * @param child the DLNA resource to add to this node's list of children
	 */
	protected synchronized void addChildInternal(DLNAResource child) {
		if (child.getInternalId() != null) {
			LOGGER.info(
				"Node ({}) already has an ID ({}), which is overriden now. The previous parent node was: {}",
				new Object[] {
					child.getClass().getName(),
					child.getResourceId(),
					child.getParent()
				}
			);
		}

		getChildren().add(child);
		child.setParent(this);

		setLastChildId(getLastChildId() + 1);
		child.setIndexId(getLastChildId());
	}

	/**
	 * First thing it does it searches for an item matching the given objectID.
	 * If children is false, then it returns the found object as the only object in the list.
	 * TODO: (botijo) This function does a lot more than this!
	 * @param objectId ID to search for.
	 * @param returnChildren State if you want all the children in the returned list.
	 * @param start
	 * @param count
	 * @param renderer Renderer for which to do the actions.
	 * @return List of DLNAResource items.
	 * @throws IOException
	 */
	public synchronized List<DLNAResource> getDLNAResources(String objectId, boolean children, int start, int count, RendererConfiguration renderer) throws IOException {
		return getDLNAResources(objectId,children,start,count,renderer,null);
	}

	public synchronized List<DLNAResource> getDLNAResources(String objectId, boolean returnChildren, int start, int count, RendererConfiguration renderer, String searchStr) throws IOException {
		ArrayList<DLNAResource> resources = new ArrayList<DLNAResource>();
		DLNAResource resource = search(objectId, count, renderer, searchStr);

		if (resource != null) {
			resource.setDefaultRenderer(renderer);

			if (!returnChildren) {
				resources.add(resource);
				resource.refreshChildrenIfNeeded(searchStr);
			} else {
				resource.discoverWithRenderer(renderer, count, true, searchStr);

				if (count == 0) {
					count = resource.getChildren().size();
				}

				if (count > 0) {
					ArrayBlockingQueue<Runnable> queue = new ArrayBlockingQueue<Runnable>(count);

					int parallel_thread_number = 3;
					if (resource instanceof DVDISOFile) {
						parallel_thread_number = 1; // Some DVD drives die wih 3 parallel threads
					}
					ThreadPoolExecutor tpe = new ThreadPoolExecutor(
						Math.min(count, parallel_thread_number),
						count,
						20,
						TimeUnit.SECONDS,
						queue
					);

					for (int i = start; i < start + count; i++) {
						if (i < resource.getChildren().size()) {
							final DLNAResource child = resource.getChildren().get(i);
							if (child != null) {
								tpe.execute(child);
								resources.add(child);
							}
						}
					}
					try {
						tpe.shutdown();
						tpe.awaitTermination(20, TimeUnit.SECONDS);
					} catch (InterruptedException e) { }

					LOGGER.trace("End of analysis");
				}
			}
		}

		lastSearch = searchStr;
		return resources;
	}

	protected void refreshChildrenIfNeeded(String search) {
		if (isDiscovered() && shouldRefresh(search)) {
			refreshChildren(search);
			notifyRefresh();
		}
	}

	/**
	 * Update the last refresh time.
	 */
	protected void notifyRefresh() {
		setLastRefreshTime(System.currentTimeMillis());
		setUpdateId(getUpdateId() + 1);
		setSystemUpdateId(getSystemUpdateId() + 1);
	}

	final protected void discoverWithRenderer(RendererConfiguration renderer, int count, boolean forced, String searchStr) {
		// Discover children if it hasn't been done already
		if (!isDiscovered()) {
			if (configuration.getFolderLimit() && depthLimit()) {
				if (renderer.getRendererName().equalsIgnoreCase("Playstation 3") || renderer.isXBOX()) {
					LOGGER.info("Depth limit potentionally hit for " + getDisplayName());
				}

				if (defaultRenderer != null) {
					defaultRenderer.addFolderLimit(this);
				}
			}

			discoverChildren(searchStr);
			boolean ready;

			if (renderer.isMediaParserV2() && renderer.isDLNATreeHack()) {
				ready = analyzeChildren(count);
			} else {
				ready = analyzeChildren(-1);
			}

			if (!renderer.isMediaParserV2() || ready) {
				setDiscovered(true);
			}

			notifyRefresh();
		} else {
			// if forced, then call the old 'refreshChildren' method
			LOGGER.trace("discover {} refresh forced: {}", getResourceId(), forced);
			if (forced) {
				if (refreshChildren(searchStr)) {
					notifyRefresh();
				}
			} else {
				// if not, then the regular isRefreshNeeded/doRefreshChildren pair.
				if (shouldRefresh(searchStr)) {
					doRefreshChildren(searchStr);
					notifyRefresh();
				}
			}
		}
	}

	private boolean shouldRefresh(String searchStr) {
		return (searchStr == null && lastSearch != null) || 
		(searchStr !=null && !searchStr.equals(lastSearch)) ||
		isRefreshNeeded();
	}

	@Override
	public void run() {
		if (first == null) {
			resolve();
			if (second != null) {
				second.resolve();
			}
		}
	}

	/**
	 * Recursive function that searches for a given ID.
	 *
	 * @param searchId ID to search for.
	 * @param renderer
	 * @param count
	 * @return Item found, or null otherwise.
	 * @see #getId()
	 */
	public DLNAResource search(String searchId, int count, RendererConfiguration renderer, String searchStr) {
		if (getId() != null && searchId != null) {
			String[] indexPath = searchId.split("\\$", 2);
			if (getId().equals(indexPath[0])) {
				if (indexPath.length == 1 || indexPath[1].length() == 0) {
					return this;
				} else {
					discoverWithRenderer(renderer, count, false, searchStr);

					for (DLNAResource file : getChildren()) {
						DLNAResource found = file.search(indexPath[1], count, renderer, searchStr);
						if (found != null) {
							return found;
						}
					}
				}
			} else {
				return null;
			}
		}
		return null;
	}

	/**
	 * TODO: (botijo) What is the intention of this function? Looks like a prototype to be overloaded.
	 */
	public void discoverChildren() {
	}

	public void discoverChildren(String str) {
		discoverChildren();
	}

	/**
	 * TODO: (botijo) What is the intention of this function? Looks like a prototype to be overloaded.
	 * @param count
	 * @return Returns true
	 */
	public boolean analyzeChildren(int count) {
		return true;
	}

	/**
	 * Reload the list of children.
	 */
	public void doRefreshChildren() {
	}

	public void doRefreshChildren(String search) {
		doRefreshChildren();
	}

	/**
	 * @return true, if the container is changed, so refresh is needed.
	 * This could be called a lot of times.
	 */
	public boolean isRefreshNeeded() {
		return false;
	}

	/**
	 * This method gets called only for the browsed folder, and not for the
	 * parent folders. (And in the media library scan step too). Override in
	 * plugins when you do not want to implement proper change tracking, and
	 * you do not care if the hierarchy of nodes getting invalid between.
	 *
	 * @return True when a refresh is needed, false otherwise.
	 */
	public boolean refreshChildren() {
		if (isRefreshNeeded()) {
			doRefreshChildren();
			return true;
		}

		return false;
	}

	public boolean refreshChildren(String search) {
		if (shouldRefresh(search)) {
			doRefreshChildren(search);
			return true;
		}

		return false;
	}

	protected void checktype() {
		if (getFormat() == null) {
			setFormat(FormatFactory.getAssociatedExtension(getSystemName()));
		}

		if (getFormat() != null && getFormat().isUnknown()) {
			getFormat().setType(getSpecificType());
		}
	}

	/**
	 * Determine all properties for this DLNAResource that are relevant for playback
	 * or hierarchy traversal. This can be a costly operation, so when the method is
	 * finished the property <code>resolved</code> is set to <code>true</code>.
	 */
	public void resolve() {
	}

	// Ditlew
	/**
	 * Returns the DisplayName for the default renderer.
	 *
	 * @return The display name.
	 * @see #getDisplayName(RendererConfiguration)
	 */
	public String getDisplayName() {
		return getDisplayName(null);
	}

	/**
	 * Returns the DisplayName that is shown to the Renderer.
	 * Extra info might be appended depending on the settings, like item duration.
	 * This is based on {@link #getName()}.
	 *
	 * @param mediaRenderer Media Renderer for which to show information.
	 * @return String representing the item.
	 */
	public String getDisplayName(RendererConfiguration mediaRenderer) {
		String name = getName();
		String subtitleFormat;
		String subtitleLanguage;
		boolean isNamedNoEncoding = false;
		if (this instanceof RealFile && configuration.isHideExtensions() && !isFolder()) {
			name = FileUtil.getFileNameWithoutExtension(name);
		}

		if (getPlayer() != null) {
			if (isNoName()) {
				name = "[" + getPlayer().name() + "]";
			} else {
				// Ditlew - WDTV Live don't show durations otherwise, and this is useful for finding the main title
				if (mediaRenderer != null && mediaRenderer.isShowDVDTitleDuration() && getMedia() != null && getMedia().getDvdtrack() > 0) {
					name += " - " + getMedia().getDurationString();
				}

				if (!configuration.isHideEngineNames()) {
					name += " [" + getPlayer().name() + "]";
				}
			}
		} else {
			if (isNoName()) {
				name = "[No encoding]";
				isNamedNoEncoding = true;
			} else if (nametruncate > 0) {
				name = name.substring(0, nametruncate).trim();
			}
		}

		if (
			isSrtFile() &&
			!isNamedNoEncoding &&
			(
				getMediaAudio() == null &&
				getMediaSubtitle() == null
			) && 
			(
				getPlayer() == null ||
				getPlayer().isExternalSubtitlesSupported()
			)
		) {
			name += " {External Subtitles}";
		}

		if (getMediaAudio() != null) {
			String audioLanguage = "/" + getMediaAudio().getLangFullName();
			if ("/Undetermined".equals(audioLanguage)) {
				audioLanguage = "";
			}

			name = (getPlayer() != null ? ("[" + getPlayer().name() + "]") : "") + " {Audio: " + getMediaAudio().getAudioCodec() + audioLanguage + ((getMediaAudio().getFlavor() != null && mediaRenderer != null && mediaRenderer.isShowAudioMetadata()) ? (" (" + getMediaAudio().getFlavor() + ")") : "") + "}";
		}

		if (getMediaSubtitle() != null && getMediaSubtitle().getId() != -1) {
			subtitleFormat = getMediaSubtitle().getType().getDescription();
			if ("(Advanced) SubStation Alpha".equals(subtitleFormat)) {
				subtitleFormat = "SSA";
			}

			subtitleLanguage = "/" + getMediaSubtitle().getLangFullName();
			if ("/Undetermined".equals(subtitleLanguage)) {
				subtitleLanguage = "";
			}

			name += " {Sub: " + subtitleFormat + subtitleLanguage + ((getMediaSubtitle().getFlavor() != null && mediaRenderer != null && mediaRenderer.isShowSubMetadata()) ? (" (" + getMediaSubtitle().getFlavor() + ")") : "") + "}";
		}

		if (isAvisynth()) {
			name = (getPlayer() != null ? ("[" + getPlayer().name()) : "") + " + AviSynth]";
		}

		if (getSplitRange().isEndLimitAvailable()) {
			name = ">> " + DLNAMediaInfo.getDurationString(getSplitRange().getStart());
		}

		return name;
	}

	/**
	 * Prototype for returning URLs.
	 *
	 * @return An empty URL
	 */
	protected String getFileURL() {
		return getURL("");
	}

	/**
	 * @return Returns a URL pointing to an image representing the item. If
	 * none is available, "thumbnail0000.png" is used.
	 */
	protected String getThumbnailURL() {
		StringBuilder sb = new StringBuilder();
		sb.append(PMS.get().getServer().getURL());
		sb.append("/images/");
		String id = null;

		if (getMediaAudio() != null) {
			id = getMediaAudio().getLang();
		}

		if (getMediaSubtitle() != null && getMediaSubtitle().getId() != -1) {
			id = getMediaSubtitle().getLang();
		}

		if ((getMediaSubtitle() != null || getMediaAudio() != null) && StringUtils.isBlank(id)) {
			id = DLNAMediaLang.UND;
		}

		if (id != null) {
			String code = Iso639.getISO639_2Code(id.toLowerCase());
			sb.append("codes/").append(code).append(".png");
			return sb.toString();
		}

		if (isAvisynth()) {
			sb.append("logo-avisynth.png");
			return sb.toString();
		}

		return getURL("thumbnail0000");
	}

	/**
	 * @param prefix
	 * @return Returns a URL for a given media item. Not used for container types.
	 */
	protected String getURL(String prefix) {
		StringBuilder sb = new StringBuilder();
		sb.append(PMS.get().getServer().getURL());
		sb.append("/get/");
		sb.append(getResourceId()); //id
		sb.append("/");
		sb.append(prefix);
		sb.append(encode(getName()));
		return sb.toString();
	}

	/**
	 * Transforms a String to UTF-8.
	 *
	 * @param s
	 * @return Transformed string s in UTF-8 encoding.
	 */
	private static String encode(String s) {
		try {
			return URLEncoder.encode(s, "UTF-8");
		} catch (UnsupportedEncodingException e) {
			LOGGER.debug("Caught exception", e);
		}
		return "";
	}

	/**
	 * @return Number of children objects. This might be used in the DLDI
	 * response, as some renderers might not have enough memory to hold the
	 * list for all children.
	 */
	public int childrenNumber() {
		if (getChildren() == null) {
			return 0;
		}
		return getChildren().size();
	}
	/**
	 * (non-Javadoc)
	 * @see java.lang.Object#clone()
	 */

	@Override
	protected DLNAResource clone() {
		DLNAResource o = null;
		try {
			o = (DLNAResource) super.clone();
			o.setId(null);
		} catch (CloneNotSupportedException e) {
			LOGGER.error(null, e);
		}

		return o;
	}

	// this shouldn't be public
	@Deprecated
	public String getFlags() {
		return getDlnaOrgOpFlags();
	}

	// permit the renderer to seek by time, bytes or both
	private String getDlnaOrgOpFlags() {
		return "DLNA.ORG_OP=" + dlnaOrgOpFlags;
	}

	/**
	 * Returns an XML (DIDL) representation of the DLNA node. It gives a complete representation of the item, with as many tags as available.
	 * Recommendations as per UPNP specification are followed where possible.
	 * @param mediaRenderer Media Renderer for which to represent this information. Useful for some hacks.
	 * @return String representing the item. An example would start like this: {@code <container id="0$1" childCount="1" parentID="0" restricted="true">}
	 */
	public final String toString(RendererConfiguration mediaRenderer) {
		StringBuilder sb = new StringBuilder();

		if (isFolder()) {
			openTag(sb, "container");
		} else {
			openTag(sb, "item");
		}

		addAttribute(sb, "id", getResourceId());

		if (isFolder()) {
			if (!isDiscovered() && childrenNumber() == 0) {
				//  When a folder has not been scanned for resources, it will automatically have zero children.
				//  Some renderers like XBMC will assume a folder is empty when encountering childCount="0" and
				//  will not display the folder. By returning childCount="1" these renderers will still display
				//  the folder. When it is opened, its children will be discovered and childrenNumber() will be
				//  set to the right value.
				addAttribute(sb, "childCount", 1);
			} else {
				addAttribute(sb, "childCount", childrenNumber());
			}
		}
		addAttribute(sb, "parentID", getParentId());
		addAttribute(sb, "restricted", "true");
		endTag(sb);

		final DLNAMediaAudio firstAudioTrack = getMedia() != null ? getMedia().getFirstAudioTrack() : null;
		if (firstAudioTrack != null && StringUtils.isNotBlank(firstAudioTrack.getSongname())) {
			addXMLTagAndAttribute(
				sb,
				"dc:title",
				encodeXML(firstAudioTrack.getSongname() + (getPlayer() != null && !configuration.isHideEngineNames() ? (" [" + getPlayer().name() + "]") : ""))
			);
		} else { // Ditlew - org
			// Ditlew
			addXMLTagAndAttribute(
				sb,
				"dc:title",
				encodeXML((isFolder() || getPlayer() == null) ? getDisplayName() : mediaRenderer.getUseSameExtension(getDisplayName(mediaRenderer)))
			);
		}

		if (firstAudioTrack != null) {
			if (StringUtils.isNotBlank(firstAudioTrack.getAlbum())) {
				addXMLTagAndAttribute(sb, "upnp:album", encodeXML(firstAudioTrack.getAlbum()));
			}

			if (StringUtils.isNotBlank(firstAudioTrack.getArtist())) {
				addXMLTagAndAttribute(sb, "upnp:artist", encodeXML(firstAudioTrack.getArtist()));
				addXMLTagAndAttribute(sb, "dc:creator", encodeXML(firstAudioTrack.getArtist()));
			}

			if (StringUtils.isNotBlank(firstAudioTrack.getGenre())) {
				addXMLTagAndAttribute(sb, "upnp:genre", encodeXML(firstAudioTrack.getGenre()));
			}

			if (firstAudioTrack.getTrack() > 0) {
				addXMLTagAndAttribute(sb, "upnp:originalTrackNumber", "" + firstAudioTrack.getTrack());
			}
		}

		if (!isFolder()) {
			int indexCount = 1;

			if (mediaRenderer.isDLNALocalizationRequired()) {
				indexCount = getDLNALocalesCount();
			}

			for (int c = 0; c < indexCount; c++) {
				openTag(sb, "res");

				/**
				 * DLNA.ORG_OP flags
				 *
				 * Two booleans (binary digits) which determine what transport operations the renderer is allowed to
				 * perform (in the form of HTTP headers): the first digit allows the renderer to send
				 * TimeSeekRange.DLNA.ORG (seek-by-time) headers; the second allows it to send RANGE (seek-by-byte)
				 * headers.
				 *
				 * 00 - no seeking (or even pausing) allowed
				 * 01 - seek by byte
				 * 10 - seek by time
				 * 11 - seek by both
				 *
				 * See here for an example of how these options can be mapped to keys on the renderer's controller:
				 * http://www.ps3mediaserver.org/forum/viewtopic.php?f=2&t=2908&p=12550#p12550
				 *
				 * Note that seek-by-time is the preferred option (seek-by-byte is a fallback) but it requires a) support
				 * by the renderer (via the SeekByTime renderer conf option) and either a) a file that's not being transcoded
				 * or if it is, b) support by its transcode engine for seek-by-time.
				 */
				dlnaOrgOpFlags = "01";

				if (mediaRenderer.isSeekByTime()) {
					if (getPlayer() != null) { // transcoded
						if (getPlayer().isTimeSeekable()) {
							/**
							 * Some renderers - e.g. the PS3 and Panasonic TVs - behave erratically when
							 * transcoding if we keep the default seek-by-byte permission on when permitting
							 * seek-by-time: http://www.ps3mediaserver.org/forum/viewtopic.php?f=6&t=15841
							 *
							 * It's not clear if this is a bug in the DLNA libraries of these renderers or a bug
							 * in UMS, but setting an option in the renderer conf that disables seek-by-byte when
							 * we permit seek-by-time - e.g.:
							 *
							 * SeekByTime = exclusive
							 *
							 * works around it.
							 */
							if (mediaRenderer.isSeekByTimeExclusive()) {
								dlnaOrgOpFlags = "10";
							} else {
								dlnaOrgOpFlags = "11";
							}
						}
					}
				}

				addAttribute(sb, "xmlns:dlna", "urn:schemas-dlna-org:metadata-1-0/");

				String mime = getRendererMimeType(mimeType(), mediaRenderer);
				if (mime == null) {
					mime = "video/mpeg";
				}

				// TODO: Remove, or at least make this generic
				// Whole extensions/mime-types mess to rethink anyway
				if (mediaRenderer.isPS3()) {
					if (mime.equals("video/x-divx")) {
						dlnaspec = "DLNA.ORG_PN=AVI";
					} else if (mime.equals("video/x-ms-wmv") && getMedia() != null && getMedia().getHeight() > 700) {
						dlnaspec = "DLNA.ORG_PN=WMVHIGH_PRO";
					}
				} else {
					if (mime.equals("video/mpeg")) {
						if (getPlayer() != null) {
							// Do we have some mpegts to offer?
							boolean mpegTsMux = TsMuxeRVideo.ID.equals(getPlayer().id()) || VideoLanVideoStreaming.ID.equals(getPlayer().id());
							if (!mpegTsMux) { // Maybe, like the PS3, MEncoder can launch tsMuxeR if this a compatible H.264 video
								mpegTsMux = MEncoderVideo.ID.equals(getPlayer().id()) &&
									(
										(
											getMediaSubtitle() == null &&
											getMedia() != null &&
											getMedia().getDvdtrack() == 0 &&
											getMedia().isMuxable(mediaRenderer) &&
											configuration.isMencoderMuxWhenCompatible() &&
											mediaRenderer.isMuxH264MpegTS()
										) ||
										mediaRenderer.isTranscodeToMPEGTSAC3()
									);
							}
							if (mpegTsMux) {
								dlnaspec = getMedia().isH264() && !VideoLanVideoStreaming.ID.equals(getPlayer().id()) && getMedia().isMuxable(mediaRenderer) ?
									"DLNA.ORG_PN=AVC_TS_HD_24_AC3_ISO" :
									"DLNA.ORG_PN=" + getMPEG_TS_SD_EU_ISOLocalizedValue(c);
							} else {
								dlnaspec = "DLNA.ORG_PN=" + getMPEG_PS_PALLocalizedValue(c);
							}
						} else if (getMedia() != null) {
							if (getMedia().isMpegTS()) {
								dlnaspec = getMedia().isH264() ? "DLNA.ORG_PN=AVC_TS_HD_50_AC3" : "DLNA.ORG_PN=" + getMPEG_TS_SD_EULocalizedValue(c);
							} else {
								dlnaspec = "DLNA.ORG_PN=" + getMPEG_PS_PALLocalizedValue(c);
							}
						} else {
							dlnaspec = "DLNA.ORG_PN=" + getMPEG_PS_PALLocalizedValue(c);
						}
					} else if (mime.equals("video/vnd.dlna.mpeg-tts")) {
						// patters - on Sony BDP m2ts clips aren't listed without this
						dlnaspec = "DLNA.ORG_PN=" + getMPEG_TS_SD_EULocalizedValue(c);
					} else if (mime.equals("image/jpeg")) {
						dlnaspec = "DLNA.ORG_PN=JPEG_LRG";
					} else if (mime.equals("audio/mpeg")) {
						dlnaspec = "DLNA.ORG_PN=MP3";
					} else if (mime.substring(0, 9).equals("audio/L16") || mime.equals("audio/wav")) {
						dlnaspec = "DLNA.ORG_PN=LPCM";
					}
				}

				if (dlnaspec != null) {
					dlnaspec = "DLNA.ORG_PN=" + mediaRenderer.getDLNAPN(dlnaspec.substring(12));
				}

				if (!mediaRenderer.isDLNAOrgPNUsed()) {
					dlnaspec = null;
				}

				addAttribute(sb, "protocolInfo", "http-get:*:" + mime + ":" + (dlnaspec != null ? (dlnaspec + ";") : "") + getDlnaOrgOpFlags());

				if (getFormat() != null && getFormat().isVideo() && getMedia() != null && getMedia().isMediaparsed()) {
					if (getPlayer() == null && getMedia() != null) {
						addAttribute(sb, "size", getMedia().getSize());
					} else {
						long transcoded_size = mediaRenderer.getTranscodedSize();
						if (transcoded_size != 0) {
							addAttribute(sb, "size", transcoded_size);
						}
					}
					if (getMedia().getDuration() != null) {
						if (getSplitRange().isEndLimitAvailable()) {
							addAttribute(sb, "duration", DLNAMediaInfo.getDurationString(getSplitRange().getDuration()));
						} else {
							addAttribute(sb, "duration", getMedia().getDurationString());
						}
					}
					if (getMedia().getResolution() != null) {
						addAttribute(sb, "resolution", getMedia().getResolution());
					}
					addAttribute(sb, "bitrate", getMedia().getRealVideoBitrate());
					if (firstAudioTrack != null) {
						if (firstAudioTrack.getAudioProperties().getNumberOfChannels() > 0) {
							addAttribute(sb, "nrAudioChannels", firstAudioTrack.getAudioProperties().getNumberOfChannels());
						}
						if (firstAudioTrack.getSampleFrequency() != null) {
							addAttribute(sb, "sampleFrequency", firstAudioTrack.getSampleFrequency());
						}
					}
				} else if (getFormat() != null && getFormat().isImage()) {
					if (getMedia() != null && getMedia().isMediaparsed()) {
						addAttribute(sb, "size", getMedia().getSize());
						if (getMedia().getResolution() != null) {
							addAttribute(sb, "resolution", getMedia().getResolution());
						}
					} else {
						addAttribute(sb, "size", length());
					}
				} else if (getFormat() != null && getFormat().isAudio()) {
					if (getMedia() != null && getMedia().isMediaparsed()) {
						addAttribute(sb, "bitrate", getMedia().getBitrate());
						if (getMedia().getDuration() != null) {
							addAttribute(sb, "duration", DLNAMediaInfo.getDurationString(getMedia().getDuration()));
						}
						if (firstAudioTrack != null && firstAudioTrack.getSampleFrequency() != null) {
							addAttribute(sb, "sampleFrequency", firstAudioTrack.getSampleFrequency());
						}
						if (firstAudioTrack != null) {
							addAttribute(sb, "nrAudioChannels", firstAudioTrack.getAudioProperties().getNumberOfChannels());
						}

						if (getPlayer() == null) {
							addAttribute(sb, "size", getMedia().getSize());
						} else {
							// Calculate WAV size
							if (firstAudioTrack != null) {
								int defaultFrequency = mediaRenderer.isTranscodeAudioTo441() ? 44100 : 48000;
								if (!configuration.isAudioResample()) {
									try {
										// FIXME: Which exception could be thrown here?
										defaultFrequency = firstAudioTrack.getSampleRate();
									} catch (Exception e) {
										LOGGER.debug("Caught exception", e);
									}
								}
								int na = firstAudioTrack.getAudioProperties().getNumberOfChannels();
								if (na > 2) { // No 5.1 dump in MPlayer
									na = 2;
								}
								int finalsize = (int) (getMedia().getDurationInSeconds() * defaultFrequency * 2 * na);
								LOGGER.debug("Calculated size: " + finalsize);
								addAttribute(sb, "size", finalsize);
							}
						}
					} else {
						addAttribute(sb, "size", length());
					}
				} else {
					addAttribute(sb, "size", DLNAMediaInfo.TRANS_SIZE);
					addAttribute(sb, "duration", "09:59:59");
					addAttribute(sb, "bitrate", "1000000");
				}
				endTag(sb);
				sb.append(getFileURL());
				closeTag(sb, "res");
			}
		}

		String thumbURL = getThumbnailURL();
		if (!isFolder() && (getFormat() == null || (getFormat() != null && thumbURL != null))) {
			openTag(sb, "upnp:albumArtURI");
			addAttribute(sb, "xmlns:dlna", "urn:schemas-dlna-org:metadata-1-0/");

			if (getThumbnailContentType().equals(PNG_TYPEMIME) && !mediaRenderer.isForceJPGThumbnails()) {
				addAttribute(sb, "dlna:profileID", "PNG_TN");
			} else {
				addAttribute(sb, "dlna:profileID", "JPEG_TN");
			}
			endTag(sb);
			sb.append(thumbURL);
			closeTag(sb, "upnp:albumArtURI");
		}

		if ((isFolder() || mediaRenderer.isForceJPGThumbnails()) && thumbURL != null) {
			openTag(sb, "res");

			if (getThumbnailContentType().equals(PNG_TYPEMIME) && !mediaRenderer.isForceJPGThumbnails()) {
				addAttribute(sb, "protocolInfo", "http-get:*:image/png:DLNA.ORG_PN=PNG_TN");
			} else {
				addAttribute(sb, "protocolInfo", "http-get:*:image/jpeg:DLNA.ORG_PN=JPEG_TN");
			}
			endTag(sb);
			sb.append(thumbURL);
			closeTag(sb, "res");
		}

		if (getLastModified() > 0) {
			addXMLTagAndAttribute(sb, "dc:date", SDF_DATE.format(new Date(getLastModified())));
		}

		String uclass;
		if (first != null && getMedia() != null && !getMedia().isSecondaryFormatValid()) {
			uclass = "dummy";
		} else {
			if (isFolder()) {
				uclass = "object.container.storageFolder";
				boolean xbox = mediaRenderer.isXBOX();
				if (xbox && getFakeParentId() != null && getFakeParentId().equals("7")) {
					uclass = "object.container.album.musicAlbum";
				} else if (xbox && getFakeParentId() != null && getFakeParentId().equals("6")) {
					uclass = "object.container.person.musicArtist";
				} else if (xbox && getFakeParentId() != null && getFakeParentId().equals("5")) {
					uclass = "object.container.genre.musicGenre";
				} else if (xbox && getFakeParentId() != null && getFakeParentId().equals("F")) {
					uclass = "object.container.playlistContainer";
				}
			} else if (getFormat() != null && getFormat().isVideo()) {
				uclass = "object.item.videoItem";
			} else if (getFormat() != null && getFormat().isImage()) {
				uclass = "object.item.imageItem.photo";
			} else if (getFormat() != null && getFormat().isAudio()) {
				uclass = "object.item.audioItem.musicTrack";
			} else {
				uclass = "object.item.videoItem";
			}
		}
		if (uclass != null) {
			addXMLTagAndAttribute(sb, "upnp:class", uclass);
		}

		if (isFolder()) {
			closeTag(sb, "container");
		} else {
			closeTag(sb, "item");
		}
		return sb.toString();
	}

	private String getRequestId(String rendererId) {
		return String.format("%s|%x|%s", rendererId, hashCode(), getSystemName());
	}

	/**
	 * Plugin implementation. When this item is going to play, it will notify all the StartStopListener objects available.
	 * @see StartStopListener
	 */
	public void startPlaying(final String rendererId) {
		final String requestId = getRequestId(rendererId);
		synchronized (requestIdToRefcount) {
			Integer temp = requestIdToRefcount.get(requestId);
			if (temp == null) {
				temp = 0;
			}
			final Integer refCount = temp;
			requestIdToRefcount.put(requestId, refCount + 1);
			if (refCount == 0) {
				final DLNAResource self = this;
				Runnable r = new Runnable() {
					@Override
					public void run() {
						InetAddress rendererIp;
						try {
							rendererIp = InetAddress.getByName(rendererId);
							RendererConfiguration renderer = RendererConfiguration.getRendererConfigurationBySocketAddress(rendererIp);
							String rendererName = "unknown renderer";
							try {
								rendererName = renderer.getRendererName();
							} catch (NullPointerException e) { }
							LOGGER.info("Started playing " + getName() + " on your " + rendererName);
							LOGGER.debug("The full filename of which is: " + getSystemName() + " and the address of the renderer is: " + rendererId);
						} catch (UnknownHostException ex) {
							LOGGER.debug("" + ex);
						}

						for (final ExternalListener listener : ExternalFactory.getExternalListeners()) {
							if (listener instanceof StartStopListener) {
								// run these asynchronously for slow handlers (e.g. logging, scrobbling)
								Runnable fireStartStopEvent = new Runnable() {
									@Override
									public void run() {
										try {
											((StartStopListener) listener).nowPlaying(getMedia(), self);
										} catch (Throwable t) {
											LOGGER.error("Notification of startPlaying event failed for StartStopListener {}", listener.getClass(), t);
										}
									}
								};
								new Thread(fireStartStopEvent, "StartPlaying Event for " + listener.name()).start();
							}
						}
					}
				};

				new Thread(r, "StartPlaying Event").start();
			}
		}
	}

	/**
	 * Plugin implementation. When this item is going to stop playing, it will notify all the StartStopListener
	 * objects available.
	 * @see StartStopListener
	 */
	public void stopPlaying(final String rendererId) {
		final DLNAResource self = this;
		final String requestId = getRequestId(rendererId);
		Runnable defer = new Runnable() {
			@Override
			public void run() {
				try {
					Thread.sleep(STOP_PLAYING_DELAY);
				} catch (InterruptedException e) {
					LOGGER.error("stopPlaying sleep interrupted", e);
				}

				synchronized (requestIdToRefcount) {
					final Integer refCount = requestIdToRefcount.get(requestId);
					assert refCount != null;
					assert refCount > 0;
					requestIdToRefcount.put(requestId, refCount - 1);

					Runnable r = new Runnable() {
						@Override
						public void run() {
							if (refCount == 1) {
								InetAddress rendererIp;
								try {
									rendererIp = InetAddress.getByName(rendererId);
									RendererConfiguration renderer = RendererConfiguration.getRendererConfigurationBySocketAddress(rendererIp);
									String rendererName = "unknown renderer";
									try {
										rendererName = renderer.getRendererName();
									} catch (NullPointerException e) { }
									LOGGER.info("Stopped playing " + getName() + " on your " + rendererName);
									LOGGER.debug("The full filename of which is: " + getSystemName() + " and the address of the renderer is: " + rendererId);
								} catch (UnknownHostException ex) {
									LOGGER.debug("" + ex);
								}

								PMS.get().getFrame().setStatusLine("");

								for (final ExternalListener listener : ExternalFactory.getExternalListeners()) {
									if (listener instanceof StartStopListener) {
										// run these asynchronously for slow handlers (e.g. logging, scrobbling)
										Runnable fireStartStopEvent = new Runnable() {
											@Override
											public void run() {
												try {
													((StartStopListener) listener).donePlaying(getMedia(), self);
												} catch (Throwable t) {
													LOGGER.error("Notification of donePlaying event failed for StartStopListener {}", listener.getClass(), t);
												}
											}
										};
										new Thread(fireStartStopEvent, "StopPlaying Event for " + listener.name()).start();
									}
								}
							}
						}
					};

					new Thread(r, "StopPlaying Event").start();
				}
			}
		};

		new Thread(defer, "StopPlaying Event Deferrer").start();
	}

	/**
	 * Returns an InputStream of this DLNAResource that starts at a given time, if possible. Very useful if video chapters are being used.
	 * @param range
	 * @param mediarenderer
	 * @return The inputstream
	 * @throws IOException
	 */
	public InputStream getInputStream(Range range, RendererConfiguration mediarenderer) throws IOException {
		LOGGER.trace("Asked stream chunk : " + range + " of " + getName() + " and player " + getPlayer());

		// shagrath: small fix, regression on chapters
		boolean timeseek_auto = false;
		// Ditlew - WDTV Live
		// Ditlew - We convert byteoffset to timeoffset here. This needs the stream to be CBR!
		int cbr_video_bitrate = mediarenderer.getCBRVideoBitrate();
		long low = range.isByteRange() && range.isStartOffsetAvailable() ? range.asByteRange().getStart() : 0;
		long high = range.isByteRange() && range.isEndLimitAvailable() ? range.asByteRange().getEnd() : -1;
		Range.Time timeRange = range.createTimeRange();

		if (getPlayer() != null && low > 0 && cbr_video_bitrate > 0) {
			int used_bit_rated = (int) ((cbr_video_bitrate + 256) * 1024 / 8 * 1.04); // 1.04 = container overhead
			if (low > used_bit_rated) {
				timeRange.setStart((double) (low / (used_bit_rated)));
				low = 0;

				// WDTV Live - if set to TS it asks multiple times and ends by
				// asking for an invalid offset which kills MEncoder
				if (timeRange.getStartOrZero() > getMedia().getDurationInSeconds()) {
					return null;
				}

				// Should we rewind a little (in case our overhead isn't accurate enough)
				int rewind_secs = mediarenderer.getByteToTimeseekRewindSeconds();
				timeRange.rewindStart(rewind_secs);

				// shagrath:
				timeseek_auto = true;
			}
		}

		if (getPlayer() == null) {
			if (this instanceof IPushOutput) {
				PipedOutputStream out = new PipedOutputStream();
				InputStream fis = new PipedInputStream(out);
				((IPushOutput) this).push(out);
				if (fis != null) {
					if (low > 0) {
						fis.skip(low);
					}
					// http://www.ps3mediaserver.org/forum/viewtopic.php?f=11&t=12035
					fis = wrap(fis, high, low);
				}

				return fis;
			}

			InputStream fis;
			if (getFormat() != null && getFormat().isImage() && getMedia() != null && getMedia().getOrientation() > 1 && mediarenderer.isAutoRotateBasedOnExif()) {
				// seems it's a jpeg file with an orientation setting to take care of
				fis = ImagesUtil.getAutoRotateInputStreamImage(getInputStream(), getMedia().getOrientation());
				if (fis == null) { // error, let's return the original one
					fis = getInputStream();
				}
			} else {
				fis = getInputStream();
			}

			if (fis != null) {
				if (low > 0) {
					fis.skip(low);
				}

				// http://www.ps3mediaserver.org/forum/viewtopic.php?f=11&t=12035
				fis = wrap(fis, high, low);

				if (timeRange.getStartOrZero() > 0 && this instanceof RealFile) {
					fis.skip(MpegUtil.getPositionForTimeInMpeg(((RealFile) this).getFile(), (int) timeRange.getStartOrZero() ));
				}
			}
			return fis;
		} else {
			OutputParams params = new OutputParams(configuration);
			params.aid = getMediaAudio();
			params.sid = getMediaSubtitle();
			params.header = getHeaders();
			params.mediaRenderer = mediarenderer;
			timeRange.limit(getSplitRange());
			params.timeseek = timeRange.getStartOrZero();
			params.timeend = timeRange.getEndOrZero();
			params.shift_scr = timeseek_auto;

			if (this instanceof IPushOutput) {
				params.stdin = (IPushOutput) this;
			}

			if (externalProcess == null || externalProcess.isDestroyed()) {
				LOGGER.info("Starting transcode/remux of " + getName());
				externalProcess = getPlayer().launchTranscode(
					getSystemName(),
					this,
					getMedia(),
					params
				);
				if (params.waitbeforestart > 0) {
					LOGGER.trace("Sleeping for {} milliseconds", params.waitbeforestart);
					try {
						Thread.sleep(params.waitbeforestart);
					} catch (InterruptedException e) {
						LOGGER.error(null, e);
					}
					LOGGER.trace("Finished sleeping for " + params.waitbeforestart + " milliseconds");
				}
			} else if (params.timeseek > 0 && getMedia() != null && getMedia().isMediaparsed()
					&& getMedia().getDurationInSeconds() > 0) {
				LOGGER.debug("Requesting time seek: " + params.timeseek + " seconds");
				params.minBufferSize = 1;
				Runnable r = new Runnable() {
					@Override
					public void run() {
						externalProcess.stopProcess();
					}
				};
				new Thread(r, "External Process Stopper").start();
				ProcessWrapper newExternalProcess = getPlayer().launchTranscode(
					getSystemName(),
					this,
					getMedia(),
					params
				);
				try {
					Thread.sleep(1000);
				} catch (InterruptedException e) {
					LOGGER.error(null, e);
				}
				if (newExternalProcess == null) {
					LOGGER.trace("External process instance is null... sounds not good");
				}
				externalProcess = newExternalProcess;
			}
			if (externalProcess == null) {
				return null;
			}
			InputStream is = null;
			int timer = 0;
			while (is == null && timer < 10) {
				is = externalProcess.getInputStream(low);
				timer++;
				if (is == null) {
					LOGGER.trace("External input stream instance is null... sounds not good, waiting 500ms");
					try {
						Thread.sleep(500);
					} catch (InterruptedException e) {
					}
				}
			}

			// fail fast: don't leave a process running indefinitely if it's
			// not producing output after params.waitbeforestart milliseconds + 5 seconds
			// this cleans up lingering MEncoder web video transcode processes that hang
			// instead of exiting
			if (is == null && externalProcess != null && !externalProcess.isDestroyed()) {
				Runnable r = new Runnable() {
					@Override
					public void run() {
						LOGGER.trace("External input stream instance is null... stopping process");
						externalProcess.stopProcess();
					}
				};
				new Thread(r, "Hanging External Process Stopper").start();
			}
			return is;
		}
	}

	/**
	 * Wrap an {@link InputStream} in a {@link SizeLimitInputStream} that sets a
	 * limit to the maximum number of bytes to be read from the original input
	 * stream. The number of bytes is determined by the high and low value
	 * (bytes = high - low). If the high value is less than the low value, the
	 * input stream is not wrapped and returned as is.
	 *
	 * @param input
	 *            The input stream to wrap.
	 * @param high
	 *            The high value.
	 * @param low
	 *            The low value.
	 * @return The resulting input stream.
	 */
	private InputStream wrap(InputStream input, long high, long low) {
		if (input != null && high > low) {
			long bytes = (high - (low < 0 ? 0 : low)) + 1;
			LOGGER.trace("Using size-limiting stream (" + bytes + " bytes)");
			return new SizeLimitInputStream(input, bytes);
		}
		return input;
	}

	public String mimeType() {
		if (getPlayer() != null) {
			return getPlayer().mimeType();
		} else if (getMedia() != null && getMedia().isMediaparsed()) {
			return getMedia().getMimeType();
		} else if (getFormat() != null) {
			return getFormat().mimeType();
		} else {
			return getDefaultMimeType(getSpecificType());
		}
	}

	/**
	 * Prototype function. Original comment: need to override if some thumbnail work is to be done when mediaparserv2 enabled
	 */
	public void checkThumbnail() {
		// need to override if some thumbnail work is to be done when mediaparserv2 enabled
	}

	/**
	 * Checks if a thumbnail exists, and, if not, generates one (if possible).
	 * Called from Request/RequestV2 in response to thumbnail requests e.g. HEAD /get/0$1$0$42$3/thumbnail0000%5BExample.mkv
	 * Calls DLNAMediaInfo.generateThumbnail, which in turn calls DLNAMediaInfo.parse.
	 *
	 * @param input InputFile to check or generate the thumbnail from.
	 */
	protected void checkThumbnail(InputFile inputFile) {
		if (getMedia() != null && !getMedia().isThumbready() && configuration.isThumbnailGenerationEnabled()) {
			getMedia().setThumbready(true);
			getMedia().generateThumbnail(inputFile, getFormat(), getType());
			if (getMedia().getThumb() != null && configuration.getUseCache() && inputFile.getFile() != null) {
				PMS.get().getDatabase().updateThumbnail(inputFile.getFile().getAbsolutePath(), inputFile.getFile().lastModified(), getType(), getMedia());
			}
		}
	}

	/**
	 * Returns the input stream for this resource's generic thumbnail,
	 * which is the first of:
	 *          - its Format icon, if any
	 *          - the fallback image, if any
	 *          - the default video icon
	 *
	 * @param fallback
	 *            the fallback image, or null.
	 *
	 * @return The InputStream
	 * @throws IOException
	 */
	public InputStream getGenericThumbnailInputStream(String fallback) throws IOException {
		String thumb = fallback;
		if (getFormat() != null && getFormat().getIcon() != null) {
			thumb = getFormat().getIcon();
		}

		// Thumb could be:
		if (thumb != null) {
			// A local file
			if (new File(thumb).exists()) {
				return new FileInputStream(thumb);
			}

			// A jar resource
			InputStream is;
			if ((is = getResourceInputStream(thumb)) != null) {
				return is;
			}

			// A URL
			try {
				return downloadAndSend(thumb, true);
			} catch (Exception e) {}
		}

		// Or none of the above
		return getResourceInputStream("images/thumbnail-video-256.png");
	}

	/**
	 * Returns the input stream for this resource's thumbnail
	 * (or a default image if a thumbnail can't be found).
	 * Typically overridden by a subclass.
	 *
	 * @return The InputStream
	 * @throws IOException
	 */
	public InputStream getThumbnailInputStream() throws IOException {
		return getGenericThumbnailInputStream(null);
	}

	public String getThumbnailContentType() {
		return HTTPResource.JPEG_TYPEMIME;
	}

	public int getType() {
		if (getFormat() != null) {
			return getFormat().getType();
		} else {
			return Format.UNKNOWN;
		}
	}

	/**
	 * Prototype function.
	 *
	 * @return true if child can be added to other folder.
	 * @see #addChild(DLNAResource)
	 */
	public abstract boolean isValid();

	public boolean allowScan() {
		return false;
	}

	/**
	 * (non-Javadoc)
	 * @see java.lang.Object#toString()
	 */
	@Override
	public String toString() {
		return this.getClass().getSimpleName() + " [id=" + getId() + ", name=" + getName() + ", full path=" + getResourceId() + ", ext=" + getFormat() + ", discovered=" + isDiscovered() + "]";
	}

	/**
	 * Returns the specific type of resource. Valid types are defined in {@link Format}.
	 *
	 * @return The specific type
	 */
	protected int getSpecificType() {
		return specificType;
	}

	/**
	 * Set the specific type of this resource. Valid types are defined in {@link Format}.
	 * @param specificType The specific type to set.
	 */
	protected void setSpecificType(int specificType) {
		this.specificType = specificType;
	}

	/**
	 * Returns the {@link Format} of this resource, which defines its capabilities.
	 *
	 * @return The format of this resource.
	 */
	public Format getFormat() {
		return format;
	}

	/**
	 * Sets the {@link Format} of this resource, thereby defining its capabilities.
	 *
	 * @param format The format to set.
	 */
	protected void setFormat(Format format) {
		this.format = format;

		// Set deprecated variable for backwards compatibility
		ext = format;
	}

	/**
	 * @deprecated Use {@link #getFormat()} instead.
	 *
	 * @return The format of this resource.
	 */
	@Deprecated
	public Format getExt() {
		return getFormat();
	}

	/**
	 * @deprecated Use {@link #setFormat(Format)} instead.
	 *
	 * @param format The format to set.
	 */
	@Deprecated
	protected void setExt(Format format) {
		setFormat(format);
	}

	/**
	 * Returns the {@link DLNAMediaInfo} object for this resource, containing the
	 * specifics of this resource, e.g. the duration.
	 *
	 * @return The object containing detailed information.
	 */
	public DLNAMediaInfo getMedia() {
		return media;
	}

	/**
	 * Sets the the {@link DLNAMediaInfo} object that contains all specifics for
	 * this resource.
	 *
	 * @param media The object containing detailed information.
	 * @since 1.50
	 */
	protected void setMedia(DLNAMediaInfo media) {
		this.media = media;
	}

	/**
	 * Returns the {@link DLNAMediaAudio} object for this resource that contains
	 * the audio specifics. A resource can have many audio tracks, this method
	 * returns the one that should be played.
	 *
	 * @return The audio object containing detailed information.
	 * @since 1.50
	 */
	public DLNAMediaAudio getMediaAudio() {
		return media_audio;
	}

	/**
	 * Sets the {@link DLNAMediaAudio} object for this resource that contains
	 * the audio specifics. A resource can have many audio tracks, this method
	 * determines the one that should be played.
	 *
	 * @param mediaAudio The audio object containing detailed information.
	 * @since 1.50
	 */
	protected void setMediaAudio(DLNAMediaAudio mediaAudio) {
		this.media_audio = mediaAudio;
	}

	/**
	 * Returns the {@link DLNAMediaSubtitle} object for this resource that
	 * contains the specifics for the subtitles. A resource can have many
	 * subtitles, this method returns the one that should be displayed.
	 *
	 * @return The subtitle object containing detailed information.
	 * @since 1.50
	 */
	public DLNAMediaSubtitle getMediaSubtitle() {
		return media_subtitle;
	}

	/**
	 * Sets the {@link DLNAMediaSubtitle} object for this resource that
	 * contains the specifics for the subtitles. A resource can have many
	 * subtitles, this method determines the one that should be used.
	 *
	 * @param mediaSubtitle The subtitle object containing detailed information.
	 * @since 1.50
	 */
	protected void setMediaSubtitle(DLNAMediaSubtitle mediaSubtitle) {
		this.media_subtitle = mediaSubtitle;
	}

	/**
	 * @deprecated Use {@link #getLastModified()} instead.
	 *
	 * Returns the timestamp at which this resource was last modified.
	 *
	 * @return The timestamp.
	 */
	@Deprecated
	public long getLastmodified() {
		return getLastModified();
	}

	/**
	 * Returns the timestamp at which this resource was last modified.
	 *
	 * @return The timestamp.
	 * @since 1.71.0
	 */
	public long getLastModified() {
		return lastmodified; // TODO rename lastmodified -> lastModified
	}

	/**
	 * @deprecated Use {@link #setLastModified()} instead.
	 *
	 * Sets the timestamp at which this resource was last modified.
	 *
	 * @param lastModified The timestamp to set.
	 * @since 1.50
	 */
	@Deprecated
	protected void setLastmodified(long lastModified) {
		setLastModified(lastModified);
	}

	/**
	 * Sets the timestamp at which this resource was last modified.
	 *
	 * @param lastModified The timestamp to set.
	 * @since 1.71.0
	 */
	protected void setLastModified(long lastModified) {
		this.lastmodified = lastModified; // TODO rename lastmodified -> lastModified
	}

	/**
	 * Returns the {@link Player} object that is used to encode this resource
	 * for the renderer. Can be null.
	 *
	 * @return The player object.
	 */
	public Player getPlayer() {
		return player;
	}

	/**
	 * Sets the {@link Player} object that is to be used to encode this
	 * resource for the renderer. The player object can be null.
	 *
	 * @param player The player object to set.
	 * @since 1.50
	 */
	protected void setPlayer(Player player) {
		this.player = player;
	}

	/**
	 * Returns true when the details of this resource have already been
	 * investigated. This helps is not doing the same work twice.
	 *
	 * @return True if discovered, false otherwise.
	 */
	public boolean isDiscovered() {
		return discovered;
	}

	/**
	 * Set to true when the details of this resource have already been
	 * investigated. This helps is not doing the same work twice.
	 *
	 * @param discovered Set to true if this resource is discovered,
	 * 			false otherwise.
	 * @since 1.50
	 */
	protected void setDiscovered(boolean discovered) {
		this.discovered = discovered;
	}

	/**
	 * Returns true if this resource has subtitles in a file.
	 *
	 * @return the srtFile
	 * @since 1.50
	 */
	protected boolean isSrtFile() {
		return srtFile;
	}

	/**
	 * Set to true if this resource has subtitles in a file.
	 *
	 * @param srtFile the srtFile to set
	 * @since 1.50
	 */
	protected void setSrtFile(boolean srtFile) {
		this.srtFile = srtFile;
	}

	/**
	 * Returns the update counter for this resource. When the resource needs
	 * to be refreshed, its counter is updated.
	 *
	 * @return The update counter.
	 * @see #notifyRefresh()
	 */
	public int getUpdateId() {
		return updateId;
	}

	/**
	 * Sets the update counter for this resource. When the resource needs
	 * to be refreshed, its counter should be updated.
	 *
	 * @param updateId The counter value to set.
	 * @since 1.50
	 */
	protected void setUpdateId(int updateId) {
		this.updateId = updateId;
	}

	/**
	 * Returns the update counter for all resources. When all resources need
	 * to be refreshed, this counter is updated.
	 *
	 * @return The system update counter.
	 * @since 1.50
	 */
	public static int getSystemUpdateId() {
		return systemUpdateId;
	}

	/**
	 * Sets the update counter for all resources. When all resources need
	 * to be refreshed, this counter should be updated.
	 *
	 * @param systemUpdateId The system update counter to set.
	 * @since 1.50
	 */
	public static void setSystemUpdateId(int systemUpdateId) {
		DLNAResource.systemUpdateId = systemUpdateId;
	}

	/**
	 * Returns whether or not this is a nameless resource.
	 *
	 * @return True if the resource is nameless.
	 */
	public boolean isNoName() {
		return noName;
	}

	/**
	 * Sets whether or not this is a nameless resource. This is particularly
	 * useful in the virtual TRANSCODE folder for a file, where the same file
	 * is copied many times with different audio and subtitle settings. In that
	 * case the name of the file becomes irrelevant and only the settings
	 * need to be shown.
	 *
	 * @param noName Set to true if the resource is nameless.
	 * @since 1.50
	 */
	protected void setNoName(boolean noName) {
		this.noName = noName;
	}

	/**
	 * Returns the from - to time range for this resource.
	 *
	 * @return The time range.
	 */
	public Range.Time getSplitRange() {
		return splitRange;
	}

	/**
	 * Sets the from - to time range for this resource.
	 *
	 * @param splitRange The time range to set.
	 * @since 1.50
	 */
	protected void setSplitRange(Range.Time splitRange) {
		this.splitRange = splitRange;
	}

	/**
	 * Returns the number of the track to split from this resource.
	 *
	 * @return the splitTrack
	 * @since 1.50
	 */
	protected int getSplitTrack() {
		return splitTrack;
	}

	/**
	 * Sets the number of the track from this resource to split.
	 *
	 * @param splitTrack The track number.
	 * @since 1.50
	 */
	protected void setSplitTrack(int splitTrack) {
		this.splitTrack = splitTrack;
	}

	/**
	 * Returns the default renderer configuration for this resource.
	 *
	 * @return The default renderer configuration.
	 * @since 1.50
	 */
	protected RendererConfiguration getDefaultRenderer() {
		return defaultRenderer;
	}

	/**
	 * Sets the default renderer configuration for this resource.
	 *
	 * @param defaultRenderer The default renderer configuration to set.
	 * @since 1.50
	 */
	protected void setDefaultRenderer(RendererConfiguration defaultRenderer) {
		this.defaultRenderer = defaultRenderer;
	}

	/**
	 * Returns whether or not this resource is handled by AviSynth.
	 *
	 * @return True if handled by AviSynth, otherwise false.
	 * @since 1.50
	 */
	protected boolean isAvisynth() {
		return avisynth;
	}

	/**
	 * Sets whether or not this resource is handled by AviSynth.
	 *
	 * @param avisynth Set to true if handled by Avisyth, otherwise false.
	 * @since 1.50
	 */
	protected void setAvisynth(boolean avisynth) {
		this.avisynth = avisynth;
	}

	/**
	 * Returns true if transcoding should be skipped for this resource.
	 *
	 * @return True if transcoding should be skipped, false otherwise.
	 * @since 1.50
	 */
	protected boolean isSkipTranscode() {
		return skipTranscode;
	}

	/**
	 * Set to true if transcoding should be skipped for this resource.
	 *
	 * @param skipTranscode Set to true if trancoding should be skipped, false
	 * 			otherwise.
	 * @since 1.50
	 */
	protected void setSkipTranscode(boolean skipTranscode) {
		this.skipTranscode = skipTranscode;
	}

	/**
	 * Returns the list of children for this resource.
	 *
	 * @return List of children objects.
	 */
	public List<DLNAResource> getChildren() {
		return children;
	}

	/**
	 * Sets the list of children for this resource.
	 *
	 * @param children The list of children to set.
	 * @since 1.50
	 */
	protected void setChildren(List<DLNAResource> children) {
		this.children = children;
	}

	/**
	 * @deprecated use {@link #getLastChildId()} instead.
	 */
	@Deprecated
	protected int getLastChildrenId() {
		return getLastChildId();
	}

	/**
	 * Returns the numerical ID of the last child added.
	 *
	 * @return The ID.
	 * @since 1.80.0
	 */
	protected int getLastChildId() {
		return lastChildrenId;
	}

	/**
	 * @deprecated use {@link #setLastChildId(int)} instead.
	 */
	@Deprecated
	protected void setLastChildrenId(int lastChildId) {
		setLastChildId(lastChildId);
	}

	/**
	 * Sets the numerical ID of the last child added.
	 *
	 * @param lastChildId The ID to set.
	 * @since 1.80.0
	 */
	protected void setLastChildId(int lastChildId) {
		this.lastChildrenId = lastChildId;
	}

	/**
	 * Returns the timestamp when this resource was last refreshed.
	 *
	 * @return The timestamp.
	 */
	long getLastRefreshTime() {
		return lastRefreshTime;
	}

	/**
	 * Sets the timestamp when this resource was last refreshed.
	 *
	 * @param lastRefreshTime The timestamp to set.
	 * @since 1.50
	 */
	protected void setLastRefreshTime(long lastRefreshTime) {
		this.lastRefreshTime = lastRefreshTime;
	}

	private static final int DEPTH_WARNING_LIMIT=7;

	private boolean depthLimit() {
		DLNAResource tmp = this;
		int depth = 0;
		while (tmp != null) {
			tmp = tmp.getParent();
			depth++;
		}
		return (depth > DEPTH_WARNING_LIMIT);
	}
	
	public boolean isSearched() {
		return false;
	}
<<<<<<< HEAD

	////////////////////////////////////////////////////
	// Subtitle handling
	////////////////////////////////////////////////////

	private SubSelect getSubSelector() {
		return getSubSelector(false);
	}

	private SubSelect getSubSelector(boolean create) {
		if (!isSubSelectable()) {
			return null;
		}
		if (
			PMS.getConfiguration().isMencoderDisableSubs() ||
			!PMS.getConfiguration().getUseSubtitles() ||
			!PMS.getConfiguration().openSubs()
		) {
			return null;
		}

		// Search for transcode folder
		for (DLNAResource r : getChildren()) {
			if (r instanceof SubSelect) {
				return (SubSelect) r;
			}
		}
		if (create) {
			SubSelect vf = new SubSelect();
			addChildInternal(vf);
			return vf;
		}
		return null;
	}

	public boolean isSubSelectable() {
		return false;
	}
=======
	
	public byte[] getHeaders() {
		return null;
	}
>>>>>>> 67da1f21
}
<|MERGE_RESOLUTION|>--- conflicted
+++ resolved
@@ -2470,7 +2470,10 @@
 	public boolean isSearched() {
 		return false;
 	}
-<<<<<<< HEAD
+	
+	public byte[] getHeaders() {
+		return null;
+	}
 
 	////////////////////////////////////////////////////
 	// Subtitle handling
@@ -2509,10 +2512,4 @@
 	public boolean isSubSelectable() {
 		return false;
 	}
-=======
-	
-	public byte[] getHeaders() {
-		return null;
-	}
->>>>>>> 67da1f21
 }
