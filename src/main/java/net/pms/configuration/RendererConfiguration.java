--- conflicted
+++ resolved
@@ -48,7 +48,6 @@
 
 public class RendererConfiguration extends UPNPHelper.Renderer {
 	private static final Logger LOGGER = LoggerFactory.getLogger(RendererConfiguration.class);
-<<<<<<< HEAD
 	protected static TreeSet<RendererConfiguration> enabledRendererConfs;
 	protected static ArrayList<String> allRenderersNames = new ArrayList<>();
 	protected static PmsConfiguration _pmsConfiguration = PMS.getConfiguration();
@@ -84,20 +83,6 @@
 		 */
 		public boolean getOutputOptions(List<String> cmdList, DLNAResource dlna, Player player, OutputParams params);
 	}
-=======
-	private static TreeSet<RendererConfiguration> enabledRendererConfs;
-	private static ArrayList<String> allRenderersNames = new ArrayList<>();
-	private static PmsConfiguration pmsConfiguration;
-	private static RendererConfiguration defaultConf;
-	private static Map<InetAddress, RendererConfiguration> addressAssociation = new HashMap<>();
-
-	private RootFolder rootFolder;
-	private final PropertiesConfiguration configuration;
-	private final ConfigurationReader configurationReader;
-	private FormatConfiguration formatConfiguration;
-	private int rank;
-	private Matcher sortedHeaderMatcher;
->>>>>>> 887359d2
 
 	// Holds MIME type aliases
 	protected Map<String, String> mimes;
@@ -138,7 +123,6 @@
 	protected static final String MPEGTSMPEG2AC3 = "MPEGTS-MPEG2-AC3";
 
 	// property names
-<<<<<<< HEAD
 	protected static final String ACCURATE_DLNA_ORGPN = "AccurateDLNAOrgPN";
 	protected static final String AUDIO = "Audio";
 	protected static final String AUTO_EXIF_ROTATE = "AutoExifRotate";
@@ -204,72 +188,6 @@
 	protected static final String VIDEO = "Video";
 	protected static final String WRAP_DTS_INTO_PCM = "WrapDTSIntoPCM";
 	protected static final String WRAP_ENCODED_AUDIO_INTO_PCM = "WrapEncodedAudioIntoPCM";
-=======
-	private static final String ACCURATE_DLNA_ORGPN = "AccurateDLNAOrgPN";
-	private static final String AUDIO = "Audio";
-	private static final String AUTO_EXIF_ROTATE = "AutoExifRotate";
-	private static final String BYTE_TO_TIMESEEK_REWIND_SECONDS = "ByteToTimeseekRewindSeconds"; // Ditlew
-	private static final String CBR_VIDEO_BITRATE = "CBRVideoBitrate"; // Ditlew
-	private static final String CHARMAP = "CharMap";
-	private static final String CHUNKED_TRANSFER = "ChunkedTransfer";
-	private static final String CUSTOM_FFMPEG_OPTIONS = "CustomFFmpegOptions";
-	private static final String CUSTOM_MENCODER_OPTIONS = "CustomMencoderOptions";
-	private static final String CUSTOM_MENCODER_MPEG2_OPTIONS = "CustomMencoderQualitySettings"; // TODO (breaking change): value should be CustomMEncoderMPEG2Options
-	private static final String DEFAULT_VBV_BUFSIZE = "DefaultVBVBufSize";
-	private static final String DISABLE_MENCODER_NOSKIP = "DisableMencoderNoskip";
-	private static final String DLNA_LOCALIZATION_REQUIRED = "DLNALocalizationRequired";
-	private static final String DLNA_ORGPN_USE = "DLNAOrgPN";
-	private static final String DLNA_PN_CHANGES = "DLNAProfileChanges";
-	private static final String DLNA_TREE_HACK = "CreateDLNATreeFaster";
-	private static final String LIMIT_FOLDERS = "LimitFolders";
-	private static final String EMBEDDED_SUBS_SUPPORTED = "InternalSubtitlesSupported";
-	private static final String FORCE_JPG_THUMBNAILS = "ForceJPGThumbnails"; // Sony devices require JPG thumbnails
-	private static final String H264_L41_LIMITED = "H264Level41Limited";
-	private static final String IMAGE = "Image";
-	private static final String IGNORE_TRANSCODE_BYTE_RANGE_REQUEST = "IgnoreTranscodeByteRangeRequests";
-	private static final String KEEP_ASPECT_RATIO = "KeepAspectRatio";
-	private static final String MAX_VIDEO_BITRATE = "MaxVideoBitrateMbps";
-	private static final String MAX_VIDEO_HEIGHT = "MaxVideoHeight";
-	private static final String MAX_VIDEO_WIDTH = "MaxVideoWidth";
-	private static final String MEDIAPARSERV2 = "MediaInfo";
-	private static final String MEDIAPARSERV2_THUMB = "MediaParserV2_ThumbnailGeneration";
-	private static final String MIME_TYPES_CHANGES = "MimeTypesChanges";
-	private static final String MUX_DTS_TO_MPEG = "MuxDTSToMpeg";
-	private static final String MUX_H264_WITH_MPEGTS = "MuxH264ToMpegTS";
-	private static final String MUX_LPCM_TO_MPEG = "MuxLPCMToMpeg";
-	private static final String MUX_NON_MOD4_RESOLUTION = "MuxNonMod4Resolution";
-	private static final String OVERRIDE_FFMPEG_VF = "OverrideFFmpegVideoFilter";
-	private static final String LOADING_PRIORITY = "LoadingPriority";
-	private static final String RENDERER_ICON = "RendererIcon";
-	private static final String RENDERER_NAME = "RendererName";
-	private static final String RESCALE_BY_RENDERER = "RescaleByRenderer";
-	private static final String SEEK_BY_TIME = "SeekByTime";
-	private static final String SEND_DATE_METADATA = "SendDateMetadata";
-	private static final String SHOW_AUDIO_METADATA = "ShowAudioMetadata";
-	private static final String SHOW_DVD_TITLE_DURATION = "ShowDVDTitleDuration"; // Ditlew
-	private static final String SHOW_SUB_METADATA = "ShowSubMetadata";
-	private static final String STREAM_EXT = "StreamExtensions";
-	private static final String SUBTITLE_HTTP_HEADER = "SubtitleHttpHeader";
-	private static final String SUPPORTED = "Supported";
-	private static final String SUPPORTED_SUBTITLES_FORMATS = "SupportedSubtitlesFormats";
-	private static final String TEXTWRAP = "TextWrap";
-	private static final String THUMBNAIL_AS_RESOURCE = "ThumbnailAsResource";
-	private static final String TRANSCODE_AUDIO_441KHZ = "TranscodeAudioTo441kHz";
-	private static final String TRANSCODE_AUDIO = "TranscodeAudio";
-	private static final String TRANSCODE_EXT = "TranscodeExtensions";
-	private static final String TRANSCODE_FAST_START = "TranscodeFastStart";
-	private static final String TRANSCODE_VIDEO = "TranscodeVideo";
-	private static final String TRANSCODED_SIZE = "TranscodedVideoFileSize";
-	private static final String TRANSCODED_VIDEO_AUDIO_SAMPLE_RATE = "TranscodedVideoAudioSampleRate";
-	private static final String USER_AGENT_ADDITIONAL_HEADER = "UserAgentAdditionalHeader";
-	private static final String USER_AGENT_ADDITIONAL_SEARCH = "UserAgentAdditionalHeaderSearch";
-	private static final String USER_AGENT = "UserAgentSearch";
-	private static final String USE_CLOSED_CAPTION = "UseClosedCaption";
-	private static final String USE_SAME_EXTENSION = "UseSameExtension";
-	private static final String VIDEO = "Video";
-	private static final String WRAP_DTS_INTO_PCM = "WrapDTSIntoPCM";
-	private static final String WRAP_ENCODED_AUDIO_INTO_PCM = "WrapEncodedAudioIntoPCM";
->>>>>>> 887359d2
 
 	public static RendererConfiguration getDefaultConf() {
 		return defaultConf;
@@ -281,11 +199,7 @@
 	 * @param pmsConf
 	 */
 	public static void loadRendererConfigurations(PmsConfiguration pmsConf) {
-<<<<<<< HEAD
 		_pmsConfiguration = pmsConf;
-=======
-		pmsConfiguration = pmsConf;
->>>>>>> 887359d2
 		enabledRendererConfs = new TreeSet<>(rendererLoadingPriorityComparator);
 
 		try {
@@ -517,7 +431,6 @@
 		if (r != null) {
 			LOGGER.trace("Matched media renderer \"" + r.getRendererName() + "\" based on address " + sa);
 		}
-<<<<<<< HEAD
 		return r;
 	}
 
@@ -549,34 +462,13 @@
 
 	public static RendererConfiguration getRendererConfigurationByHeaders(SortedHeaderMap sortedHeaders) {
 		if (_pmsConfiguration.isRendererForceDefault()) {
-=======
-		return r;
-	}
-
-	/**
-	 * Tries to find a matching renderer configuration based on the given collection of
-	 * request headers
-	 *
-	 * @param headers The headers.
-	 * @return The matching renderer configuration or <code>null</code>
-	 */
-	public static RendererConfiguration getRendererConfigurationByHeaders(Collection<Map.Entry<String, String>> headers) {
-		return getRendererConfigurationByHeaders(new SortedHeaderMap(headers));
-	}
-
-	public static RendererConfiguration getRendererConfigurationByHeaders(SortedHeaderMap sortedHeaders) {
-		if (pmsConfiguration.isRendererForceDefault()) {
->>>>>>> 887359d2
 			// Force default renderer
 			LOGGER.trace("Forcing renderer match to \"" + defaultConf.getRendererName() + "\"");
 			return defaultConf;
 		}
 		for (RendererConfiguration r : enabledRendererConfs) {
 			if (r.match(sortedHeaders)) {
-<<<<<<< HEAD
-=======
 				LOGGER.trace("Matched media renderer \"" + r.getRendererName() + "\" based on headers " + sortedHeaders);
->>>>>>> 887359d2
 				return r;
 			}
 		}
@@ -855,13 +747,6 @@
 		String re = searchMap.toRegex();
 		sortedHeaderMatcher = StringUtils.isNotBlank(re) ? Pattern.compile(re, Pattern.CASE_INSENSITIVE).matcher("") : null;
 
-		// Set up the header matcher
-		SortedHeaderMap searchMap = new SortedHeaderMap();
-		searchMap.put("User-Agent", getUserAgent());
-		searchMap.put(getUserAgentAdditionalHttpHeader(), getUserAgentAdditionalHttpHeaderSearch());
-		String re = searchMap.toRegex();
-		sortedHeaderMatcher = StringUtils.isNotBlank(re) ? Pattern.compile(re, Pattern.CASE_INSENSITIVE).matcher("") : null;
-
 		mimes = new HashMap<>();
 		String mimeTypes = getString(MIME_TYPES_CHANGES, "");
 
@@ -1153,7 +1038,6 @@
 	/**
 	 * Returns the pattern to match the User-Agent header to as defined in the
 	 * renderer configuration. Default value is "".
-<<<<<<< HEAD
 	 *
 	 * @return The User-Agent search pattern.
 	 */
@@ -1288,8 +1172,6 @@
 
 	/**
 	 * Returns whether this renderer provides upnp control services.
-=======
->>>>>>> 887359d2
 	 *
 	 * @return Whether controllable.
 	 */
@@ -1953,7 +1835,6 @@
 		return max;
 	}
 
-<<<<<<< HEAD
 	public void cachePut(DLNAResource res) {
 		renderCache.put(res.getResourceId(), res);
 	}
@@ -1962,8 +1843,6 @@
 		return renderCache.get(id);
 	}
 
-=======
->>>>>>> 887359d2
 	/**
 	 * A case-insensitive string comparator
 	 */
@@ -2026,11 +1905,7 @@
 	 * @return True if the pattern matches or false if no match, no headers, or no matcher.
 	 */
 	public boolean match(SortedHeaderMap headers) {
-<<<<<<< HEAD
 		if (headers !=null && ! headers.isEmpty() && sortedHeaderMatcher != null) {
-=======
-		if (!headers.isEmpty() && sortedHeaderMatcher != null) {
->>>>>>> 887359d2
 			return sortedHeaderMatcher.reset(headers.joined()).find();
 		}
 		return false;
