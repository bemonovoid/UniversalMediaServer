/*
 * PS3 Media Server, for streaming any medias to your PS3.
 * Copyright (C) 2008  A.Brochard
 *
 * This program is free software; you can redistribute it and/or
 * modify it under the terms of the GNU General Public License
 * as published by the Free Software Foundation; version 2
 * of the License only.
 *
 * This program is distributed in the hope that it will be useful,
 * but WITHOUT ANY WARRANTY; without even the implied warranty of
 * MERCHANTABILITY or FITNESS FOR A PARTICULAR PURPOSE.  See the
 * GNU General Public License for more details.
 *
 * You should have received a copy of the GNU General Public License
 * along with this program; if not, write to the Free Software
 * Foundation, Inc., 51 Franklin Street, Fifth Floor, Boston, MA  02110-1301, USA.
 */
package net.pms.configuration;

import com.sun.jna.Platform;
import java.awt.Component;
import java.io.File;
import java.io.FileOutputStream;
import java.io.IOException;
import java.net.InetAddress;
import java.net.UnknownHostException;
import java.util.*;
import javax.swing.JFrame;
import javax.swing.JOptionPane;
import javax.swing.SwingUtilities;
import net.pms.Messages;
import net.pms.PMS;
import net.pms.io.SystemUtils;
import net.pms.util.FileUtil;
import net.pms.util.PropertiesUtil;
import net.pms.util.WindowsRegistry;
import org.apache.commons.configuration.Configuration;
import org.apache.commons.configuration.ConfigurationException;
import org.apache.commons.configuration.ConversionException;
import org.apache.commons.configuration.PropertiesConfiguration;
import org.apache.commons.configuration.event.ConfigurationListener;
import org.apache.commons.io.FileUtils;
import org.apache.commons.io.FilenameUtils;
import org.apache.commons.lang3.StringUtils;
import org.slf4j.Logger;
import org.slf4j.LoggerFactory;

/**
 * Container for all configurable PMS settings. Settings are typically defined by three things:
 * a unique key for use in the configuration file "UMS.conf", a getter (and setter) method and
 * a default value. When a key cannot be found in the current configuration, the getter will
 * return a default value. Setters only store a value, they do not permanently save it to
 * file.
 */
public class PmsConfiguration {
	private static final Logger LOGGER = LoggerFactory.getLogger(PmsConfiguration.class);
	private static final int DEFAULT_PROXY_SERVER_PORT = -1;
	private static final int DEFAULT_SERVER_PORT = 5001;

	/*
	 * MEncoder has a hardwired maximum of 8 threads for -lavcopts and 16
	 * for -lavdopts.
	 * The Windows SubJunk Builds can take 16 for both, but we keep it at 8
	 * for compatibility with other operating systems.
	 */
	private static final int MENCODER_MAX_THREADS = 8;

	// TODO: Get this out of here
	private static boolean avsHackLogged = false;

	private static final String KEY_ALTERNATE_SUBS_FOLDER = "alternate_subs_folder";
	private static final String KEY_ALTERNATE_THUMB_FOLDER = "alternate_thumb_folder";
	private static final String KEY_APERTURE_ENABLED = "aperture";
	private static final String KEY_ATZ_LIMIT = "atz_limit";
	private static final String KEY_AUDIO_BITRATE = "audiobitrate"; // TODO (breaking change): should be renamed to e.g. audio_bitrate
	private static final String KEY_AUDIO_CHANNEL_COUNT = "audiochannels"; // TODO (breaking change): should be renamed to e.g. audio_channels
	private static final String KEY_AUDIO_LANGUAGES = "mencoder_audiolangs"; // TODO (breaking change): should be renamed to e.g. audio_languages
	private static final String KEY_AUDIO_RESAMPLE = "audio_resample";
	private static final String KEY_AUDIO_SUB_LANGS = "mencoder_audiosublangs"; // TODO (breaking change): should be renamed to e.g. audiosublangs
	private static final String KEY_AUDIO_THUMBNAILS_METHOD = "audio_thumbnails_method";
	private static final String KEY_AUTO_UPDATE = "auto_update";
	private static final String KEY_AUTOLOAD_SUBTITLES = "autoloadsrt"; // TODO (breaking change): rename to e.g. autoload_subtitles or autoload_external_subtitles
	private static final String KEY_AVISYNTH_CONVERT_FPS = "avisynth_convertfps"; // TODO (breaking change): rename to e.g. avisynth_convert_fps
	private static final String KEY_AVISYNTH_INTERFRAME = "avisynth_interframe";
	private static final String KEY_AVISYNTH_INTERFRAME_GPU = "avisynth_interframegpu";
	private static final String KEY_AVISYNTH_MULTITHREADING = "avisynth_multithreading";
	private static final String KEY_AVISYNTH_SCRIPT = "avisynth_script";
	private static final String KEY_ASS_MARGIN = "mencoder_ass_margin"; // TODO (breaking change): should be renamed to e.g. ass_margin
	private static final String KEY_ASS_OUTLINE = "mencoder_ass_outline"; // TODO (breaking change): should be renamed to e.g. ass_outline
	private static final String KEY_ASS_SCALE = "mencoder_ass_scale"; // TODO (breaking change): should be renamed to e.g. ass_scale
	private static final String KEY_ASS_SHADOW = "mencoder_ass_shadow"; // TODO (breaking change): should be renamed to e.g. ass_shadow
	private static final String KEY_BUFFER_MAX = "buffer_max";
	private static final String KEY_SCRIPT_DIR = "script_dir";
	private static final String KEY_BUFFER_TYPE = "buffertype"; // FIXME deprecated: unused
	private static final String KEY_CHAPTER_INTERVAL = "chapter_interval";
	private static final String KEY_CHAPTER_SUPPORT = "chapter_support";
	private static final String KEY_CHARSET_ENCODING = "charsetencoding"; // TODO (breaking change): should be renamed to e.g. charset_encoding
	private static final String KEY_CODEC_SPEC_SCRIPT = "codec_spec_script";
	private static final String KEY_DISABLE_FAKESIZE = "disable_fakesize";
	public static final String KEY_DISABLE_SUBTITLES = "mencoder_disablesubs"; // TODO (breaking change): should be renamed to e.g. disable_subtitles
	private static final String KEY_DVDISO_THUMBNAILS = "dvd_isos_thumbnails";
	private static final String KEY_EMBED_DTS_IN_PCM = "embed_dts_in_pcm";
	private static final String KEY_ENGINES = "engines";
	private static final String KEY_FFMPEG_ALTERNATIVE_PATH = "alternativeffmpegpath"; // TODO: FFmpegDVRMSRemux will be removed and DVR-MS will be transcoded
	private static final String KEY_FFMPEG_MULTITHREADING = "ffmpeg_multithreading";
	private static final String KEY_FFMPEG_AVISYNTH_MULTITHREADING = "ffmpeg_avisynth_multithreading";
	private static final String KEY_FFMPEG_AVISYNTH_CONVERT_FPS = "ffmpeg_avisynth_convertfps";
	private static final String KEY_FFMPEG_AVISYNTH_INTERFRAME = "ffmpeg_avisynth_interframe";
	private static final String KEY_FFMPEG_AVISYNTH_INTERFRAME_GPU = "ffmpeg_avisynth_interframegpu";
	private static final String KEY_FFMPEG_FONT_CONFIG = "ffmpeg_font_config";
	private static final String KEY_FFMPEG_MUX_COMPATIBLE = "ffmpeg_mux_compatible";
	private static final String KEY_FIX_25FPS_AV_MISMATCH = "fix_25fps_av_mismatch";
	private static final String KEY_FOLDERS = "folders";
	private static final String KEY_FOLDERS_MONITORED = "folders_monitored";
	private static final String KEY_FONT = "mencoder_font"; // TODO (breaking change): should be renamed to e.g. font
	private static final String KEY_FORCED_SUBTITLE_LANGUAGE = "forced_sub_lang";
	private static final String KEY_FORCED_SUBTITLE_TAGS = "forced_sub_tags";
	private static final String KEY_FORCETRANSCODE = "forcetranscode";
	private static final String KEY_FOLDER_LIMIT = "folder_limit";
	public static final String KEY_GPU_ACCELERATION = "gpu_acceleration";
	private static final String KEY_HIDE_ADVANCED_OPTIONS = "hide_advanced_options";
	private static final String KEY_HIDE_EMPTY_FOLDERS = "hide_empty_folders";
	private static final String KEY_HIDE_ENGINENAMES = "hide_enginenames";
	private static final String KEY_HIDE_EXTENSIONS = "hide_extensions";
	private static final String KEY_HIDE_RECENTLY_PLAYED_FOLDER = "hide_recently_played_folder";
	private static final String KEY_HIDE_LIVE_SUBTITLES_FOLDER = "hide_live_subtitles_folder";
	private static final String KEY_HIDE_MEDIA_LIBRARY_FOLDER = "hide_media_library_folder";
<<<<<<< HEAD
	private static final String KEY_HIDE_NEW_MEDIA_FOLDER = "hide_new_media_folder";
=======
	private static final String KEY_HIDE_SUBS_INFO = "hide_subs_info";
>>>>>>> a9344a80
	private static final String KEY_HIDE_TRANSCODE_FOLDER = "hide_transcode_folder";
	private static final String KEY_HIDE_VIDEO_SETTINGS = "hidevideosettings"; // TODO (breaking change): should be renamed to e.g. hide_video_settings
	private static final String KEY_HTTP_ENGINE_V2 = "http_engine_v2";
	private static final String KEY_IGNORE_THE_WORD_THE = "ignore_the_word_the";
	private static final String KEY_IGNORED_RENDERERS = "ignored_renderers";
	private static final String KEY_IMAGE_THUMBNAILS_ENABLED = "image_thumbnails";
	private static final String KEY_IP_FILTER = "ip_filter";
	private static final String KEY_IPHOTO_ENABLED = "iphoto";
	private static final String KEY_ITUNES_ENABLED = "itunes";
	private static final String KEY_LANGUAGE = "language";
	private static final String KEY_MAX_AUDIO_BUFFER = "maxaudiobuffer"; // TODO (breaking change): should be renamed to e.g. maximum_audio_buffer_size
	private static final String KEY_MAX_BITRATE = "maximumbitrate"; // TODO (breaking change): should be renamed to e.g. maximum_bitrate
	private static final String KEY_MAX_MEMORY_BUFFER_SIZE = "maxvideobuffer"; // TODO (breaking change): should be renamed to e.g. maximum_video_buffer_size
	private static final String KEY_MENCODER_ASS = "mencoder_ass";
	private static final String KEY_MENCODER_AC3_FIXED = "mencoder_ac3_fixed";
	private static final String KEY_MENCODER_ASS_DEFAULTSTYLE = "mencoder_ass_defaultstyle";
	private static final String KEY_MENCODER_CUSTOM_OPTIONS = "mencoder_decode"; // TODO (breaking change): should be renamed to e.g. mencoder_custom_options
	private static final String KEY_MENCODER_FONT_CONFIG = "mencoder_fontconfig";
	private static final String KEY_MENCODER_FORCE_FPS = "mencoder_forcefps";
	private static final String KEY_MENCODER_INTELLIGENT_SYNC = "mencoder_intelligent_sync";
	private static final String KEY_MENCODER_MAX_THREADS = "mencoder_max_threads";
	private static final String KEY_MENCODER_MT = "mencoder_mt";
	private static final String KEY_MENCODER_MUX_COMPATIBLE = "mencoder_mux_compatible";
	private static final String KEY_MENCODER_NOASS_BLUR = "mencoder_noass_blur";
	private static final String KEY_MENCODER_NOASS_OUTLINE = "mencoder_noass_outline";
	private static final String KEY_MENCODER_NOASS_SCALE = "mencoder_noass_scale";
	private static final String KEY_MENCODER_NOASS_SUBPOS = "mencoder_noass_subpos";
	private static final String KEY_MENCODER_NO_OUT_OF_SYNC = "mencoder_nooutofsync";
	private static final String KEY_MENCODER_OVERSCAN_COMPENSATION_HEIGHT = "mencoder_overscan_compensation_height";
	private static final String KEY_MENCODER_OVERSCAN_COMPENSATION_WIDTH = "mencoder_overscan_compensation_width";
	private static final String KEY_MENCODER_REMUX_AC3 = "mencoder_remux_ac3";
	private static final String KEY_MENCODER_REMUX_MPEG2 = "mencoder_remux_mpeg2";
	private static final String KEY_MENCODER_SCALER = "mencoder_scaler";
	private static final String KEY_MENCODER_SCALEX = "mencoder_scalex";
	private static final String KEY_MENCODER_SCALEY = "mencoder_scaley";
	private static final String KEY_MENCODER_SUB_FRIBIDI = "mencoder_subfribidi";
	private static final String KEY_MENCODER_USE_PCM_FOR_HQ_AUDIO_ONLY = "mencoder_usepcm_for_hq_audio_only";
	private static final String KEY_MENCODER_VOBSUB_SUBTITLE_QUALITY = "mencoder_vobsub_subtitle_quality";
	private static final String KEY_MENCODER_YADIF = "mencoder_yadif";
	private static final String KEY_MIN_PLAY_TIME = "min_playtime";
	private static final String KEY_MIN_PLAY_TIME_WEB = "min_playtime_web";
	private static final String KEY_MIN_PLAY_TIME_FILE = "min_playtime_file";
	private static final String KEY_MINIMIZED = "minimized";
	private static final String KEY_MIN_MEMORY_BUFFER_SIZE = "minvideobuffer"; // TODO (breaking change): should be renamed to e.g. minimum_video_buffer_size
	private static final String KEY_MIN_STREAM_BUFFER = "minwebbuffer"; // TODO (breaking change): should be renamed to e.g. minimum_web_buffer_size
	private static final String KEY_MPEG2_MAIN_SETTINGS = "mencoder_encode"; // TODO (breaking change): should be renamed to e.g. mpeg2_main_settings
	private static final String KEY_MUX_ALLAUDIOTRACKS = "tsmuxer_mux_all_audiotracks";
	private static final String KEY_NETWORK_INTERFACE = "network_interface";
	private static final String KEY_NOTRANSCODE = "notranscode";
	private static final String KEY_NUMBER_OF_CPU_CORES = "nbcores";
	private static final String KEY_OPEN_ARCHIVES = "enable_archive_browsing";
	private static final String KEY_LIVE_SUBTITLES_LIMIT = "live_subtitles_limit";
	private static final String KEY_LIVE_SUBTITLES_KEEP = "live_subtitles_keep";
	private static final String KEY_OVERSCAN = "mencoder_overscan";
	private static final String KEY_PLUGIN_DIRECTORY = "plugins";
	private static final String KEY_PLUGIN_PURGE_ACTION = "plugin_purge";
	private static final String KEY_PREVENTS_SLEEP = "prevents_sleep_mode";
	private static final String KEY_PRETTIFY_FILENAMES = "prettify_filenames";
	private static final String KEY_PROFILE_NAME = "name";
	private static final String KEY_PROXY_SERVER_PORT = "proxy";
	private static final String KEY_RENDERER_DEFAULT = "renderer_default";
	private static final String KEY_RENDERER_FORCE_DEFAULT = "renderer_force_default";
	private static final String KEY_RESUME = "resume";
	private static final String KEY_RESUME_REWIND = "resume_rewind";
	private static final String KEY_RESUME_BACK = "resume_back";
	private static final String KEY_RESUME_KEEP_TIME = "resume_keep_time";
	private static final String KEY_RUN_WIZARD = "run_wizard";
	private static final String KEY_SEARCH_FOLDER = "search_folder";
	private static final String KEY_SEARCH_RECURSE = "search_recurse";
	private static final String KEY_SERVER_HOSTNAME = "hostname";
	private static final String KEY_SERVER_PORT = "port";
	private static final String KEY_SHARES = "shares";
	private static final String KEY_SKIP_LOOP_FILTER_ENABLED = "skiploopfilter"; // TODO (breaking change): should be renamed to e.g. mencoder_skip_loop_filter
	private static final String KEY_SKIP_NETWORK_INTERFACES = "skip_network_interfaces";
	private static final String KEY_SORT_METHOD = "key_sort_method"; // TODO (breaking change): should be renamed to e.g. sort_method
	private static final String KEY_SUBS_COLOR = "subs_color";
	private static final String KEY_SUBTITLES_CODEPAGE = "mencoder_subcp"; // TODO (breaking change): should be renamed to e.g. subtitles_sodepage
	private static final String KEY_SUBTITLES_LANGUAGES = "mencoder_sublangs"; // TODO (breaking change): should be renamed to e.g. subtitles_languages
	private static final String KEY_TEMP_FOLDER_PATH = "temp"; // TODO (breaking change): should be renamed to e.g. temp_directory
	private static final String KEY_THUMBNAIL_GENERATION_ENABLED = "thumbnails"; // TODO (breaking change): should be renamed to e.g. generate_thumbnails
	private static final String KEY_THUMBNAIL_SEEK_POS = "thumbnail_seek_pos"; // TODO (breaking change): should be renamed to e.g. thumbnail_seek_position
	private static final String KEY_TRANSCODE_BLOCKS_MULTIPLE_CONNECTIONS = "transcode_block_multiple_connections";
	private static final String KEY_TRANSCODE_FOLDER_NAME = "transcode_folder_name";
	private static final String KEY_TRANSCODE_KEEP_FIRST_CONNECTION = "transcode_keep_first_connection";
	private static final String KEY_TSMUXER_FORCEFPS = "tsmuxer_forcefps";
	private static final String KEY_TSMUXER_PREREMIX_AC3 = "tsmuxer_preremix_ac3";
	private static final String KEY_TURBO_MODE_ENABLED = "turbomode"; // FIXME unused
	private static final String KEY_UPNP_PORT = "upnp_port";
	private static final String KEY_USE_CACHE = "usecache"; // TODO (breaking change): should be renamed to e.g. use_cache
	private static final String KEY_USE_MPLAYER_FOR_THUMBS = "use_mplayer_for_video_thumbs";
	private static final String KEY_USE_PCM = "mencoder_usepcm"; // TODO (breaking change): should be renamed to e.g. usepcm
	private static final String KEY_UUID = "uuid";
	private static final String KEY_VIDEOTRANSCODE_START_DELAY = "key_videotranscode_start_delay"; // TODO (breaking change): should be renamed to e.g. videotranscode_start_delay
	private static final String KEY_VIRTUAL_FOLDERS = "vfolders";
	private static final String KEY_VLC_USE_HW_ACCELERATION = "vlc_use_hw_acceleration";
	private static final String KEY_VLC_USE_EXPERIMENTAL_CODECS = "vlc_use_experimental_codecs";
	private static final String KEY_VLC_AUDIO_SYNC_ENABLED = "vlc_audio_sync_enabled";
	private static final String KEY_VLC_SUBTITLE_ENABLED = "vlc_subtitle_enabled";
	private static final String KEY_VLC_SCALE = "vlc_scale";
	private static final String KEY_VLC_SAMPLE_RATE_OVERRIDE = "vlc_sample_rate_override";
	private static final String KEY_VLC_SAMPLE_RATE = "vlc_sample_rate";

	// The name of the subdirectory under which UMS config files are stored for this build (default: UMS).
	// See Build for more details
	private static final String PROFILE_DIRECTORY_NAME = Build.getProfileDirectoryName();

	// The default profile name displayed on the renderer
	private static String HOSTNAME;

	private static String DEFAULT_AVI_SYNTH_SCRIPT;
	private static final String BUFFER_TYPE_FILE = "file"; // deprecated: unused
	private static final int MAX_MAX_MEMORY_DEFAULT_SIZE = 400;
	private static final int BUFFER_MEMORY_FACTOR = 368;
	private static int MAX_MAX_MEMORY_BUFFER_SIZE = MAX_MAX_MEMORY_DEFAULT_SIZE;
	private static final char LIST_SEPARATOR = ',';
	private final PropertiesConfiguration configuration;
	private final TempFolder tempFolder;
	private final ProgramPathDisabler programPaths;

	private final IpFilter filter = new IpFilter();

	/**
	 * The set of the keys defining when the HTTP server has to restarted due to a configuration change
	 */
	public static final Set<String> NEED_RELOAD_FLAGS = new HashSet<>(
		Arrays.asList(
			KEY_ALTERNATE_THUMB_FOLDER,
			KEY_ATZ_LIMIT,
			KEY_NETWORK_INTERFACE,
			KEY_IP_FILTER,
			KEY_SORT_METHOD,
			KEY_HIDE_EMPTY_FOLDERS,
			KEY_HIDE_TRANSCODE_FOLDER,
			KEY_HIDE_MEDIA_LIBRARY_FOLDER,
			KEY_OPEN_ARCHIVES,
			KEY_USE_CACHE,
			KEY_HIDE_ENGINENAMES,
			KEY_HIDE_LIVE_SUBTITLES_FOLDER,
			KEY_ITUNES_ENABLED,
			KEY_IPHOTO_ENABLED,
			KEY_APERTURE_ENABLED,
			KEY_ENGINES,
			KEY_FOLDERS,
			KEY_HIDE_VIDEO_SETTINGS,
			KEY_AUDIO_THUMBNAILS_METHOD,
			KEY_NOTRANSCODE,
			KEY_FORCETRANSCODE,
			KEY_SERVER_PORT,
			KEY_SERVER_HOSTNAME,
			KEY_CHAPTER_SUPPORT,
			KEY_HIDE_EXTENSIONS,
			KEY_IGNORE_THE_WORD_THE
		)
	);

	/*
		The following code enables a single setting - UMS_PROFILE - to be used to
		initialize PROFILE_PATH i.e. the path to the current session's profile (AKA UMS.conf).
		It also initializes PROFILE_DIRECTORY - i.e. the directory the profile is located in -
		which is needed for configuration-by-convention detection of WEB.conf (anything else?).

		While this convention - and therefore PROFILE_DIRECTORY - will remain,
		adding more configurables - e.g. web_conf = ... - is on the TODO list.

		UMS_PROFILE is read (in this order) from the property ums.profile.path or the
		environment variable UMS_PROFILE. If UMS is launched with the command-line option
		"profiles" (e.g. from a shortcut), it displays a file chooser dialog that
		allows the ums.profile.path property to be set. This makes it easy to run UMS
		under multiple profiles without fiddling with environment variables, properties or
		command-line arguments.

		1) if UMS_PROFILE is not set, UMS.conf is located in: 

			Windows:             %ALLUSERSPROFILE%\$build
			Mac OS X:            $HOME/Library/Application Support/$build
			Everything else:     $HOME/.config/$build

		- where $build is a subdirectory that ensures incompatible UMS builds don't target/clobber
		the same configuration files. The default value for $build is "UMS". Other builds might use e.g.
		"UMS Rendr Edition" or "ums-mlx".

		2) if a relative or absolute *directory path* is supplied (the directory must exist),
		it is used as the profile directory and the profile is located there under the default profile name (UMS.conf):

			UMS_PROFILE = /absolute/path/to/dir
			UMS_PROFILE = relative/path/to/dir # relative to the working directory

		Amongst other things, this can be used to restore the legacy behaviour of locating UMS.conf in the current
		working directory e.g.:

			UMS_PROFILE=. ./UMS.sh

		3) if a relative or absolute *file path* is supplied (the file doesn't have to exist),
		it is taken to be the profile, and its parent dir is taken to be the profile (i.e. config file) dir:

			UMS_PROFILE = UMS.conf            # profile dir = .
			UMS_PROFILE = folder/dev.conf     # profile dir = folder
			UMS_PROFILE = /path/to/some.file  # profile dir = /path/to/
	 */
	private static final String DEFAULT_PROFILE_FILENAME = "UMS.conf";
	private static final String ENV_PROFILE_PATH = "UMS_PROFILE";

	// Path to directory containing UMS config files
	private static final String PROFILE_DIRECTORY;

	// Absolute path to profile file e.g. /path/to/UMS.conf
	private static final String PROFILE_PATH;

	// Absolute path to skel (default) profile file e.g. /etc/skel/.config/universalmediaserver/UMS.conf
	// "project.skelprofile.dir" project property
	private static final String SKEL_PROFILE_PATH; 

	private static final String PROPERTY_PROFILE_PATH = "ums.profile.path";

	static {
		// first try the system property, typically set via the profile chooser
		String profile = System.getProperty(PROPERTY_PROFILE_PATH);

		// failing that, try the environment variable
		if (profile == null) {
			profile = System.getenv(ENV_PROFILE_PATH);
		}

		if (profile != null) {
			File f = new File(profile);

			// if it exists, we know whether it's a file or directory
			// otherwise, it must be a file since we don't autovivify directories
			if (f.isDirectory()) {
				PROFILE_DIRECTORY = FilenameUtils.normalize(f.getAbsolutePath());
				PROFILE_PATH = FilenameUtils.normalize(new File(f, DEFAULT_PROFILE_FILENAME).getAbsolutePath());
			} else { // doesn't exist or is a file (i.e. not a directory)
				PROFILE_PATH = FilenameUtils.normalize(f.getAbsolutePath());
				PROFILE_DIRECTORY = FilenameUtils.normalize(f.getParentFile().getAbsolutePath());
			}
		} else {
			String profileDir;

			if (Platform.isWindows()) {
				String programData = System.getenv("ALLUSERSPROFILE");
				if (programData != null) {
					profileDir = String.format("%s\\%s", programData, PROFILE_DIRECTORY_NAME);
				} else {
					profileDir = ""; // i.e. current (working) directory
				}
			} else if (Platform.isMac()) {
				profileDir = String.format(
					"%s/%s/%s",
					System.getProperty("user.home"),
					"/Library/Application Support",
					PROFILE_DIRECTORY_NAME
				);
			} else {
				String xdgConfigHome = System.getenv("XDG_CONFIG_HOME");

				if (xdgConfigHome == null) {
					profileDir = String.format("%s/.config/%s", System.getProperty("user.home"), PROFILE_DIRECTORY_NAME);
				} else {
					profileDir = String.format("%s/%s", xdgConfigHome, PROFILE_DIRECTORY_NAME);
				}
			}

			File f = new File(profileDir);

			if ((f.exists() || f.mkdir()) && f.isDirectory()) {
				PROFILE_DIRECTORY = FilenameUtils.normalize(f.getAbsolutePath());
			} else {
				PROFILE_DIRECTORY = FilenameUtils.normalize(new File("").getAbsolutePath());
			}

			PROFILE_PATH = FilenameUtils.normalize(new File(PROFILE_DIRECTORY, DEFAULT_PROFILE_FILENAME).getAbsolutePath());
		}

		// Set SKEL_PROFILE_PATH for Linux systems
		String skelDir = PropertiesUtil.getProjectProperties().get("project.skelprofile.dir");
		if (Platform.isLinux() && StringUtils.isNotBlank(skelDir)) {
			SKEL_PROFILE_PATH = FilenameUtils.normalize(new File(new File(skelDir, PROFILE_DIRECTORY_NAME).getAbsolutePath(), DEFAULT_PROFILE_FILENAME).getAbsolutePath());
		} else {
			SKEL_PROFILE_PATH = null;
		}
	}

	/**
	 * Default constructor that will attempt to load the PMS configuration file
	 * from the profile path.
	 *
	 * @throws org.apache.commons.configuration.ConfigurationException
	 * @throws java.io.IOException
	 */
	public PmsConfiguration() throws ConfigurationException, IOException {
		this(true);
	}

	/**
	 * Constructor that will initialize the PMS configuration.
	 *
	 * @param loadFile Set to true to attempt to load the PMS configuration
	 *                 file from the profile path. Set to false to skip
	 *                 loading.
	 * @throws org.apache.commons.configuration.ConfigurationException
	 * @throws java.io.IOException
	 */
	public PmsConfiguration(boolean loadFile) throws ConfigurationException, IOException {
		configuration = new PropertiesConfiguration();
		configuration.setListDelimiter((char) 0);

		if (loadFile) {
			File pmsConfFile = new File(PROFILE_PATH);

			if (pmsConfFile.isFile()) {
				if (FileUtil.isFileReadable(pmsConfFile)) {
					configuration.load(PROFILE_PATH);
				} else {
					LOGGER.warn("Can't load {}", PROFILE_PATH);
				}
			} else if (SKEL_PROFILE_PATH != null) {
				File pmsSkelConfFile = new File(SKEL_PROFILE_PATH);

				if (pmsSkelConfFile.isFile()) {
					if (FileUtil.isFileReadable(pmsSkelConfFile)) {
						// Load defaults from skel file, save them later to PROFILE_PATH
						configuration.load(pmsSkelConfFile);
						LOGGER.info("Default configuration loaded from " + SKEL_PROFILE_PATH);
					} else {
						LOGGER.warn("Can't load {}", SKEL_PROFILE_PATH);
					}
				}
			}
		}

		configuration.setPath(PROFILE_PATH);

		tempFolder = new TempFolder(getString(KEY_TEMP_FOLDER_PATH, null));
		programPaths = createProgramPathsChain(configuration);
		Locale.setDefault(new Locale(getLanguage()));

		// Set DEFAULT_AVI_SYNTH_SCRIPT according to language
		DEFAULT_AVI_SYNTH_SCRIPT = "<movie>\n<sub>\n";

		long usableMemory = (Runtime.getRuntime().maxMemory() / 1048576) - BUFFER_MEMORY_FACTOR;
		if (usableMemory > MAX_MAX_MEMORY_DEFAULT_SIZE) {
			MAX_MAX_MEMORY_BUFFER_SIZE = (int) usableMemory;
		}
	}

	/**
	 * Check if we have disabled something first, then check the config file,
	 * then the Windows registry, then check for a platform-specific
	 * default.
	 */
	private static ProgramPathDisabler createProgramPathsChain(Configuration configuration) {
		return new ProgramPathDisabler(
			new ConfigurationProgramPaths(configuration,
			new WindowsRegistryProgramPaths(
			new PlatformSpecificDefaultPathsFactory().get())));
	}

	public File getTempFolder() throws IOException {
		return tempFolder.getTempFolder();
	}

	public String getVlcPath() {
		return programPaths.getVlcPath();
	}

	public void disableVlc() {
		programPaths.disableVlc();
	}

	public String getEac3toPath() {
		return programPaths.getEac3toPath();
	}

	public String getMencoderPath() {
		return programPaths.getMencoderPath();
	}

	public int getMencoderMaxThreads() {
		return Math.min(getInt(KEY_MENCODER_MAX_THREADS, getNumberOfCpuCores()), MENCODER_MAX_THREADS);
	}

	public String getDCRawPath() {
		return programPaths.getDCRaw();
	}

	public void disableMEncoder() {
		programPaths.disableMencoder();
	}

	public String getFfmpegPath() {
		return programPaths.getFfmpegPath();
	}

	public void disableFfmpeg() {
		programPaths.disableFfmpeg();
	}

	public String getMplayerPath() {
		return programPaths.getMplayerPath();
	}

	public void disableMplayer() {
		programPaths.disableMplayer();
	}

	public String getTsmuxerPath() {
		return programPaths.getTsmuxerPath();
	}

	public String getFlacPath() {
		return programPaths.getFlacPath();
	}

	public String getInterFramePath() {
		return programPaths.getInterFramePath();
	}

	/**
	 * If the framerate is not recognized correctly and the video runs too fast or too
	 * slow, tsMuxeR can be forced to parse the fps from FFmpeg. Default value is true.
	 * @return True if tsMuxeR should parse fps from FFmpeg.
	 */
	public boolean isTsmuxerForceFps() {
		return getBoolean(KEY_TSMUXER_FORCEFPS, true);
	}

	/**
	 * Force tsMuxeR to mux all audio tracks.
	 * TODO: Remove this redundant code.
	 * @return True
	 */
	public boolean isTsmuxerPreremuxAc3() {
		return true;
	}

	/**
	 * The AC3 audio bitrate determines the quality of digital audio sound. An AV-receiver
	 * or amplifier has to be capable of playing this quality. Default value is 640.
	 * @return The AC3 audio bitrate.
	 */
	public int getAudioBitrate() {
		return getInt(KEY_AUDIO_BITRATE, 640);
	}

	/**
	 * Force tsMuxeR to mux all audio tracks.
	 * TODO: Remove this redundant code; getter always returns true.
	 */
	public void setTsmuxerPreremuxAc3(boolean value) {
		configuration.setProperty(KEY_TSMUXER_PREREMIX_AC3, value);
	}

	/**
	 * If the framerate is not recognized correctly and the video runs too fast or too
	 * slow, tsMuxeR can be forced to parse the fps from FFmpeg.
	 * @param value Set to true if tsMuxeR should parse fps from FFmpeg.
	 */
	public void setTsmuxerForceFps(boolean value) {
		configuration.setProperty(KEY_TSMUXER_FORCEFPS, value);
	}

	/**
	 * The server port where PMS listens for TCP/IP traffic. Default value is 5001.
	 * @return The port number.
	 */
	public int getServerPort() {
		return getInt(KEY_SERVER_PORT, DEFAULT_SERVER_PORT);
	}

	/**
	 * Set the server port where PMS must listen for TCP/IP traffic.
	 * @param value The TCP/IP port number.
	 */
	public void setServerPort(int value) {
		configuration.setProperty(KEY_SERVER_PORT, value);
	}

	/**
	 * The hostname of the server.
	 * @return The hostname if it is defined, otherwise <code>null</code>.
	 */
	public String getServerHostname() {
		return getString(KEY_SERVER_HOSTNAME, null);
	}

	/**
	 * Set the hostname of the server.
	 * @param value The hostname.
	 */
	public void setHostname(String value) {
		configuration.setProperty(KEY_SERVER_HOSTNAME, value);
	}

	/**
	 * The TCP/IP port number for a proxy server. Default value is -1.
	 * TODO: Is this still used?
	 * @return The proxy port number.
	 */
	public int getProxyServerPort() {
		return getInt(KEY_PROXY_SERVER_PORT, DEFAULT_PROXY_SERVER_PORT);
	}

	/**
	 * Get the code of the preferred language for the PMS user interface. Default
	 * is based on the locale.
	 * @return The ISO 639 language code.
	 */
	public String getLanguage() {
		String def = Locale.getDefault().getLanguage();

		if (def == null) {
			def = "en";
		}

		return getString(KEY_LANGUAGE, def);
	}

	/**
	 * Return the <code>int</code> value for a given configuration key. First, the key
	 * is looked up in the current configuration settings. If it exists and contains a
	 * valid value, that value is returned. If the key contains an invalid value or
	 * cannot be found, the specified default value is returned.
	 * @param key The key to look up.
	 * @param def The default value to return when no valid key value can be found.
	 * @return The value configured for the key.
	 */
	private int getInt(String key, int def) {
		try {
			return configuration.getInt(key, def);
		} catch (ConversionException e) {
			return def;
		}
	}

	/**
	 * Return the <code>boolean</code> value for a given configuration key. First, the
	 * key is looked up in the current configuration settings. If it exists and contains
	 * a valid value, that value is returned. If the key contains an invalid value or
	 * cannot be found, the specified default value is returned.
	 * @param key The key to look up.
	 * @param def The default value to return when no valid key value can be found.
	 * @return The value configured for the key.
	 */
	private boolean getBoolean(String key, boolean def) {
		try {
			return configuration.getBoolean(key, def);
		} catch (ConversionException e) {
			return def;
		}
	}

	/**
	 * Return the <code>String</code> value for a given configuration key if the
	 * value is non-blank (i.e. not null, not an empty string, not all whitespace).
	 * Otherwise return the supplied default value.
	 * The value is returned with leading and trailing whitespace removed in both cases.
	 * @param key The key to look up.
	 * @param def The default value to return when no valid key value can be found.
	 * @return The value configured for the key.
	 */
	private String getString(String key, String def) {
		return ConfigurationUtil.getNonBlankConfigurationString(configuration, key, def);
	}

	/**
	 * Return a <code>List</code> of <code>String</code> values for a given configuration
	 * key. First, the key is looked up in the current configuration settings. If it
	 * exists and contains a valid value, that value is returned. If the key contains an
	 * invalid value or cannot be found, a list with the specified default values is
	 * returned.
	 * @param key The key to look up.
	 * @param def The default values to return when no valid key value can be found.
	 *            These values should be entered as a comma-separated string, whitespace
	 *            will be trimmed. For example: <code>"gnu,    gnat  ,moo "</code> will be
	 *            returned as <code>{ "gnu", "gnat", "moo" }</code>.
	 * @return The list of value strings configured for the key.
	 */
	private List<String> getStringList(String key, String def) {
		String value = getString(key, def);
		if (value != null) {
			String[] arr = value.split(",");
			List<String> result = new ArrayList<>(arr.length);
			for (String str : arr) {
				if (str.trim().length() > 0) {
					result.add(str.trim());
				}
			}
			return result;
		} else {
			return Collections.emptyList();
		}
	}

	/**
	 * Returns the preferred minimum size for the transcoding memory buffer in megabytes.
	 * Default value is 12.
	 * @return The minimum memory buffer size.
	 */
	public int getMinMemoryBufferSize() {
		return getInt(KEY_MIN_MEMORY_BUFFER_SIZE, 12);
	}

	/**
	 * Returns the preferred maximum size for the transcoding memory buffer in megabytes.
	 * The value returned has a top limit of {@link #MAX_MAX_MEMORY_BUFFER_SIZE}. Default
	 * value is 200.
	 *
	 * @return The maximum memory buffer size.
	 */
	public int getMaxMemoryBufferSize() {
		return Math.max(0, Math.min(MAX_MAX_MEMORY_BUFFER_SIZE, getInt(KEY_MAX_MEMORY_BUFFER_SIZE, 200)));
	}

	/**
	 * Set the preferred maximum for the transcoding memory buffer in megabytes. The top
	 * limit for the value is {@link #MAX_MAX_MEMORY_BUFFER_SIZE}.
	 *
	 * @param value The maximum buffer size.
	 */
	public void setMaxMemoryBufferSize(int value) {
		configuration.setProperty(KEY_MAX_MEMORY_BUFFER_SIZE, Math.max(0, Math.min(MAX_MAX_MEMORY_BUFFER_SIZE, value)));
	}

	/**
	 * @deprecated Use {@link #getAssScale()} instead.
	 */
	public String getMencoderAssScale() {
		return getAssScale();
	}

	/**
	 * Returns the font scale used for ASS subtitling. Default value is 1.4.
	 * @return The ASS font scale.
	 */
	public String getAssScale() {
		return getString(KEY_ASS_SCALE, "1.4");
	}

	/**
	 * Some versions of MEncoder produce garbled audio because the "ac3" codec is used
	 * instead of the "ac3_fixed" codec. Returns true if "ac3_fixed" should be used.
	 * Default is false.
	 * See https://code.google.com/p/ps3mediaserver/issues/detail?id=1092#c1
	 * @return True if "ac3_fixed" should be used.
	 */
	public boolean isMencoderAc3Fixed() {
		return getBoolean(KEY_MENCODER_AC3_FIXED, false);
	}

	/**
	 * @deprecated Use {@link #getAssMargin()} instead.
	 */
	public String getMencoderAssMargin() {
		return getString(KEY_ASS_MARGIN, "10");
	}

	/**
	 * Returns the margin used for ASS subtitling. Default value is 10.
	 * @return The ASS margin.
	 */
	public String getAssMargin() {
		return getString(KEY_ASS_MARGIN, "10");
	}

	/**
	 * @deprecated Use {@link #getAssOutline()} instead.
	 */
	public String getMencoderAssOutline() {
		return getAssOutline();
	}

	/**
	 * Returns the outline parameter used for ASS subtitling. Default value is 1.
	 * @return The ASS outline parameter.
	 */
	public String getAssOutline() {
		return getString(KEY_ASS_OUTLINE, "1");
	}

	/**
	 * @deprecated Use {@link #getAssShadow()} instead.
	 */
	public String getMencoderAssShadow() {
		return getAssShadow();
	}

	/**
	 * Returns the shadow parameter used for ASS subtitling. Default value is 1.
	 * @return The ASS shadow parameter.
	 */
	public String getAssShadow() {
		return getString(KEY_ASS_SHADOW, "1");
	}

	/**
	 * Returns the subfont text scale parameter used for subtitling without ASS.
	 * Default value is 3.
	 * @return The subfont text scale parameter.
	 */
	public String getMencoderNoAssScale() {
		return getString(KEY_MENCODER_NOASS_SCALE, "3");
	}

	/**
	 * Returns the subpos parameter used for subtitling without ASS.
	 * Default value is 2.
	 * @return The subpos parameter.
	 */
	public String getMencoderNoAssSubPos() {
		return getString(KEY_MENCODER_NOASS_SUBPOS, "2");
	}

	/**
	 * Returns the subfont blur parameter used for subtitling without ASS.
	 * Default value is 1.
	 * @return The subfont blur parameter.
	 */
	public String getMencoderNoAssBlur() {
		return getString(KEY_MENCODER_NOASS_BLUR, "1");
	}

	/**
	 * Returns the subfont outline parameter used for subtitling without ASS.
	 * Default value is 1.
	 * @return The subfont outline parameter.
	 */
	public String getMencoderNoAssOutline() {
		return getString(KEY_MENCODER_NOASS_OUTLINE, "1");
	}

	/**
	 * Set the subfont outline parameter used for subtitling without ASS.
	 * @param value The subfont outline parameter value to set.
	 */
	public void setMencoderNoAssOutline(String value) {
		configuration.setProperty(KEY_MENCODER_NOASS_OUTLINE, value);
	}

	/**
	 * Some versions of MEncoder produce garbled audio because the "ac3" codec is used
	 * instead of the "ac3_fixed" codec.
	 * See https://code.google.com/p/ps3mediaserver/issues/detail?id=1092#c1
	 * @param value Set to true if "ac3_fixed" should be used.
	 */
	public void setMencoderAc3Fixed(boolean value) {
		configuration.setProperty(KEY_MENCODER_AC3_FIXED, value);
	}

	/**
	 * @deprecated Use {@link #setAssMargin(String value)} instead.
	 */
	public void setMencoderAssMargin(String value) {
		configuration.setProperty(KEY_ASS_MARGIN, value);
	}

	/**
	 * Set the margin used for ASS subtitling.
	 * @param value The ASS margin value to set.
	 */
	public void setAssMargin(String value) {
		configuration.setProperty(KEY_ASS_MARGIN, value);
	}

	/**
	 * @deprecated Use {@link #getAssOutline()} instead.
	 */
	public void setMencoderAssOutline(String value) {
		setAssOutline(value);
	}

	/**
	 * Set the outline parameter used for ASS subtitling.
	 * @param value The ASS outline parameter value to set.
	 */
	public void setAssOutline(String value) {
		configuration.setProperty(KEY_ASS_OUTLINE, value);
	}

	/**
	 * @deprecated Use {@link #getAssShadow()} instead.
	 */
	public void setMencoderAssShadow(String value) {
		setAssShadow(value);
	}

	/**
	 * Set the shadow parameter used for ASS subtitling.
	 * @param value The ASS shadow parameter value to set.
	 */
	public void setAssShadow(String value) {
		configuration.setProperty(KEY_ASS_SHADOW, value);
	}

	/**
	 * @deprecated Use {@link #seAssScale(String value)} instead.
	 */
	public void setMencoderAssScale(String value) {
		setAssScale(value);
	}

	/**
	 * Set the font scale used for ASS subtitling.
	 * @param value The ASS font scale value to set.
	 */
	public void setAssScale(String value) {
		configuration.setProperty(KEY_ASS_SCALE, value);
	}

	/**
	 * Set the subfont text scale parameter used for subtitling without ASS.
	 * @param value The subfont text scale parameter value to set.
	 */
	public void setMencoderNoAssScale(String value) {
		configuration.setProperty(KEY_MENCODER_NOASS_SCALE, value);
	}

	/**
	 * Set the subfont blur parameter used for subtitling without ASS.
	 * @param value The subfont blur parameter value to set.
	 */
	public void setMencoderNoAssBlur(String value) {
		configuration.setProperty(KEY_MENCODER_NOASS_BLUR, value);
	}

	/**
	 * Set the subpos parameter used for subtitling without ASS.
	 * @param value The subpos parameter value to set.
	 */
	public void setMencoderNoAssSubPos(String value) {
		configuration.setProperty(KEY_MENCODER_NOASS_SUBPOS, value);
	}

	/**
	 * Set the maximum number of concurrent MEncoder threads.
	 * XXX Currently unused.
	 * @param value The maximum number of concurrent threads.
	 */
	public void setMencoderMaxThreads(int value) {
		configuration.setProperty(KEY_MENCODER_MAX_THREADS, value);
	}

	/**
	 * Set the preferred language for the PMS user interface.
	 * @param value The ISO 639 language code.
	 */
	public void setLanguage(String value) {
		configuration.setProperty(KEY_LANGUAGE, value);
		Locale.setDefault(new Locale(getLanguage()));
	}

	/**
	 * Returns the number of seconds from the start of a video file (the seek
	 * position) where the thumbnail image for the movie should be extracted
	 * from. Default is 2 seconds.
	 * @return The seek position in seconds.
	 */
	public int getThumbnailSeekPos() {
		return getInt(KEY_THUMBNAIL_SEEK_POS, 2);
	}

	/**
	 * Sets the number of seconds from the start of a video file (the seek
	 * position) where the thumbnail image for the movie should be extracted
	 * from.
	 * @param value The seek position in seconds.
	 */
	public void setThumbnailSeekPos(int value) {
		configuration.setProperty(KEY_THUMBNAIL_SEEK_POS, value);
	}

	/**
	 * Returns whether the user wants ASS/SSA subtitle support. Default is
	 * true.
	 *
	 * @return True if MEncoder should use ASS/SSA support.
	 */
	public boolean isMencoderAss() {
		return getBoolean(KEY_MENCODER_ASS, true);
	}

	/**
	 * @deprecated Use {@link #isDisableSubtitles()} instead.
	 */
	public boolean isMencoderDisableSubs() {
		return isDisableSubtitles();
	}

	/**
	 * Returns whether or not subtitles should be disabled for all
	 * transcoding engines. Default is false, meaning subtitles should not
	 * be disabled.
	 * @return True if subtitles should be disabled, false otherwise.
	 */
	public boolean isDisableSubtitles() {
		return getBoolean(KEY_DISABLE_SUBTITLES, false);
	}

	/**
	 * @deprecated Use {@link #setDisableSubtitles(boolean)} instead.
	 */
	public void setMencoderDisableSubs(boolean value) {
		setDisableSubtitles(value);
	}

	/**
	 * Set whether or not subtitles should be disabled for
	 * all transcoding engines.
	 * @param value Set to true if subtitles should be disabled.
	 */
	public void setDisableSubtitles(boolean value) {
		configuration.setProperty(KEY_DISABLE_SUBTITLES, value);
	}

	/**
	 * @deprecated Use {@link #isUsePcm()} instead.
	 */
	public boolean isMencoderUsePcm() {
		return isUsePCM();
	}

	/**
	 * Returns whether or not the Pulse Code Modulation audio format should be
	 * forced. The default is false.
	 * @return True if PCM should be forced, false otherwise.
	 */
	public boolean isUsePCM() {
		return getBoolean(KEY_USE_PCM, false);
	}

	/**
	 * Returns whether or not the Pulse Code Modulation audio format should be
	 * used only for HQ audio codecs. The default is false.
	 * @return True if PCM should be used only for HQ audio codecs, false otherwise.
	 */
	public boolean isMencoderUsePcmForHQAudioOnly() {
		return getBoolean(KEY_MENCODER_USE_PCM_FOR_HQ_AUDIO_ONLY, false);
	}

	/**
	 * @deprecated Use {@link #getFont()} instead.
	 */
	public String getMencoderFont() {
		return getFont();
	}

	/**
	 * Returns the name of a TrueType font to use for subtitles.
	 * Default is <code>""</code>.
	 * @return The font name.
	 */
	public String getFont() {
		return getString(KEY_FONT, "");
	}

	/**
	 * @deprecated Use {@link #getAudioLanguages()} instead.
	 */
	public String getMencoderAudioLanguages() {
		return getAudioLanguages();
	}

	/**
	 * Returns the audio language priority as a comma separated
	 * string. For example: <code>"eng,fre,jpn,ger,und"</code>, where "und"
	 * stands for "undefined".
	 * Can be a blank string.
	 * Default value is "loc,eng,fre,jpn,ger,und".
	 *
	 * @return The audio language priority string.
	 */
	public String getAudioLanguages() {
		return ConfigurationUtil.getPossiblyBlankConfigurationString(configuration, KEY_AUDIO_LANGUAGES, Messages.getString("MEncoderVideo.126"));
	}

	/**
	 * @deprecated Use {@link #getSubtitlesLanguages()} instead.
	 */
	public String getMencoderSubLanguages() {
		return getSubtitlesLanguages();
	}

	/**
	 * Returns the subtitle language priority as a comma-separated
	 * string. For example: <code>"eng,fre,jpn,ger,und"</code>, where "und"
	 * stands for "undefined".
	 * Can be a blank string.
	 * Default value is a localized list (e.g. "eng,fre,jpn,ger,und").
	 *
	 * @return The subtitle language priority string.
	 */
	public String getSubtitlesLanguages() {
		return ConfigurationUtil.getPossiblyBlankConfigurationString(configuration, KEY_SUBTITLES_LANGUAGES, Messages.getString("MEncoderVideo.127"));
	}

	/**
	 * @deprecated Use {@link #getForcedSubtitleLanguage()} instead.
	 */
	public String getMencoderForcedSubLanguage() {
		return getForcedSubtitleLanguage();
	}

	/**
	 * Returns the ISO 639 language code for the subtitle language that should
	 * be forced.
	 * Can be a blank string.
	 * @return The subtitle language code.
	 */
	public String getForcedSubtitleLanguage() {
		return ConfigurationUtil.getPossiblyBlankConfigurationString(configuration, KEY_FORCED_SUBTITLE_LANGUAGE, getLanguage());
	}

	/**
	 * @deprecated Use {@link #getForcedSubtitleTags()} instead.
	 */
	public String getMencoderForcedSubTags() {
		return getForcedSubtitleTags();
	}

	/**
	 * Returns the tag string that identifies the subtitle language that
	 * should be forced.
	 * @return The tag string.
	 */
	public String getForcedSubtitleTags() {
		return getString(KEY_FORCED_SUBTITLE_TAGS, "forced");
	}

	/**
	 * @deprecated Use {@link #getAudioSubLanguages()} instead.
	 */
	public String getMencoderAudioSubLanguages() {
		return getAudioSubLanguages();
	}

	/**
	 * Returns a string of audio language and subtitle language pairs
	 * ordered by priority to try to match. Audio language
	 * and subtitle language should be comma separated as a pair,
	 * individual pairs should be semicolon separated. "*" can be used to
	 * match any language. Subtitle language can be defined as "off".
	 * Default value is <code>"*,*"</code>.
	 *
	 * @return The audio and subtitle languages priority string.
	 */
	public String getAudioSubLanguages() {
		return ConfigurationUtil.getPossiblyBlankConfigurationString(
			configuration,
			KEY_AUDIO_SUB_LANGS,
			Messages.getString("MEncoderVideo.128")
		);
	}

	/**
	 * Returns whether or not MEncoder should use FriBiDi mode, which
	 * is needed to display subtitles in languages that read from right to
	 * left, like Arabic, Farsi, Hebrew, Urdu, etc. Default value is false.
	 * @return True if FriBiDi mode should be used, false otherwise.
	 */
	public boolean isMencoderSubFribidi() {
		return getBoolean(KEY_MENCODER_SUB_FRIBIDI, false);
	}

	/**
	 * @deprecated Use {@link #getSubtitlesCodepage()} instead.
	 */
	public String getMencoderSubCp() {
		return getSubtitlesCodepage();
	}

	/**
	 * Returns the character encoding (or code page) that should be used
	 * for displaying non-Unicode external subtitles. Default is empty string
	 * (do not force encoding with -subcp key).
	 * @return The character encoding.
	 */
	public String getSubtitlesCodepage() {
		return getString(KEY_SUBTITLES_CODEPAGE, "");
	}

	/**
	 * Returns whether or not MEncoder should use fontconfig for displaying
	 * subtitles. Default is false.
	 * @return True if fontconfig should be used, false otherwise.
	 */
	public boolean isMencoderFontConfig() {
		return getBoolean(KEY_MENCODER_FONT_CONFIG, true);
	}

	/**
	 * Set to true if MEncoder should be forced to use the framerate that is
	 * parsed by FFmpeg.
	 * @param value Set to true if the framerate should be forced, false
	 *              otherwise.
	 */
	public void setMencoderForceFps(boolean value) {
		configuration.setProperty(KEY_MENCODER_FORCE_FPS, value);
	}

	/**
	 * Returns true if MEncoder should be forced to use the framerate that is
	 * parsed by FFmpeg.
	 * @return True if the framerate should be forced, false otherwise.
	 */
	public boolean isMencoderForceFps() {
		return getBoolean(KEY_MENCODER_FORCE_FPS, false);
	}

	/**
	 * @deprecated Use {@link #setAudioLanguages(String)} instead.
	 */
	public void setMencoderAudioLanguages(String value) {
		setAudioLanguages(value);
	}

	/**
	 * Sets the audio language priority as a comma separated
	 * string. For example: <code>"eng,fre,jpn,ger,und"</code>, where "und"
	 * stands for "undefined".
	 * @param value The audio language priority string.
	 */
	public void setAudioLanguages(String value) {
		configuration.setProperty(KEY_AUDIO_LANGUAGES, value);
	}

	/**
	 * @deprecated Use {@link #setSubtitlesLanguages(String)} instead.
	 */
	public void setMencoderSubLanguages(String value) {
		setSubtitlesLanguages(value);
	}

	/**
	 * Sets the subtitle language priority as a comma
	 * separated string. For example: <code>"eng,fre,jpn,ger,und"</code>,
	 * where "und" stands for "undefined".
	 * @param value The subtitle language priority string.
	 */
	public void setSubtitlesLanguages(String value) {
		configuration.setProperty(KEY_SUBTITLES_LANGUAGES, value);
	}

	/**
	 * @deprecated Use {@link #setForcedSubtitleLanguage(String)} instead.
	 */
	public void setMencoderForcedSubLanguage(String value) {
		setForcedSubtitleLanguage(value);
	}

	/**
	 * Sets the ISO 639 language code for the subtitle language that should
	 * be forced.
	 * @param value The subtitle language code.
	 */
	public void setForcedSubtitleLanguage(String value) {
		configuration.setProperty(KEY_FORCED_SUBTITLE_LANGUAGE, value);
	}

	/**
	 * @deprecated Use {@link #setForcedSubtitleTags(String)} instead.
	 */
	public void setMencoderForcedSubTags(String value) {
		setForcedSubtitleTags(value);
	}

	/**
	 * Sets the tag string that identifies the subtitle language that
	 * should be forced.
	 * @param value The tag string.
	 */
	public void setForcedSubtitleTags(String value) {
		configuration.setProperty(KEY_FORCED_SUBTITLE_TAGS, value);
	}

	/**
	 * @deprecated Use {@link #setAudioSubLanguages()} instead.
	 */
	public void setMencoderAudioSubLanguages(String value) {
		setAudioSubLanguages(value);
	}

	/**
	 * Sets a string of audio language and subtitle language pairs
	 * ordered by priority to try to match. Audio language
	 * and subtitle language should be comma separated as a pair,
	 * individual pairs should be semicolon separated. "*" can be used to
	 * match any language. Subtitle language can be defined as "off". For
	 * example: <code>"en,off;jpn,eng;*,eng;*;*"</code>.
	 * @param value The audio and subtitle languages priority string.
	 */
	public void setAudioSubLanguages(String value) {
		configuration.setProperty(KEY_AUDIO_SUB_LANGS, value);
	}

	/**
	 * @deprecated Use {@link #getMencoderCustomOptions()} instead.
	 * <p>
	 * Returns custom commandline options to pass on to MEncoder.
	 * @return The custom options string.
	 */
	@Deprecated
	public String getMencoderDecode() {
		return getMencoderCustomOptions();
	}

	/**
	 * Returns custom commandline options to pass on to MEncoder.
	 * @return The custom options string.
	 */
	public String getMencoderCustomOptions() {
		return getString(KEY_MENCODER_CUSTOM_OPTIONS, "");
	}

	/**
	 * @deprecated Use {@link #setMencoderCustomOptions(String)} instead.
	 * <p>
	 * Sets custom commandline options to pass on to MEncoder.
	 * @param value The custom options string.
	 */
	@Deprecated
	public void setMencoderDecode(String value) {
		setMencoderCustomOptions(value);
	}

	/**
	 * Sets custom commandline options to pass on to MEncoder.
	 * @param value The custom options string.
	 */
	public void setMencoderCustomOptions(String value) {
		configuration.setProperty(KEY_MENCODER_CUSTOM_OPTIONS, value);
	}

	/**
	 * @deprecated Use {@link #ssetSubtitlesCodepage()} instead.
	 */
	public void setMencoderSubCp(String value) {
		setSubtitlesCodepage(value);
	}

	/**
	 * Sets the character encoding (or code page) that should be used
	 * for displaying non-Unicode external subtitles. Default is empty (autodetect).
	 * @param value The character encoding.
	 */
	public void setSubtitlesCodepage(String value) {
		configuration.setProperty(KEY_SUBTITLES_CODEPAGE, value);
	}

	/**
	 * Sets whether or not MEncoder should use FriBiDi mode, which
	 * is needed to display subtitles in languages that read from right to
	 * left, like Arabic, Farsi, Hebrew, Urdu, etc. Default value is false.
	 * @param value Set to true if FriBiDi mode should be used.
	 */
	public void setMencoderSubFribidi(boolean value) {
		configuration.setProperty(KEY_MENCODER_SUB_FRIBIDI, value);
	}

	/**
	 * @deprecated Use {@link #setFont(String value)} instead.
	 */
	public void setMencoderFont(String value) {
		setFont(value);
	}

	/**
	 * Sets the name of a TrueType font to use for subtitles.
	 * @param value The font name.
	 */
	public void setFont(String value) {
		configuration.setProperty(KEY_FONT, value);
	}

	/**
	 * Older versions of MEncoder do not support ASS/SSA subtitles on all
	 * platforms. Set to true if MEncoder supports them. Default should be
	 * true on Windows and OS X, false otherwise.
	 * See https://code.google.com/p/ps3mediaserver/issues/detail?id=1097
	 * @param value Set to true if MEncoder supports ASS/SSA subtitles.
	 */
	public void setMencoderAss(boolean value) {
		configuration.setProperty(KEY_MENCODER_ASS, value);
	}

	/**
	 * Sets whether or not MEncoder should use fontconfig for displaying
	 * subtitles.
	 * @param value Set to true if fontconfig should be used.
	 */
	public void setMencoderFontConfig(boolean value) {
		configuration.setProperty(KEY_MENCODER_FONT_CONFIG, value);
	}

	/**
	 * @deprecated Use {@link #setUsePcm(boolean)} instead.
	 */
	public void setMencoderUsePcm(boolean value) {
		setUsePCM(value);
	}

	/**
	 * Sets whether or not the Pulse Code Modulation audio format should be
	 * forced.
	 * @param value Set to true if PCM should be forced.
	 */
	public void setUsePCM(boolean value) {
		configuration.setProperty(KEY_USE_PCM, value);
	}

	/**
	 * Sets whether or not the Pulse Code Modulation audio format should be
	 * used only for HQ audio codecs.
	 * @param value Set to true if PCM should be used only for HQ audio.
	 */
	public void setMencoderUsePcmForHQAudioOnly(boolean value) {
		configuration.setProperty(KEY_MENCODER_USE_PCM_FOR_HQ_AUDIO_ONLY, value);
	}

	/**
	 * Returns true if archives (e.g. .zip or .rar) should be browsable by
	 * PMS, false otherwise.
	 * @return True if archives should be browsable.
	 */
	public boolean isArchiveBrowsing() {
		return getBoolean(KEY_OPEN_ARCHIVES, false);
	}

	/**
	 * Set to true if archives (e.g. .zip or .rar) should be browsable by
	 * PMS, false otherwise.
	 * @param value Set to true if archives should be browsable.
	 */
	public void setArchiveBrowsing(boolean value) {
		configuration.setProperty(KEY_OPEN_ARCHIVES, value);
	}

	/**
	 * Returns true if MEncoder should use the deinterlace filter, false
	 * otherwise.
	 * @return True if the deinterlace filter should be used.
	 */
	public boolean isMencoderYadif() {
		return getBoolean(KEY_MENCODER_YADIF, false);
	}

	/**
	 * Set to true if MEncoder should use the deinterlace filter, false
	 * otherwise.
	 * @param value Set ot true if the deinterlace filter should be used.
	 */
	public void setMencoderYadif(boolean value) {
		configuration.setProperty(KEY_MENCODER_YADIF, value);
	}

	/**
	 * Returns true if MEncoder should be used to upscale the video to an
	 * optimal resolution. Default value is false, meaning the renderer will
	 * upscale the video itself.
	 *
	 * @return True if MEncoder should be used, false otherwise.
	 * @see #getMencoderScaleX()
	 * @see #getMencoderScaleY()
	 */
	public boolean isMencoderScaler() {
		return getBoolean(KEY_MENCODER_SCALER, false);
	}

	/**
	 * Set to true if MEncoder should be used to upscale the video to an
	 * optimal resolution. Set to false to leave upscaling to the renderer.
	 *
	 * @param value Set to true if MEncoder should be used to upscale.
	 * @see #setMencoderScaleX(int)
	 * @see #setMencoderScaleY(int)
	 */
	public void setMencoderScaler(boolean value) {
		configuration.setProperty(KEY_MENCODER_SCALER, value);
	}

	/**
	 * Returns the width in pixels to which a video should be scaled when
	 * {@link #isMencoderScaler()} returns true.
	 *
	 * @return The width in pixels.
	 */
	public int getMencoderScaleX() {
		return getInt(KEY_MENCODER_SCALEX, 0);
	}

	/**
	 * Sets the width in pixels to which a video should be scaled when
	 * {@link #isMencoderScaler()} returns true.
	 *
	 * @param value The width in pixels.
	 */
	public void setMencoderScaleX(int value) {
		configuration.setProperty(KEY_MENCODER_SCALEX, value);
	}

	/**
	 * Returns the height in pixels to which a video should be scaled when
	 * {@link #isMencoderScaler()} returns true.
	 *
	 * @return The height in pixels.
	 */
	public int getMencoderScaleY() {
		return getInt(KEY_MENCODER_SCALEY, 0);
	}

	/**
	 * Sets the height in pixels to which a video should be scaled when
	 * {@link #isMencoderScaler()} returns true.
	 *
	 * @param value The height in pixels.
	 */
	public void setMencoderScaleY(int value) {
		configuration.setProperty(KEY_MENCODER_SCALEY, value);
	}

	/**
	 * Returns the number of audio channels that should be used for
	 * transcoding. Default value is 6 (for 5.1 audio).
	 *
	 * @return The number of audio channels.
	 */
	public int getAudioChannelCount() {
		if (!"6".equals(KEY_AUDIO_CHANNEL_COUNT) && !"2".equals(KEY_AUDIO_CHANNEL_COUNT)) {
			return 6;
		}
		return getInt(KEY_AUDIO_CHANNEL_COUNT, 6);
	}

	/**
	 * Sets the number of audio channels that MEncoder should use for
	 * transcoding.
	 *
	 * @param value The number of audio channels.
	 */
	public void setAudioChannelCount(int value) {
		if (value != 6 && value != 2) {
			value = 6;
		}
		configuration.setProperty(KEY_AUDIO_CHANNEL_COUNT, value);
	}

	/**
	 * Sets the AC3 audio bitrate, which determines the quality of digital
	 * audio sound. An AV-receiver or amplifier has to be capable of playing
	 * this quality.
	 *
	 * @param value The AC3 audio bitrate.
	 */
	public void setAudioBitrate(int value) {
		configuration.setProperty(KEY_AUDIO_BITRATE, value);
	}

	/**
	 * Returns the maximum video bitrate to be used by MEncoder and FFmpeg.
	 *
	 * @return The maximum video bitrate.
	 */
	public String getMaximumBitrate() {
		String maximumBitrate = getString(KEY_MAX_BITRATE, "110");
		if ("0".equals(maximumBitrate)) {
			maximumBitrate = "1000";
		}
		return maximumBitrate;
	}

	/**
	 * Sets the maximum video bitrate to be used by MEncoder.
	 *
	 * @param value The maximum video bitrate.
	 */
	public void setMaximumBitrate(String value) {
		configuration.setProperty(KEY_MAX_BITRATE, value);
	}

	/**
	 * @return The comma-separated list of ignored renderers.
	 */
	public String getIgnoredRenderers() {
		return getString(KEY_IGNORED_RENDERERS, "");
	}

	/**
	 * @param value The comma-separated list of ignored renderers.
	 */
	public void setIgnoredRenderers(String value) {
		configuration.setProperty(KEY_IGNORED_RENDERERS, value);
	}

	/**
	 * @deprecated Use {@link #isThumbnailGenerationEnabled()} instead.
	 */
	@Deprecated
	public boolean getThumbnailsEnabled() {
		return isThumbnailGenerationEnabled();
	}

	/**
	 * Returns true if thumbnail generation is enabled, false otherwise.
	 *
	 * @return boolean indicating whether thumbnail generation is enabled.
	 */
	public boolean isThumbnailGenerationEnabled() {
		return getBoolean(KEY_THUMBNAIL_GENERATION_ENABLED, true);
	}

	/**
	 * @deprecated Use {@link #setThumbnailGenerationEnabled(boolean)} instead.
	 * <p>
	 * Sets the thumbnail generation option.
	 * This only determines whether a thumbnailer (e.g. dcraw, MPlayer)
	 * is used to generate thumbnails. It does not reflect whether
	 * thumbnails should be displayed or not.
	 */
	@Deprecated
	public void setThumbnailsEnabled(boolean value) {
		setThumbnailGenerationEnabled(value);
	}

	/**
	 * Sets the thumbnail generation option.
	 */
	public void setThumbnailGenerationEnabled(boolean value) {
		configuration.setProperty(KEY_THUMBNAIL_GENERATION_ENABLED, value);
	}

	/**
	 * Returns true if PMS should generate thumbnails for images. Default value
	 * is true.
	 *
	 * @return True if image thumbnails should be generated.
	 */
	public boolean getImageThumbnailsEnabled() {
		return getBoolean(KEY_IMAGE_THUMBNAILS_ENABLED, true);
	}

	/**
	 * Set to true if PMS should generate thumbnails for images.
	 *
	 * @param value True if image thumbnails should be generated.
	 */
	public void setImageThumbnailsEnabled(boolean value) {
		configuration.setProperty(KEY_IMAGE_THUMBNAILS_ENABLED, value);
	}

	/**
	 * Returns the number of CPU cores that should be used for transcoding.
	 *
	 * @return The number of CPU cores.
	 */
	public int getNumberOfCpuCores() {
		int nbcores = Runtime.getRuntime().availableProcessors();
		if (nbcores < 1) {
			nbcores = 1;
		}
		return getInt(KEY_NUMBER_OF_CPU_CORES, nbcores);
	}

	/**
	 * Sets the number of CPU cores that should be used for transcoding. The
	 * maximum value depends on the physical available count of "real processor
	 * cores". That means hyperthreading virtual CPU cores do not count! If you
	 * are not sure, analyze your CPU with the free tool CPU-z on Windows
	 * systems. On Linux have a look at the virtual proc-filesystem: in the
	 * file "/proc/cpuinfo" you will find more details about your CPU. You also
	 * get much information about CPUs from AMD and Intel from their Wikipedia
	 * articles.
	 * <p>
	 * PMS will detect and set the correct amount of cores as the default value.
	 *
	 * @param value The number of CPU cores.
	 */
	public void setNumberOfCpuCores(int value) {
		configuration.setProperty(KEY_NUMBER_OF_CPU_CORES, value);
	}

	/**
	 * @deprecated This method is not used anywhere.
	 */
	@Deprecated
	public boolean isTurboModeEnabled() {
		return getBoolean(KEY_TURBO_MODE_ENABLED, false);
	}

	/**
	 * @deprecated This method is not used anywhere.
	 */
	@Deprecated
	public void setTurboModeEnabled(boolean value) {
		configuration.setProperty(KEY_TURBO_MODE_ENABLED, value);
	}

	/**
	 * Returns true if PMS should start minimized, i.e. without its window
	 * opened. Default value false: to start with a window.
	 *
	 * @return True if PMS should start minimized, false otherwise.
	 */
	public boolean isMinimized() {
		return getBoolean(KEY_MINIMIZED, false);
	}

	/**
	 * Set to true if PMS should start minimized, i.e. without its window
	 * opened.
	 *
	 * @param value True if PMS should start minimized, false otherwise.
	 */
	public void setMinimized(boolean value) {
		configuration.setProperty(KEY_MINIMIZED, value);
	}

	/**
	 * Returns true if UMS should automatically start on Windows.
	 *
	 * @return True if UMS should start automatically, false otherwise.
	 */
	public boolean isAutoStart() {
		File f = new File(WindowsRegistry.readRegistry("HKLM\\SOFTWARE\\Microsoft\\Windows\\CurrentVersion\\Explorer\\Shell Folders", "Common Startup") + "\\Universal Media Server.lnk");

		if (f.exists()) {
			return true;
		}

		return false;
	}

	/**
	 * Set to true if UMS should automatically start on Windows.
	 *
	 * @param value True if UMS should start automatically, false otherwise.
	 */
	public void setAutoStart(boolean value) {
		File sourceFile = new File(WindowsRegistry.readRegistry("HKLM\\SOFTWARE\\Microsoft\\Windows\\CurrentVersion\\Explorer\\Shell Folders", "Common Programs") + "\\Universal Media Server.lnk");
		File destinationFile = new File(WindowsRegistry.readRegistry("HKLM\\SOFTWARE\\Microsoft\\Windows\\CurrentVersion\\Explorer\\Shell Folders", "Common Startup") + "\\Universal Media Server.lnk");

		if (value) {
			try {
				FileUtils.copyFile(sourceFile, destinationFile);
				if (destinationFile.exists()) {
					LOGGER.info("UMS will start automatically with Windows");
				} else {
					LOGGER.info("An error occurred while trying to make UMS start automatically with Windows");
				}
			} catch (IOException e) {
				if (!isAdmin()) {
					try {
						JOptionPane.showMessageDialog(
							(JFrame) (SwingUtilities.getWindowAncestor((Component) PMS.get().getFrame())),
							Messages.getString("NetworkTab.58"),
							Messages.getString("Dialog.PermissionsError"),
							JOptionPane.ERROR_MESSAGE
						);
					} catch (NullPointerException e2) {
						// This happens on the initial program load, ignore it
					}
				} else {
					LOGGER.info("An error occurred while trying to make UMS start automatically with Windows");
				}
			}
		} else {
			if (destinationFile.delete()) {
				LOGGER.info("UMS will not start automatically with Windows");
			} else {
				LOGGER.info("An error occurred while trying to make UMS not start automatically with Windows");
			}
		}
	}

	/**
	 * @deprecated use {@link #isAutoloadSubtitles()} instead.
	 */
	@Deprecated
	public boolean getUseSubtitles() {
		return isAutoloadSubtitles();
	}

	/**
	 * Returns true when PMS should check for external subtitle files with the
	 * same name as the media (*.srt, *.sub, *.ass, etc.). The default value is
	 * true.
	 *
	 * @return True if PMS should check for external subtitle files, false if
	 * 		they should be ignored.
	 */
	public boolean isAutoloadSubtitles() {
		return getBoolean(KEY_AUTOLOAD_SUBTITLES, true);
	}

	/**
	 * @deprecated use {@link #setAutoloadSubtitles(boolean)} instead.
	 */
	@Deprecated
	public void setUseSubtitles(boolean value) {
		setAutoloadSubtitles(value);
	}

	/**
	 * Set to true if PMS should check for external subtitle files with the
	 * same name as the media (*.srt, *.sub, *.ass etc.).
	 *
	 * @param value True if PMS should check for external subtitle files.
	 */
	public void setAutoloadSubtitles(boolean value) {
		configuration.setProperty(KEY_AUTOLOAD_SUBTITLES, value);
	}

	/**
	 * Returns true if PMS should hide the "# Videosettings #" folder on the
	 * DLNA device. The default value is false: PMS will display the folder.
	 *
	 * @return True if PMS should hide the folder, false othewise.
	 */
	public boolean getHideVideoSettings() {
		return getBoolean(KEY_HIDE_VIDEO_SETTINGS, true);
	}

	/**
	 * Set to true if PMS should hide the "# Videosettings #" folder on the
	 * DLNA device, or set to false to make PMS display the folder.
	 *
	 * @param value True if PMS should hide the folder.
	 */
	public void setHideVideoSettings(boolean value) {
		configuration.setProperty(KEY_HIDE_VIDEO_SETTINGS, value);
	}

	/**
	 * Returns true if PMS should cache scanned media in its internal database,
	 * speeding up later retrieval. When false is returned, PMS will not use
	 * cache and media will have to be rescanned.
	 *
	 * @return True if PMS should cache media.
	 */
	public boolean getUseCache() {
		return getBoolean(KEY_USE_CACHE, false);
	}

	/**
	 * Set to true if PMS should cache scanned media in its internal database,
	 * speeding up later retrieval.
	 *
	 * @param value True if PMS should cache media.
	 */
	public void setUseCache(boolean value) {
		configuration.setProperty(KEY_USE_CACHE, value);
	}

	/**
	 * Whether we should pass the flag "convertfps=true" to AviSynth.
	 *
	 * @param value True if we should pass the flag.
	 */
	public void setAvisynthConvertFps(boolean value) {
		configuration.setProperty(KEY_AVISYNTH_CONVERT_FPS, value);
	}

	/**
	 * Returns true if we should pass the flag "convertfps=true" to AviSynth.
	 *
	 * @return True if we should pass the flag.
	 */
	public boolean getAvisynthConvertFps() {
		return getBoolean(KEY_AVISYNTH_CONVERT_FPS, true);
	}

	public void setAvisynthInterFrame(boolean value) {
		configuration.setProperty(KEY_AVISYNTH_INTERFRAME, value);
	}

	public boolean getAvisynthInterFrame() {
		return getBoolean(KEY_AVISYNTH_INTERFRAME, false);
	}

	public void setAvisynthInterFrameGPU(boolean value) {
		configuration.setProperty(KEY_AVISYNTH_INTERFRAME_GPU, value);
	}

	public boolean getAvisynthInterFrameGPU() {
		return getBoolean(KEY_AVISYNTH_INTERFRAME_GPU, false);
	}

	public void setAvisynthMultiThreading(boolean value) {
		configuration.setProperty(KEY_AVISYNTH_MULTITHREADING, value);
	}

	public boolean getAvisynthMultiThreading() {
		return getBoolean(KEY_AVISYNTH_MULTITHREADING, false);
	}

	/**
	 * Returns the template for the AviSynth script. The script string can
	 * contain the character "\u0001", which should be treated as the newline
	 * separator character.
	 *
	 * @return The AviSynth script template.
	 */
	public String getAvisynthScript() {
		return getString(KEY_AVISYNTH_SCRIPT, DEFAULT_AVI_SYNTH_SCRIPT);
	}

	/**
	 * Sets the template for the AviSynth script. The script string may contain
	 * the character "\u0001", which will be treated as newline character.
	 *
	 * @param value The AviSynth script template.
	 */
	public void setAvisynthScript(String value) {
		configuration.setProperty(KEY_AVISYNTH_SCRIPT, value);
	}

	/**
	 * Returns additional codec specific configuration options for MEncoder.
	 *
	 * @return The configuration options.
	 */
	public String getCodecSpecificConfig() {
		return getString(KEY_CODEC_SPEC_SCRIPT, "");
	}

	/**
	 * Sets additional codec specific configuration options for MEncoder.
	 *
	 * @param value The additional configuration options.
	 */
	public void setCodecSpecificConfig(String value) {
		configuration.setProperty(KEY_CODEC_SPEC_SCRIPT, value);
	}

	/**
	 * Returns the maximum size (in MB) that PMS should use for buffering
	 * audio.
	 *
	 * @return The maximum buffer size.
	 */
	public int getMaxAudioBuffer() {
		return getInt(KEY_MAX_AUDIO_BUFFER, 100);
	}

	/**
	 * Returns the minimum size (in MB) that PMS should use for the buffer used
	 * for streaming media.
	 *
	 * @return The minimum buffer size.
	 */
	public int getMinStreamBuffer() {
		return getInt(KEY_MIN_STREAM_BUFFER, 1);
	}

	@Deprecated
	public boolean isFileBuffer() {
		String bufferType = getString(KEY_BUFFER_TYPE, "");
		return bufferType.equals(BUFFER_TYPE_FILE);
	}

	@Deprecated
	public String getFfmpegSettings() {
		return getMPEG2MainSettingsFFmpeg();
	}

	/**
	 * Converts the getMPEG2MainSettings() from MEncoder's format to FFmpeg's.
	 *
	 * @return MPEG-2 settings formatted for FFmpeg.
	 */
	public String getMPEG2MainSettingsFFmpeg() {
		String mpegSettings = getMPEG2MainSettings();

		if (mpegSettings.contains("Automatic")) {
			return mpegSettings;
		}

		String mpegSettingsArray[] = mpegSettings.split(":");

		String pairArray[];
		String returnString = "";
		for (String pair : mpegSettingsArray) {
			pairArray = pair.split("=");

			if ("keyint".equals(pairArray[0])) {
				returnString += "-g " + pairArray[1] + " ";
			} else if ("vqscale".equals(pairArray[0])) {
				returnString += "-q:v " + pairArray[1] + " ";
			} else if ("vqmin".equals(pairArray[0])) {
				returnString += "-qmin " + pairArray[1] + " ";
			} else if ("vqmax".equals(pairArray[0])) {
				returnString += "-qmax " + pairArray[1] + " ";
			}
		}

		return returnString;
	}

	public void setFfmpegMultithreading(boolean value) {
		configuration.setProperty(KEY_FFMPEG_MULTITHREADING, value);
	}

	public boolean isFfmpegMultithreading() {
		boolean isMultiCore = getNumberOfCpuCores() > 1;
		return getBoolean(KEY_FFMPEG_MULTITHREADING, isMultiCore);
	}

	public void setFfmpegAviSynthMultithreading(boolean value) {
		configuration.setProperty(KEY_FFMPEG_AVISYNTH_MULTITHREADING, value);
	}

	public boolean isFfmpegAviSynthMultithreading() {
		boolean isMultiCore = getNumberOfCpuCores() > 1;
		return getBoolean(KEY_FFMPEG_AVISYNTH_MULTITHREADING, isMultiCore);
	}

	/**
	 * Whether we should pass the flag "convertfps=true" to AviSynth.
	 *
	 * @param value True if we should pass the flag.
	 */
	public void setFfmpegAvisynthConvertFps(boolean value) {
		configuration.setProperty(KEY_AVISYNTH_CONVERT_FPS, value);
	}

	/**
	 * Returns true if we should pass the flag "convertfps=true" to AviSynth.
	 *
	 * @return True if we should pass the flag.
	 */
	public boolean getFfmpegAvisynthConvertFps() {
		return getBoolean(KEY_FFMPEG_AVISYNTH_CONVERT_FPS, true);
	}

	public void setFfmpegAvisynthInterFrame(boolean value) {
		configuration.setProperty(KEY_FFMPEG_AVISYNTH_INTERFRAME, value);
	}

	public boolean getFfmpegAvisynthInterFrame() {
		return getBoolean(KEY_FFMPEG_AVISYNTH_INTERFRAME, false);
	}

	public void setFfmpegAvisynthInterFrameGPU(boolean value) {
		configuration.setProperty(KEY_FFMPEG_AVISYNTH_INTERFRAME_GPU, value);
	}

	public boolean getFfmpegAvisynthInterFrameGPU() {
		return getBoolean(KEY_FFMPEG_AVISYNTH_INTERFRAME_GPU, false);
	}

	public boolean isMencoderNoOutOfSync() {
		return getBoolean(KEY_MENCODER_NO_OUT_OF_SYNC, true);
	}

	public void setMencoderNoOutOfSync(boolean value) {
		configuration.setProperty(KEY_MENCODER_NO_OUT_OF_SYNC, value);
	}

	public boolean getTrancodeBlocksMultipleConnections() {
		return getBoolean(KEY_TRANSCODE_BLOCKS_MULTIPLE_CONNECTIONS, false);
	}

	public void setTranscodeBlocksMultipleConnections(boolean value) {
		configuration.setProperty(KEY_TRANSCODE_BLOCKS_MULTIPLE_CONNECTIONS, value);
	}

	public boolean getTrancodeKeepFirstConnections() {
		return getBoolean(KEY_TRANSCODE_KEEP_FIRST_CONNECTION, true);
	}

	public void setTrancodeKeepFirstConnections(boolean value) {
		configuration.setProperty(KEY_TRANSCODE_KEEP_FIRST_CONNECTION, value);
	}

	public String getCharsetEncoding() {
		return getString(KEY_CHARSET_ENCODING, "850");
	}

	public void setCharsetEncoding(String value) {
		configuration.setProperty(KEY_CHARSET_ENCODING, value);
	}

	public boolean isMencoderIntelligentSync() {
		return getBoolean(KEY_MENCODER_INTELLIGENT_SYNC, true);
	}

	public void setMencoderIntelligentSync(boolean value) {
		configuration.setProperty(KEY_MENCODER_INTELLIGENT_SYNC, value);
	}

	public String getFfmpegAlternativePath() {
		return getString(KEY_FFMPEG_ALTERNATIVE_PATH, null);
	}

	public void setFfmpegAlternativePath(String value) {
		configuration.setProperty(KEY_FFMPEG_ALTERNATIVE_PATH, value);
	}

	public boolean getSkipLoopFilterEnabled() {
		return getBoolean(KEY_SKIP_LOOP_FILTER_ENABLED, false);
	}

	/**
	 * The list of network interfaces that should be skipped when checking
	 * for an available network interface. Entries should be comma separated
	 * and typically exclude the number at the end of the interface name.
	 * <p>
	 * Default is to skip the interfaces created by Virtualbox, OpenVPN and
	 * Parallels: "tap,vmnet,vnic,virtualbox".
	 * @return The string of network interface names to skip.
	 */
	public List<String> getSkipNetworkInterfaces() {
		return getStringList(KEY_SKIP_NETWORK_INTERFACES, "tap,vmnet,vnic,virtualbox");
	}

	public void setSkipLoopFilterEnabled(boolean value) {
		configuration.setProperty(KEY_SKIP_LOOP_FILTER_ENABLED, value);
	}

	/**
	 * @deprecated Use {@link #getMPEG2MainSettings()} instead.
	 */
	public String getMencoderMainSettings() {
		return getMPEG2MainSettings();
	}

	public String getMPEG2MainSettings() {
		return getString(KEY_MPEG2_MAIN_SETTINGS, "Automatic (Wired)");
	}

	/**
	 * @deprecated Use {@link #setMPEG2MainSettings(String)} instead.
	 */
	public void setMencoderMainSettings(String value) {
		setMPEG2MainSettings(value);
	}

	public void setMPEG2MainSettings(String value) {
		configuration.setProperty(KEY_MPEG2_MAIN_SETTINGS, value);
	}

	public String getMencoderVobsubSubtitleQuality() {
		return getString(KEY_MENCODER_VOBSUB_SUBTITLE_QUALITY, "3");
	}

	public void setMencoderVobsubSubtitleQuality(String value) {
		configuration.setProperty(KEY_MENCODER_VOBSUB_SUBTITLE_QUALITY, value);
	}

	public String getMencoderOverscanCompensationWidth() {
		return getString(KEY_MENCODER_OVERSCAN_COMPENSATION_WIDTH, "0");
	}

	public void setMencoderOverscanCompensationWidth(String value) {
		if (value.trim().length() == 0) {
			value = "0";
		}
		configuration.setProperty(KEY_MENCODER_OVERSCAN_COMPENSATION_WIDTH, value);
	}

	public String getMencoderOverscanCompensationHeight() {
		return getString(KEY_MENCODER_OVERSCAN_COMPENSATION_HEIGHT, "0");
	}

	public void setMencoderOverscanCompensationHeight(String value) {
		if (value.trim().length() == 0) {
			value = "0";
		}
		configuration.setProperty(KEY_MENCODER_OVERSCAN_COMPENSATION_HEIGHT, value);
	}

	public void setEnginesAsList(ArrayList<String> enginesAsList) {
		configuration.setProperty(KEY_ENGINES, listToString(enginesAsList));
	}

	public List<String> getEnginesAsList(SystemUtils registry) {
		List<String> engines = stringToList(getString(KEY_ENGINES, "mencoder,avsmencoder,tsmuxer,ffmpegvideo,ffmpegaudio,mplayeraudio,tsmuxeraudio,ffmpegwebvideo,vlcvideo,mencoderwebvideo,mplayervideodump,mplayerwebaudio,vlcaudio,ffmpegdvrmsremux,rawthumbs"));
		engines = hackAvs(registry, engines);
		return engines;
	}

	private static String listToString(List<String> enginesAsList) {
		return StringUtils.join(enginesAsList, LIST_SEPARATOR);
	}

	private static List<String> stringToList(String input) {
		List<String> output = new ArrayList<>();
		Collections.addAll(output, StringUtils.split(input, LIST_SEPARATOR));
		return output;
	}

	// TODO: Get this out of here
	private static List<String> hackAvs(SystemUtils registry, List<String> input) {
		List<String> toBeRemoved = new ArrayList<>();
		for (String engineId : input) {
			if (engineId.startsWith("avs") && !registry.isAvis() && Platform.isWindows()) {
				if (!avsHackLogged) {
					LOGGER.info("AviSynth is not installed. You cannot use " + engineId + " as a transcoding engine.");
					avsHackLogged = true;
				}

				toBeRemoved.add(engineId);
			}
		}

		List<String> output = new ArrayList<>();
		output.addAll(input);
		output.removeAll(toBeRemoved);
		return output;
	}

	public void save() throws ConfigurationException {
		configuration.save();
		LOGGER.info("Configuration saved to: " + PROFILE_PATH);
	}

	public String getFolders() {
		return getString(KEY_FOLDERS, "");
	}

	public void setFolders(String value) {
		configuration.setProperty(KEY_FOLDERS, value);
	}

	public String getFoldersMonitored() {
		return getString(KEY_FOLDERS_MONITORED, "");
	}

	public void setFoldersMonitored(String value) {
		configuration.setProperty(KEY_FOLDERS_MONITORED, value);
	}

	public String getNetworkInterface() {
		return getString(KEY_NETWORK_INTERFACE, "");
	}

	public void setNetworkInterface(String value) {
		configuration.setProperty(KEY_NETWORK_INTERFACE, value);
	}

	public boolean isHideEngineNames() {
		return getBoolean(KEY_HIDE_ENGINENAMES, true);
	}

	public void setHideEngineNames(boolean value) {
		configuration.setProperty(KEY_HIDE_ENGINENAMES, value);
	}

	public boolean isHideExtensions() {
		return getBoolean(KEY_HIDE_EXTENSIONS, true);
	}

	public void setHideExtensions(boolean value) {
		configuration.setProperty(KEY_HIDE_EXTENSIONS, value);
	}

	public String getShares() {
		return getString(KEY_SHARES, "");
	}

	public void setShares(String value) {
		configuration.setProperty(KEY_SHARES, value);
	}

	public String getNoTranscode() {
		return getString(KEY_NOTRANSCODE, "");
	}

	public void setNoTranscode(String value) {
		configuration.setProperty(KEY_NOTRANSCODE, value);
	}

	public String getForceTranscode() {
		return getString(KEY_FORCETRANSCODE, "");
	}

	public void setForceTranscode(String value) {
		configuration.setProperty(KEY_FORCETRANSCODE, value);
	}

	public void setMencoderMT(boolean value) {
		configuration.setProperty(KEY_MENCODER_MT, value);
	}

	public boolean getMencoderMT() {
		boolean isMultiCore = getNumberOfCpuCores() > 1;
		return getBoolean(KEY_MENCODER_MT, isMultiCore);
	}

	public void setRemuxAC3(boolean value) {
		configuration.setProperty(KEY_MENCODER_REMUX_AC3, value);
	}

	public boolean isRemuxAC3() {
		return getBoolean(KEY_MENCODER_REMUX_AC3, true);
	}

	public void setMencoderRemuxMPEG2(boolean value) {
		configuration.setProperty(KEY_MENCODER_REMUX_MPEG2, value);
	}

	public boolean isMencoderRemuxMPEG2() {
		return getBoolean(KEY_MENCODER_REMUX_MPEG2, true);
	}

	public void setDisableFakeSize(boolean value) {
		configuration.setProperty(KEY_DISABLE_FAKESIZE, value);
	}

	public boolean isDisableFakeSize() {
		return getBoolean(KEY_DISABLE_FAKESIZE, false);
	}

	public void setMencoderAssDefaultStyle(boolean value) {
		configuration.setProperty(KEY_MENCODER_ASS_DEFAULTSTYLE, value);
	}

	public boolean isMencoderAssDefaultStyle() {
		return getBoolean(KEY_MENCODER_ASS_DEFAULTSTYLE, true);
	}

	public int getMEncoderOverscan() {
		return getInt(KEY_OVERSCAN, 0);
	}

	public void setMEncoderOverscan(int value) {
		configuration.setProperty(KEY_OVERSCAN, value);
	}

	/**
	 * Returns sort method to use for ordering lists of files. One of the
	 * following values is returned:
	 * <ul>
	 * <li>0: Locale-sensitive A-Z</li>
	 * <li>1: Sort by modified date, newest first</li>
	 * <li>2: Sort by modified date, oldest first</li>
	 * <li>3: Case-insensitive ASCIIbetical sort</li>
	 * <li>4: Locale-sensitive natural sort</li>
	 * </ul>
	 * Default value is 4.
	 * @return The sort method
	 */
	public int getSortMethod() {
		return getInt(KEY_SORT_METHOD, 4);
	}

	/**
	 * Set the sort method to use for ordering lists of files. The following
	 * values are recognized:
	 * <ul>
	 * <li>0: Locale-sensitive A-Z</li>
	 * <li>1: Sort by modified date, newest first</li>
	 * <li>2: Sort by modified date, oldest first</li>
	 * <li>3: Case-insensitive ASCIIbetical sort</li>
	 * <li>4: Locale-sensitive natural sort</li>
	 * </ul>
	 * @param value The sort method to use
	 */
	public void setSortMethod(int value) {
		configuration.setProperty(KEY_SORT_METHOD, value);
	}

	public int getAudioThumbnailMethod() {
		return getInt(KEY_AUDIO_THUMBNAILS_METHOD, 0);
	}

	public void setAudioThumbnailMethod(int value) {
		configuration.setProperty(KEY_AUDIO_THUMBNAILS_METHOD, value);
	}

	public String getAlternateThumbFolder() {
		return getString(KEY_ALTERNATE_THUMB_FOLDER, "");
	}

	public void setAlternateThumbFolder(String value) {
		configuration.setProperty(KEY_ALTERNATE_THUMB_FOLDER, value);
	}

	public String getAlternateSubsFolder() {
		return getString(KEY_ALTERNATE_SUBS_FOLDER, "");
	}

	public void setAlternateSubsFolder(String value) {
		configuration.setProperty(KEY_ALTERNATE_SUBS_FOLDER, value);
	}

	public void setDTSEmbedInPCM(boolean value) {
		configuration.setProperty(KEY_EMBED_DTS_IN_PCM, value);
	}

	public boolean isDTSEmbedInPCM() {
		return getBoolean(KEY_EMBED_DTS_IN_PCM, false);
	}

	public void setMencoderMuxWhenCompatible(boolean value) {
		configuration.setProperty(KEY_MENCODER_MUX_COMPATIBLE, value);
	}

	public boolean isMencoderMuxWhenCompatible() {
		return getBoolean(KEY_MENCODER_MUX_COMPATIBLE, true);
	}

	public void setFFmpegMuxWhenCompatible(boolean value) {
		configuration.setProperty(KEY_FFMPEG_MUX_COMPATIBLE, value);
	}

	public boolean isFFmpegMuxWhenCompatible() {
		return getBoolean(KEY_FFMPEG_MUX_COMPATIBLE, false);
	}

	public void setFFmpegFontConfig(boolean value) {
		configuration.setProperty(KEY_FFMPEG_FONT_CONFIG, value);
	}

	public boolean isFFmpegFontConfig() {
		return getBoolean(KEY_FFMPEG_FONT_CONFIG, false);
	}

	public void setMuxAllAudioTracks(boolean value) {
		configuration.setProperty(KEY_MUX_ALLAUDIOTRACKS, value);
	}

	public boolean isMuxAllAudioTracks() {
		return getBoolean(KEY_MUX_ALLAUDIOTRACKS, false);
	}

	public void setUseMplayerForVideoThumbs(boolean value) {
		configuration.setProperty(KEY_USE_MPLAYER_FOR_THUMBS, value);
	}

	public boolean isUseMplayerForVideoThumbs() {
		return getBoolean(KEY_USE_MPLAYER_FOR_THUMBS, false);
	}

	public String getIpFilter() {
		return getString(KEY_IP_FILTER, "");
	}

	public synchronized IpFilter getIpFiltering() {
	    filter.setRawFilter(getIpFilter());
	    return filter;
	}

	public void setIpFilter(String value) {
		configuration.setProperty(KEY_IP_FILTER, value);
	}

	public void setPreventsSleep(boolean value) {
		configuration.setProperty(KEY_PREVENTS_SLEEP, value);
	}

	public boolean isPreventsSleep() {
		return getBoolean(KEY_PREVENTS_SLEEP, false);
	}

	public void setHTTPEngineV2(boolean value) {
		configuration.setProperty(KEY_HTTP_ENGINE_V2, value);
	}

	public boolean isHTTPEngineV2() {
		return getBoolean(KEY_HTTP_ENGINE_V2, true);
	}

	public boolean getIphotoEnabled() {
		return getBoolean(KEY_IPHOTO_ENABLED, false);
	}

	public void setIphotoEnabled(boolean value) {
		configuration.setProperty(KEY_IPHOTO_ENABLED, value);
	}

	public boolean getApertureEnabled() {
		return getBoolean(KEY_APERTURE_ENABLED, false);
	}

	public void setApertureEnabled(boolean value) {
		configuration.setProperty(KEY_APERTURE_ENABLED, value);
	}

	public boolean getItunesEnabled() {
		return getBoolean(KEY_ITUNES_ENABLED, false);
	}

	public void setItunesEnabled(boolean value) {
		configuration.setProperty(KEY_ITUNES_ENABLED, value);
	}

	public boolean isHideAdvancedOptions() {
		return getBoolean(PmsConfiguration.KEY_HIDE_ADVANCED_OPTIONS, true);
	}

	public void setHideAdvancedOptions(final boolean value) {
		this.configuration.setProperty(PmsConfiguration.KEY_HIDE_ADVANCED_OPTIONS, value);
	}

	public boolean isHideEmptyFolders() {
		return getBoolean(PmsConfiguration.KEY_HIDE_EMPTY_FOLDERS, false);
	}

	public void setHideEmptyFolders(final boolean value) {
		this.configuration.setProperty(PmsConfiguration.KEY_HIDE_EMPTY_FOLDERS, value);
	}

	public boolean isHideMediaLibraryFolder() {
		return getBoolean(PmsConfiguration.KEY_HIDE_MEDIA_LIBRARY_FOLDER, true);
	}

	public void setHideMediaLibraryFolder(final boolean value) {
		this.configuration.setProperty(PmsConfiguration.KEY_HIDE_MEDIA_LIBRARY_FOLDER, value);
	}

	public boolean getHideTranscodeEnabled() {
		return getBoolean(KEY_HIDE_TRANSCODE_FOLDER, false);
	}

	public void setHideTranscodeEnabled(boolean value) {
		configuration.setProperty(KEY_HIDE_TRANSCODE_FOLDER, value);
	}

	public boolean isDvdIsoThumbnails() {
		return getBoolean(KEY_DVDISO_THUMBNAILS, false);
	}

	public void setDvdIsoThumbnails(boolean value) {
		configuration.setProperty(KEY_DVDISO_THUMBNAILS, value);
	}

	public Object getCustomProperty(String property) {
		return configuration.getProperty(property);
	}

	public void setCustomProperty(String property, Object value) {
		configuration.setProperty(property, value);
	}

	public boolean isChapterSupport() {
		return getBoolean(KEY_CHAPTER_SUPPORT, false);
	}

	public void setChapterSupport(boolean value) {
		configuration.setProperty(KEY_CHAPTER_SUPPORT, value);
	}

	public int getChapterInterval() {
		return getInt(KEY_CHAPTER_INTERVAL, 5);
	}

	public void setChapterInterval(int value) {
		configuration.setProperty(KEY_CHAPTER_INTERVAL, value);
	}

	public int getSubsColor() {
		return getInt(KEY_SUBS_COLOR, 0xffffffff);
	}

	public void setSubsColor(int value) {
		configuration.setProperty(KEY_SUBS_COLOR, value);
	}

	public boolean isFix25FPSAvMismatch() {
		return getBoolean(KEY_FIX_25FPS_AV_MISMATCH, false);
	}

	public void setFix25FPSAvMismatch(boolean value) {
		configuration.setProperty(KEY_FIX_25FPS_AV_MISMATCH, value);
	}

	public int getVideoTranscodeStartDelay() {
		return getInt(KEY_VIDEOTRANSCODE_START_DELAY, 6);
	}

	public void setVideoTranscodeStartDelay(int value) {
		configuration.setProperty(KEY_VIDEOTRANSCODE_START_DELAY, value);
	}

	public boolean isAudioResample() {
		return getBoolean(KEY_AUDIO_RESAMPLE, true);
	}

	public void setAudioResample(boolean value) {
		configuration.setProperty(KEY_AUDIO_RESAMPLE, value);
	}

	public boolean isIgnoreTheWordThe() {
		return getBoolean(KEY_IGNORE_THE_WORD_THE, true);
	}

	public void setIgnoreTheWordThe(boolean value) {
		configuration.setProperty(KEY_IGNORE_THE_WORD_THE, value);
	}

	public boolean isPrettifyFilenames() {
		return getBoolean(KEY_PRETTIFY_FILENAMES, false);
	}

	public void setPrettifyFilenames(boolean value) {
		configuration.setProperty(KEY_PRETTIFY_FILENAMES, value);
	}

	public boolean isRunWizard() {
		return getBoolean(KEY_RUN_WIZARD, true);
	}

	public void setRunWizard(boolean value) {
		configuration.setProperty(KEY_RUN_WIZARD, value);
	}

	public boolean isHideNewMediaFolder() {
		return getBoolean(PmsConfiguration.KEY_HIDE_NEW_MEDIA_FOLDER, false);
	}

	public void setHideNewMediaFolder(final boolean value) {
		this.configuration.setProperty(PmsConfiguration.KEY_HIDE_NEW_MEDIA_FOLDER, value);
	}

	public boolean isHideRecentlyPlayedFolder() {
		return getBoolean(PmsConfiguration.KEY_HIDE_RECENTLY_PLAYED_FOLDER, false);
	}

	public void setHideRecentlyPlayedFolder(final boolean value) {
		this.configuration.setProperty(PmsConfiguration.KEY_HIDE_RECENTLY_PLAYED_FOLDER, value);
	}

	/**
	 * Returns the name of the renderer to fall back on when header matching
	 * fails. PMS will recognize the configured renderer instead of "Unknown
	 * renderer". Default value is "", which means PMS will return the unknown
	 * renderer when no match can be made.
	 *
	 * @return The name of the renderer PMS should fall back on when header
	 *         matching fails.
	 * @see #isRendererForceDefault()
	 */
	public String getRendererDefault() {
		return getString(KEY_RENDERER_DEFAULT, "");
	}

	/**
	 * Sets the name of the renderer to fall back on when header matching
	 * fails. PMS will recognize the configured renderer instead of "Unknown
	 * renderer". Set to "" to make PMS return the unknown renderer when no
	 * match can be made.
	 *
	 * @param value The name of the renderer to fall back on. This has to be
	 *              <code>""</code> or a case insensitive match with the name
	 *              used in any render configuration file.
	 * @see #setRendererForceDefault(boolean)
	 */
	public void setRendererDefault(String value) {
		configuration.setProperty(KEY_RENDERER_DEFAULT, value);
	}

	/**
	 * Returns true when PMS should not try to guess connecting renderers
	 * and instead force picking the defined fallback renderer. Default
	 * value is false, which means PMS will attempt to recognize connecting
	 * renderers by their headers.
	 *
	 * @return True when the fallback renderer should always be picked.
	 * @see #getRendererDefault()
	 */
	public boolean isRendererForceDefault() {
		return getBoolean(KEY_RENDERER_FORCE_DEFAULT, false);
	}

	/**
	 * Set to true when PMS should not try to guess connecting renderers
	 * and instead force picking the defined fallback renderer. Set to false
	 * to make PMS attempt to recognize connecting renderers by their headers.
	 *
	 * @param value True when the fallback renderer should always be picked.
	 * @see #setRendererDefault(String)
	 */
	public void setRendererForceDefault(boolean value) {
		configuration.setProperty(KEY_RENDERER_FORCE_DEFAULT, value);
	}

	public String getVirtualFolders() {
		return getString(KEY_VIRTUAL_FOLDERS, "");
	}

	public String getProfilePath() {
		return PROFILE_PATH;
	}

	public String getProfileDirectory() {
		return PROFILE_DIRECTORY;
	}

	public String getPluginDirectory() {
		return getString(KEY_PLUGIN_DIRECTORY, "plugins");
	}

	public void setPluginDirectory(String value) {
		configuration.setProperty(KEY_PLUGIN_DIRECTORY, value);
	}

	public String getProfileName() {
		if (HOSTNAME == null) { // calculate this lazily
			try {
				HOSTNAME = InetAddress.getLocalHost().getHostName();
			} catch (UnknownHostException e) {
				LOGGER.info("Can't determine hostname");
				HOSTNAME = "unknown host";
			}
		}

		return getString(KEY_PROFILE_NAME, HOSTNAME);
	}

	public boolean isAutoUpdate() {
		return Build.isUpdatable() && getBoolean(KEY_AUTO_UPDATE, false);
	}

	public void setAutoUpdate(boolean value) {
		configuration.setProperty(KEY_AUTO_UPDATE, value);
	}

	public String getIMConvertPath() {
		return programPaths.getIMConvertPath();
	}

	public int getUpnpPort() {
		return getInt(KEY_UPNP_PORT, 1900);
	}

	public String getUuid() {
		return getString(KEY_UUID, null);
	}

	public void setUuid(String value){
		configuration.setProperty(KEY_UUID, value);
	}

	public void addConfigurationListener(ConfigurationListener l) {
		configuration.addConfigurationListener(l);
	}

	public void removeConfigurationListener(ConfigurationListener l) {
		configuration.removeConfigurationListener(l);
	}

	public boolean getFolderLimit() {
		return getBoolean(KEY_FOLDER_LIMIT, false);
	}

	// FIXME this is undocumented and misnamed
	@Deprecated
	public boolean initBufferMax() {
		return getBoolean(KEY_BUFFER_MAX, false);
	}

	public String getScriptDir() {
		return getString(KEY_SCRIPT_DIR, null);
	}

	public String getPluginPurgeAction() {
		return getString(KEY_PLUGIN_PURGE_ACTION, "delete");
	}

	public boolean getSearchFolder() {
		return getBoolean(KEY_SEARCH_FOLDER, false);
	}

	public int getSearchRecurse() {
		if (getBoolean(KEY_SEARCH_RECURSE, true)) {
			return 100;
		} else {
			return 0;
		}
	}

	public void reload() {
		try {
			configuration.refresh();
		} catch (ConfigurationException e) {
			LOGGER.error(null, e);
		}
	}

	/**
	 * Retrieve the name of the folder used to select subtitles, audio channels, chapters, engines &amp;c.
	 * Defaults to the localized version of <pre>#--TRANSCODE--#</pre>.
	 * @return The folder name.
	 */
	public String getTranscodeFolderName() {
		return getString(KEY_TRANSCODE_FOLDER_NAME, Messages.getString("TranscodeVirtualFolder.0"));
	}

	/**
	 * Set a custom name for the <pre>#--TRANSCODE--#</pre> folder.
	 * @param name The folder name.
	 */
	public void setTranscodeFolderName(String name) {
		configuration.setProperty(KEY_TRANSCODE_FOLDER_NAME, name);
	}

	/**
	 * State if the video hardware acceleration is allowed
	 * @return true if hardware acceleration is allowed, false otherwise
	 */
	public boolean isGPUAcceleration() {
		return getBoolean(KEY_GPU_ACCELERATION, false);
	}

	/**
	 * Set the video hardware acceleration enable/disable
	 * @param value true if hardware acceleration is allowed, false otherwise
	 */
	public void setGPUAcceleration(boolean value) {
		configuration.setProperty(KEY_GPU_ACCELERATION, value);
	}

	/**
	 * Finds out whether the program has admin rights.
	 * It only checks on Windows and returns true if on a non-Windows OS.
	 *
	 * Note: Detection of Windows 8 depends on the user having a version of
	 * JRE newer than 1.6.0_31 installed.
	 *
	 * TODO: We should make it check for rights on other operating systems.
	 */
	public boolean isAdmin() {
		if (
			"Windows 8".equals(System.getProperty("os.name")) ||
			"Windows 7".equals(System.getProperty("os.name")) ||
			"Windows Vista".equals(System.getProperty("os.name"))
		) {
			try {
				String command = "reg query \"HKU\\S-1-5-19\"";
				Process p = Runtime.getRuntime().exec(command);
				p.waitFor();
				int exitValue = p.exitValue();

				if (0 == exitValue) {
					return true;
				}

				return false;
			} catch (IOException | InterruptedException e) {
				LOGGER.error("Something prevented UMS from checking Windows permissions", e);
			}
		}

		return true;
	}

	/* Start without external netowrk (increase startup speed) */
	public static final String KEY_EXTERNAL_NETWORK = "external_network";

	public boolean getExternalNetwork() {
		return getBoolean(KEY_EXTERNAL_NETWORK, true);
	}

	public void setExternalNetwork(boolean b) {
		configuration.setProperty(KEY_EXTERNAL_NETWORK, b);
	}

	/* Credential path handling */
	public static final String KEY_CRED_PATH = "cred.path";

	public void initCred() throws IOException {
		String cp = getCredPath();
		if (StringUtils.isEmpty(cp)) {
			// need to make sure we got a cred path here
			cp = new File(getProfileDirectory() + File.separator + "UMS.cred").getAbsolutePath();
			configuration.setProperty(KEY_CRED_PATH, cp);
			try {
				configuration.save();
			} catch (ConfigurationException e) {
			}
		}

		// Now we know cred path is set
		File f = new File(cp);
		if (!f.exists()) {
			try (FileOutputStream fos = new FileOutputStream(f)) {
				StringBuilder sb = new StringBuilder();
				sb.append("# Add credentials to the file");
				sb.append("\n");
				sb.append("# on the format tag=user,pwd");
				sb.append("\n");
				sb.append("# For example:");
				sb.append("\n");
				sb.append("# channels.xxx=name,secret");
				sb.append("\n");
				fos.write(sb.toString().getBytes());
				fos.flush();
			}
		}
	}

	public String getCredPath() {
		return getString(KEY_CRED_PATH, "");
	}

	public File getCredFile() {
		return new File(getCredPath());
	}

	public int getATZLimit() {
		int tmp = getInt(KEY_ATZ_LIMIT, 10000);
		if (tmp <= 2) {
			// this is silly, ignore
			tmp = 10000;
		}
		return tmp;
	}

	public void setATZLimit(int val) {
		if (val <= 2) {
			// clear prop
			configuration.clearProperty(KEY_ATZ_LIMIT);
			return;
		}
		configuration.setProperty(KEY_ATZ_LIMIT, val);
	}

	public void setATZLimit(String str) {
		try {
			setATZLimit(Integer.parseInt(str));
		} catch (Exception e) {
			setATZLimit(0);
		}
	}

	public String getDataDir() {
		return getProfileDirectory() + File.separator + "data";
	}

	public String getDataFile(String str) {
		return getDataDir() + File.separator + str;
	}

	private String KEY_URL_RES_ORDER = "url_resolve_order";

	public String[] getURLResolveOrder() {
		return getString(KEY_URL_RES_ORDER, "").split(",");
	}

	public boolean isHideLiveSubtitlesFolder() {
		return getBoolean(KEY_HIDE_LIVE_SUBTITLES_FOLDER, true);
	}

	public void setHideLiveSubtitlesFolder(boolean value) {
		configuration.setProperty(KEY_HIDE_LIVE_SUBTITLES_FOLDER, value);
	}

	public int liveSubtitlesLimit() {
		return getInt(KEY_LIVE_SUBTITLES_LIMIT, 20);
	}
	
	public boolean isLiveSubtitlesKeep() {
		return getBoolean(KEY_LIVE_SUBTITLES_KEEP, false);
	}

	public boolean isVlcUseHardwareAccel() {
		return getBoolean(KEY_VLC_USE_HW_ACCELERATION, false);
	}

	public void setVlcUseHardwareAccel(boolean value) {
		configuration.setProperty(KEY_VLC_USE_HW_ACCELERATION, value);
	}

	public boolean isVlcExperimentalCodecs() {
		return getBoolean(KEY_VLC_USE_EXPERIMENTAL_CODECS, false);
	}

	public void setVlcExperimentalCodecs(boolean value) {
		configuration.setProperty(KEY_VLC_USE_EXPERIMENTAL_CODECS, value);
	}

	public boolean isVlcAudioSyncEnabled() {
		return getBoolean(KEY_VLC_AUDIO_SYNC_ENABLED, false);
	}

	public void setVlcAudioSyncEnabled(boolean value) {
		configuration.setProperty(KEY_VLC_AUDIO_SYNC_ENABLED, value);
	}

	public boolean isVlcSubtitleEnabled() {
		return getBoolean(KEY_VLC_SUBTITLE_ENABLED, true);
	}

	public void setVlcSubtitleEnabled(boolean value) {
		configuration.setProperty(KEY_VLC_SUBTITLE_ENABLED, value);
	}

	public String getVlcScale() {
		return getString(KEY_VLC_SCALE, "1.0");
	}

	public void setVlcScale(String value) {
		configuration.setProperty(KEY_VLC_SCALE, value);
	}

	public boolean getVlcSampleRateOverride() {
		return getBoolean(KEY_VLC_SAMPLE_RATE_OVERRIDE, false);
	}

	public void setVlcSampleRateOverride(boolean value) {
		configuration.setProperty(KEY_VLC_SAMPLE_RATE_OVERRIDE, value);
	}

	public String getVlcSampleRate() {
		return getString(KEY_VLC_SAMPLE_RATE, "48000");
	}

	public void setVlcSampleRate(String value) {
		configuration.setProperty(KEY_VLC_SAMPLE_RATE, value);
	}

	public boolean isResumeEnabled()  {
		return getBoolean(KEY_RESUME, true);
	}

	public void setResume(boolean value) {
		configuration.setProperty(KEY_RESUME, value);
	}

	public int getMinPlayTime() {
		return getInt(KEY_MIN_PLAY_TIME, 10000);
	}

	public int getMinPlayTimeWeb() {
		return getInt(KEY_MIN_PLAY_TIME_WEB, getMinPlayTime());
	}

	public int getMinPlayTimeFile() {
		return getInt(KEY_MIN_PLAY_TIME_FILE, getMinPlayTime());
	}

	public int getResumeRewind() {
		return getInt(KEY_RESUME_REWIND, 17000);
	}

	public double getResumeBackFactor() {
		int percent = getInt(KEY_RESUME_BACK, 92);
		if (percent > 97) {
			percent = 97;
		}
		if (percent < 10) {
			percent = 10;
		}
		return (percent / 100.0);
	}
	
	public int getResumeKeepTime() {
		return getInt(KEY_RESUME_KEEP_TIME, 0);
	}
	
	public boolean hideSubInfo() {
		return getBoolean(KEY_HIDE_SUBS_INFO, false);
	}
}<|MERGE_RESOLUTION|>--- conflicted
+++ resolved
@@ -126,11 +126,7 @@
 	private static final String KEY_HIDE_RECENTLY_PLAYED_FOLDER = "hide_recently_played_folder";
 	private static final String KEY_HIDE_LIVE_SUBTITLES_FOLDER = "hide_live_subtitles_folder";
 	private static final String KEY_HIDE_MEDIA_LIBRARY_FOLDER = "hide_media_library_folder";
-<<<<<<< HEAD
-	private static final String KEY_HIDE_NEW_MEDIA_FOLDER = "hide_new_media_folder";
-=======
 	private static final String KEY_HIDE_SUBS_INFO = "hide_subs_info";
->>>>>>> a9344a80
 	private static final String KEY_HIDE_TRANSCODE_FOLDER = "hide_transcode_folder";
 	private static final String KEY_HIDE_VIDEO_SETTINGS = "hidevideosettings"; // TODO (breaking change): should be renamed to e.g. hide_video_settings
 	private static final String KEY_HTTP_ENGINE_V2 = "http_engine_v2";
