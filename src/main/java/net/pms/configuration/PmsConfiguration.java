/*
 * PS3 Media Server, for streaming any medias to your PS3.
 * Copyright (C) 2008  A.Brochard
 *
 * This program is free software; you can redistribute it and/or
 * modify it under the terms of the GNU General Public License
 * as published by the Free Software Foundation; version 2
 * of the License only.
 *
 * This program is distributed in the hope that it will be useful,
 * but WITHOUT ANY WARRANTY; without even the implied warranty of
 * MERCHANTABILITY or FITNESS FOR A PARTICULAR PURPOSE.  See the
 * GNU General Public License for more details.
 *
 * You should have received a copy of the GNU General Public License
 * along with this program; if not, write to the Free Software
 * Foundation, Inc., 51 Franklin Street, Fifth Floor, Boston, MA  02110-1301, USA.
 */
package net.pms.configuration;

import ch.qos.logback.classic.Level;
import com.sun.jna.Platform;
import java.awt.Color;
import java.awt.Component;
<<<<<<< HEAD
import java.io.BufferedWriter;
=======
import java.awt.Frame;
import java.io.BufferedReader;
>>>>>>> 3de5f6ef
import java.io.File;
import java.io.FileNotFoundException;
import java.io.FileOutputStream;
import java.io.IOException;
import java.io.OutputStreamWriter;
import java.net.InetAddress;
import java.net.UnknownHostException;
import java.nio.charset.StandardCharsets;
import java.util.*;
import javax.swing.JOptionPane;
import javax.swing.SwingUtilities;
import net.pms.Messages;
import net.pms.PMS;
import net.pms.dlna.CodeEnter;
import net.pms.formats.Format;
import net.pms.io.SystemUtils;
import net.pms.util.FileUtil;
import net.pms.util.FileUtil.FileLocation;
import net.pms.util.FilePermissions;
import net.pms.util.Languages;
import net.pms.util.PropertiesUtil;
import net.pms.util.UMSUtils;
import net.pms.util.WindowsRegistry;
import org.apache.commons.configuration.Configuration;
import org.apache.commons.configuration.ConfigurationException;
import org.apache.commons.configuration.PropertiesConfiguration;
import org.apache.commons.configuration.event.ConfigurationListener;
import org.apache.commons.io.FileUtils;
import org.apache.commons.io.FilenameUtils;
import org.apache.commons.lang3.StringUtils;
import org.slf4j.Logger;
import org.slf4j.LoggerFactory;

/**
 * Container for all configurable PMS settings. Settings are typically defined by three things:
 * a unique key for use in the configuration file "UMS.conf", a getter (and setter) method and
 * a default value. When a key cannot be found in the current configuration, the getter will
 * return a default value. Setters only store a value, they do not permanently save it to
 * file.
 */
public class PmsConfiguration extends RendererConfiguration {
	private static final Logger LOGGER = LoggerFactory.getLogger(PmsConfiguration.class);
	protected static final int DEFAULT_PROXY_SERVER_PORT = -1;
	protected static final int DEFAULT_SERVER_PORT = 5001;
	// 90000 lines is approximately 10 MiB depending on locale and message length
	public static final int LOGGING_LOGS_TAB_LINEBUFFER_MAX = 90000;
	public static final int LOGGING_LOGS_TAB_LINEBUFFER_MIN = 100;
	public static final int LOGGING_LOGS_TAB_LINEBUFFER_STEP = 500;

	/*
	 * MEncoder has a hardwired maximum of 8 threads for -lavcopts and 16
	 * for -lavdopts.
	 * The Windows SubJunk Builds can take 16 for both, but we keep it at 8
	 * for compatibility with other operating systems.
	 */
	protected static final int MENCODER_MAX_THREADS = 8;

	// TODO: Get this out of here
	protected static boolean avsHackLogged = false;

	protected static final String KEY_3D_SUBTITLES_DEPTH = "3d_subtitles_depth";
	protected static final String KEY_ALTERNATE_SUBTITLES_FOLDER = "alternate_subtitles_folder";
	protected static final String KEY_ALTERNATE_THUMB_FOLDER = "alternate_thumb_folder";
	protected static final String KEY_APPEND_PROFILE_NAME = "append_profile_name";
	protected static final String KEY_ATZ_LIMIT = "atz_limit";
	protected static final String KEY_AUTOMATIC_DISCOVER = "automatic_discover";
	protected static final String KEY_AUTOMATIC_MAXIMUM_BITRATE = "automatic_maximum_bitrate";
	protected static final String KEY_AUDIO_BITRATE = "audio_bitrate";
	protected static final String KEY_AUDIO_CHANNEL_COUNT = "audio_channels";
	protected static final String KEY_AUDIO_EMBED_DTS_IN_PCM = "audio_embed_dts_in_pcm";
	protected static final String KEY_AUDIO_LANGUAGES = "audio_languages";
	protected static final String KEY_AUDIO_REMUX_AC3 = "audio_remux_ac3";
	protected static final String KEY_AUDIO_RESAMPLE = "audio_resample";
	protected static final String KEY_AUDIO_SUB_LANGS = "audio_subtitles_languages";
	protected static final String KEY_AUDIO_THUMBNAILS_METHOD = "audio_thumbnails_method";
	protected static final String KEY_AUDIO_USE_PCM = "audio_use_pcm";
	protected static final String KEY_AUTO_UPDATE = "auto_update";
	protected static final String KEY_AUTOLOAD_SUBTITLES = "autoload_external_subtitles";
	protected static final String KEY_AVISYNTH_CONVERT_FPS = "avisynth_convert_fps";
	protected static final String KEY_AVISYNTH_INTERFRAME = "avisynth_interframe";
	protected static final String KEY_AVISYNTH_INTERFRAME_GPU = "avisynth_interframegpu";
	protected static final String KEY_AVISYNTH_MULTITHREADING = "avisynth_multithreading";
	protected static final String KEY_AVISYNTH_SCRIPT = "avisynth_script";
	protected static final String KEY_ASS_MARGIN = "subtitles_ass_margin";
	protected static final String KEY_ASS_OUTLINE = "subtitles_ass_outline";
	protected static final String KEY_ASS_SCALE = "subtitles_ass_scale";
	protected static final String KEY_ASS_SHADOW = "subtitles_ass_shadow";
	protected static final String KEY_BUFFER_MAX = "buffer_max";
	protected static final String KEY_BUMP_ADDRESS = "bump";
	protected static final String KEY_BUMP_IPS = "allowed_bump_ips";
	protected static final String KEY_BUMP_JS = "bump.js";
	protected static final String KEY_BUMP_SKIN_DIR = "bump.skin";
	protected static final String KEY_CHAPTER_INTERVAL = "chapter_interval";
	protected static final String KEY_CHAPTER_SUPPORT = "chapter_support";
	protected static final String KEY_CHROMECAST_DBG = "chromecast_debug";
	protected static final String KEY_CHROMECAST_EXT = "chromecast_extension";
	protected static final String KEY_CODE_CHARS = "code_charset";
	protected static final String KEY_CODE_THUMBS = "code_show_thumbs_no_code";
	protected static final String KEY_CODE_TMO = "code_valid_timeout";
	protected static final String KEY_CODE_USE = "code_enable";
	protected static final String KEY_DISABLE_FAKESIZE = "disable_fakesize";
	public    static final String KEY_DISABLE_SUBTITLES = "disable_subtitles";
	protected static final String KEY_DISABLE_TRANSCODE_FOR_EXTENSIONS = "disable_transcode_for_extensions";
	protected static final String KEY_DVDISO_THUMBNAILS = "dvd_isos_thumbnails";
	protected static final String KEY_DYNAMIC_PLS = "dynamic_playlist";
	protected static final String KEY_DYNAMIC_PLS_AUTO_SAVE = "dynamic_playlist_auto_save";
	protected static final String KEY_DYNAMIC_PLS_HIDE = "dynamic_playlist_hide_folder";
	protected static final String KEY_DYNAMIC_PLS_SAVE_PATH = "dynamic_playlist_save_path";
	protected static final String KEY_ENCODED_AUDIO_PASSTHROUGH = "encoded_audio_passthrough";
	protected static final String KEY_ENGINES = "engines";
	protected static final String KEY_FFMPEG_ALTERNATIVE_PATH = "alternativeffmpegpath"; // TODO: FFmpegDVRMSRemux will be removed and DVR-MS will be transcoded
	protected static final String KEY_FFMPEG_AVISYNTH_CONVERT_FPS = "ffmpeg_avisynth_convertfps";
	protected static final String KEY_FFMPEG_AVISYNTH_INTERFRAME = "ffmpeg_avisynth_interframe";
	protected static final String KEY_FFMPEG_AVISYNTH_INTERFRAME_GPU = "ffmpeg_avisynth_interframegpu";
	protected static final String KEY_FFMPEG_AVISYNTH_MULTITHREADING = "ffmpeg_avisynth_multithreading";
	protected static final String KEY_FFMPEG_FONTCONFIG = "ffmpeg_fontconfig";
	protected static final String KEY_FFMPEG_MENCODER_PROBLEMATIC_SUBTITLES = "ffmpeg_mencoder_problematic_subtitles";
	protected static final String KEY_FFMPEG_MULTITHREADING = "ffmpeg_multithreading";
	protected static final String KEY_FFMPEG_MUX_TSMUXER_COMPATIBLE = "ffmpeg_mux_tsmuxer_compatible";
	protected static final String KEY_FIX_25FPS_AV_MISMATCH = "fix_25fps_av_mismatch";
	protected static final String KEY_FOLDER_LIMIT = "folder_limit";
	protected static final String KEY_FOLDERS = "folders";
	protected static final String KEY_FOLDERS_IGNORED = "folders_ignored";
	protected static final String KEY_FOLDERS_MONITORED = "folders_monitored";
	protected static final String KEY_FONT = "subtitles_font";
	protected static final String KEY_FORCE_EXTERNAL_SUBTITLES = "force_external_subtitles";
	protected static final String KEY_FORCE_TRANSCODE_FOR_EXTENSIONS = "force_transcode_for_extensions";
	protected static final String KEY_FORCED_SUBTITLE_LANGUAGE = "forced_subtitle_language";
	protected static final String KEY_FORCED_SUBTITLE_TAGS = "forced_subtitle_tags";
	public    static final String KEY_GPU_ACCELERATION = "gpu_acceleration";
	protected static final String KEY_GUI_LOG_SEARCH_CASE_SENSITIVE = "gui_log_search_case_sensitive";
	protected static final String KEY_GUI_LOG_SEARCH_MULTILINE = "gui_log_search_multiline";
	protected static final String KEY_GUI_LOG_SEARCH_USE_REGEX = "gui_log_search_use_regex";
	protected static final String KEY_HIDE_ADVANCED_OPTIONS = "hide_advanced_options";
	protected static final String KEY_HIDE_EMPTY_FOLDERS = "hide_empty_folders";
	protected static final String KEY_HIDE_ENGINENAMES = "hide_enginenames";
	protected static final String KEY_HIDE_EXTENSIONS = "hide_extensions";
	protected static final String KEY_HIDE_LIVE_SUBTITLES_FOLDER = "hide_live_subtitles_folder";
	protected static final String KEY_HIDE_MEDIA_LIBRARY_FOLDER = "hide_media_library_folder";
	protected static final String KEY_HIDE_NEW_MEDIA_FOLDER = "hide_new_media_folder";
	protected static final String KEY_HIDE_RECENTLY_PLAYED_FOLDER = "hide_recently_played_folder";
	protected static final String KEY_HIDE_SUBS_INFO = "hide_subs_info";
	protected static final String KEY_HIDE_TRANSCODE_FOLDER = "hide_transcode_folder";
	protected static final String KEY_HIDE_VIDEO_SETTINGS = "hide_video_settings";
	protected static final String KEY_HTTP_ENGINE_V2 = "http_engine_v2";
	protected static final String KEY_IGNORE_THE_WORD_THE = "ignore_the_word_the";
	protected static final String KEY_IMAGE_THUMBNAILS_ENABLED = "image_thumbnails";
	protected static final String KEY_IP_FILTER = "ip_filter";
	protected static final String KEY_ITUNES_LIBRARY_PATH = "itunes_library_path";
	protected static final String KEY_LANGUAGE = "language";
	protected static final String KEY_LIVE_SUBTITLES_KEEP = "live_subtitles_keep";
	protected static final String KEY_LIVE_SUBTITLES_LIMIT = "live_subtitles_limit";
	protected static final String KEY_LIVE_SUBTITLES_TMO = "live_subtitles_timeout";
	protected static final String KEY_LOGGING_LOGFILE_NAME = "logging_logfile_name";
	protected static final String KEY_LOGGING_BUFFERED = "logging_buffered";
	protected static final String KEY_LOGGING_FILTER_CONSOLE = "logging_filter_console";
	protected static final String KEY_LOGGING_FILTER_LOGS_TAB = "logging_filter_logs_tab";
	protected static final String KEY_LOGGING_LOGS_TAB_LINEBUFFER = "logging_logs_tab_linebuffer";
	protected static final String KEY_LOGGING_SYSLOG_FACILITY = "logging_syslog_facility";
	protected static final String KEY_LOGGING_SYSLOG_HOST = "logging_syslog_host";
	protected static final String KEY_LOGGING_SYSLOG_PORT = "logging_syslog_port";
	protected static final String KEY_LOGGING_USE_SYSLOG = "logging_use_syslog";
	protected static final String KEY_MAX_AUDIO_BUFFER = "maximum_audio_buffer_size";
	protected static final String KEY_MAX_BITRATE = "maximum_bitrate";
	protected static final String KEY_MAX_MEMORY_BUFFER_SIZE = "maximum_video_buffer_size";
	protected static final String KEY_MEDIA_LIB_SORT = "media_lib_sort";
	protected static final String KEY_MENCODER_ASS = "mencoder_ass";
	protected static final String KEY_MENCODER_AC3_FIXED = "mencoder_ac3_fixed";
	protected static final String KEY_MENCODER_CODEC_SPECIFIC_SCRIPT = "mencoder_codec_specific_script";
	protected static final String KEY_MENCODER_CUSTOM_OPTIONS = "mencoder_custom_options";
	protected static final String KEY_MENCODER_FONT_CONFIG = "mencoder_fontconfig";
	protected static final String KEY_MENCODER_FORCE_FPS = "mencoder_forcefps";
	protected static final String KEY_MENCODER_INTELLIGENT_SYNC = "mencoder_intelligent_sync";
	protected static final String KEY_MENCODER_MAX_THREADS = "mencoder_max_threads";
	protected static final String KEY_MENCODER_MUX_COMPATIBLE = "mencoder_mux_compatible";
	protected static final String KEY_MENCODER_MT = "mencoder_mt";
	protected static final String KEY_MENCODER_NO_OUT_OF_SYNC = "mencoder_nooutofsync";
	protected static final String KEY_MENCODER_NOASS_BLUR = "mencoder_noass_blur";
	protected static final String KEY_MENCODER_NOASS_OUTLINE = "mencoder_noass_outline";
	protected static final String KEY_MENCODER_NOASS_SCALE = "mencoder_noass_scale";
	protected static final String KEY_MENCODER_NOASS_SUBPOS = "mencoder_noass_subpos";
	protected static final String KEY_MENCODER_NORMALIZE_VOLUME = "mencoder_normalize_volume";
	protected static final String KEY_MENCODER_OVERSCAN_COMPENSATION_HEIGHT = "mencoder_overscan_compensation_height";
	protected static final String KEY_MENCODER_OVERSCAN_COMPENSATION_WIDTH = "mencoder_overscan_compensation_width";
	protected static final String KEY_MENCODER_REMUX_MPEG2 = "mencoder_remux_mpeg2";
	protected static final String KEY_MENCODER_SCALER = "mencoder_scaler";
	protected static final String KEY_MENCODER_SCALEX = "mencoder_scalex";
	protected static final String KEY_MENCODER_SCALEY = "mencoder_scaley";
	protected static final String KEY_MENCODER_SUB_FRIBIDI = "mencoder_subfribidi";
	protected static final String KEY_MENCODER_USE_PCM_FOR_HQ_AUDIO_ONLY = "mencoder_usepcm_for_hq_audio_only";
	protected static final String KEY_MENCODER_VOBSUB_SUBTITLE_QUALITY = "mencoder_vobsub_subtitle_quality";
	protected static final String KEY_MENCODER_YADIF = "mencoder_yadif";
	protected static final String KEY_MIN_MEMORY_BUFFER_SIZE = "minimum_video_buffer_size";
	protected static final String KEY_MIN_PLAY_TIME = "minimum_watched_play_time";
	protected static final String KEY_MIN_PLAY_TIME_FILE = "min_playtime_file";
	protected static final String KEY_MIN_PLAY_TIME_WEB = "min_playtime_web";
	protected static final String KEY_MIN_STREAM_BUFFER = "minimum_web_buffer_size";
	protected static final String KEY_MINIMIZED = "minimized";
	protected static final String KEY_MPEG2_MAIN_SETTINGS = "mpeg2_main_settings";
	protected static final String KEY_MUX_ALLAUDIOTRACKS = "tsmuxer_mux_all_audiotracks";
	protected static final String KEY_NETWORK_INTERFACE = "network_interface";
	protected static final String KEY_NUMBER_OF_CPU_CORES = "number_of_cpu_cores";
	protected static final String KEY_OPEN_ARCHIVES = "enable_archive_browsing";
	protected static final String KEY_OVERSCAN = "mencoder_overscan";
	protected static final String KEY_PING_PATH = "ping_path";
	protected static final String KEY_PLAYLIST_AUTO_ADD_ALL= "playlist_auto_add_all";
	protected static final String KEY_PLAYLIST_AUTO_CONT = "playlist_auto_continue";
	protected static final String KEY_PLAYLIST_AUTO_PLAY= "playlist_auto_play";
	protected static final String KEY_PLUGIN_DIRECTORY = "plugins";
	protected static final String KEY_PLUGIN_PURGE_ACTION = "plugin_purge";
	protected static final String KEY_PRETTIFY_FILENAMES = "prettify_filenames";
	protected static final String KEY_PREVENTS_SLEEP = "prevents_sleep_mode";
	protected static final String KEY_PROFILE_NAME = "name";
	protected static final String KEY_PROXY_SERVER_PORT = "proxy";
	protected static final String KEY_RENDERER_DEFAULT = "renderer_default";
	protected static final String KEY_RENDERER_FORCE_DEFAULT = "renderer_force_default";
	protected static final String KEY_RESUME = "resume";
	protected static final String KEY_RESUME_BACK = "resume_back";
	protected static final String KEY_RESUME_KEEP_TIME = "resume_keep_time";
	protected static final String KEY_RESUME_REWIND = "resume_rewind";
	protected static final String KEY_ROOT_LOG_LEVEL = "log_level";
	protected static final String KEY_RUN_WIZARD = "run_wizard";
	protected static final String KEY_SCREEN_SIZE = "screen_size";
	protected static final String KEY_SCRIPT_DIR = "script_dir";
	protected static final String KEY_SEARCH_FOLDER = "search_folder";
	protected static final String KEY_SEARCH_IN_FOLDER = "search_in_folder";
	protected static final String KEY_SEARCH_RECURSE = "search_recurse"; // legacy option
	protected static final String KEY_SEARCH_RECURSE_DEPTH = "search_recurse_depth";
	protected static final String KEY_SELECTED_RENDERERS = "selected_renderers";
	protected static final String KEY_SERVER_HOSTNAME = "hostname";
	protected static final String KEY_SERVER_NAME = "server_name";
	protected static final String KEY_SERVER_PORT = "port";
	protected static final String KEY_SHARES = "shares";
	protected static final String KEY_SHOW_APERTURE_LIBRARY = "show_aperture_library";
	protected static final String KEY_SHOW_IPHOTO_LIBRARY = "show_iphoto_library";
	protected static final String KEY_SHOW_ITUNES_LIBRARY = "show_itunes_library";
	protected static final String KEY_SINGLE = "single_instance";
	protected static final String KEY_SKIP_LOOP_FILTER_ENABLED = "mencoder_skip_loop_filter";
	protected static final String KEY_SKIP_NETWORK_INTERFACES = "skip_network_interfaces";
	protected static final String KEY_SORT_METHOD = "sort_method";
	protected static final String KEY_SORT_PATHS = "sort_paths";
	protected static final String KEY_SPEED_DBG = "speed_debug";
	protected static final String KEY_SUBS_COLOR = "subtitles_color";
	protected static final String KEY_SUBTITLES_CODEPAGE = "subtitles_codepage";
	protected static final String KEY_SUBTITLES_LANGUAGES = "subtitles_languages";
	protected static final String KEY_TEMP_FOLDER_PATH = "temp_directory";
	protected static final String KEY_THUMBNAIL_GENERATION_ENABLED = "generate_thumbnails";
	protected static final String KEY_THUMBNAIL_SEEK_POS = "thumbnail_seek_position";
	protected static final String KEY_TOOLTIP_BACKGROUND_COLOR = "tooltip_background";
	protected static final String KEY_TOOLTIP_FOREGROUND_COLOR = "tooltip_foreground";
	protected static final String KEY_TRANSCODE_BLOCKS_MULTIPLE_CONNECTIONS = "transcode_block_multiple_connections";
	protected static final String KEY_TRANSCODE_FOLDER_NAME = "transcode_folder_name";
	protected static final String KEY_TRANSCODE_KEEP_FIRST_CONNECTION = "transcode_keep_first_connection";
	protected static final String KEY_TSMUXER_FORCEFPS = "tsmuxer_forcefps";
	protected static final String KEY_UPNP_ENABLED = "upnp_enable";
	protected static final String KEY_UPNP_PORT = "upnp_port";
	protected static final String KEY_USE_CACHE = "use_cache";
	protected static final String KEY_USE_EMBEDDED_SUBTITLES_STYLE = "use_embedded_subtitles_style";
	protected static final String KEY_USE_IMDB_INFO = "use_imdb_info";
	protected static final String KEY_USE_MPLAYER_FOR_THUMBS = "use_mplayer_for_video_thumbs";
	protected static final String KEY_UUID = "uuid";
	protected static final String KEY_VIDEOTRANSCODE_START_DELAY = "videotranscode_start_delay";
	protected static final String KEY_VIRTUAL_FOLDERS = "virtual_folders";
	protected static final String KEY_VIRTUAL_FOLDERS_FILE = "virtual_folders_file";
	protected static final String KEY_VLC_AUDIO_SYNC_ENABLED = "vlc_audio_sync_enabled";
	protected static final String KEY_VLC_SAMPLE_RATE = "vlc_sample_rate";
	protected static final String KEY_VLC_SAMPLE_RATE_OVERRIDE = "vlc_sample_rate_override";
	protected static final String KEY_VLC_SCALE = "vlc_scale";
	protected static final String KEY_VLC_SUBTITLE_ENABLED = "vlc_subtitle_enabled";
	protected static final String KEY_VLC_USE_EXPERIMENTAL_CODECS = "vlc_use_experimental_codecs";
	protected static final String KEY_VLC_USE_HW_ACCELERATION = "vlc_use_hw_acceleration";
	protected static final String KEY_WEB_AUTHENTICATE = "web_authenticate";
	protected static final String KEY_WEB_BROWSE_LANG = "web_use_browser_lang";
	protected static final String KEY_WEB_BROWSE_SUB_LANG = "web_use_browser_sub_lang";
	protected static final String KEY_WEB_CHROME_TRICK = "web_chrome_mkv_as_webm_spoof";
	protected static final String KEY_WEB_CONF_PATH = "web_conf";
	protected static final String KEY_WEB_CONT_AUDIO = "web_continue_audio";
	protected static final String KEY_WEB_CONT_IMAGE = "web_continue_image";
	protected static final String KEY_WEB_CONT_VIDEO = "web_continue_video";
	protected static final String KEY_WEB_CONTROL = "web_control";
	protected static final String KEY_WEB_ENABLE = "web_enable";
	protected static final String KEY_WEB_FIREFOX_LINUX_MP4 = "web_firefox_linux_mp4";
	protected static final String KEY_WEB_FLASH = "web_flash";
	protected static final String KEY_WEB_HEIGHT = "web_height";
	protected static final String KEY_WEB_IMAGE_SLIDE = "web_image_show_delay";
	protected static final String KEY_WEB_LOOP_AUDIO = "web_loop_audio";
	protected static final String KEY_WEB_LOOP_IMAGE = "web_loop_image";
	protected static final String KEY_WEB_LOOP_VIDEO = "web_loop_video";
	protected static final String KEY_WEB_LOW_SPEED = "web_low_speed";
	protected static final String KEY_WEB_MP4_TRANS = "web_mp4_trans";
	protected static final String KEY_WEB_PATH = "web_path";
	protected static final String KEY_WEB_SIZE = "web_size";
	protected static final String KEY_WEB_SUBS_TRANS = "web_subtitles_transcoded";
	protected static final String KEY_WEB_THREADS = "web_threads";
	protected static final String KEY_WEB_TRANSCODE = "web_transcode";
	protected static final String KEY_WEB_WIDTH = "web_width";
	protected static final String KEY_WINDOW_EXTENDED_STATE = "window_extended_state";
	protected static final String KEY_WINDOW_GEOMETRY = "window_geometry";
	protected static final String KEY_X264_CONSTANT_RATE_FACTOR = "x264_constant_rate_factor";

	// Deprecated settings
	@Deprecated
	protected static final String KEY_MENCODER_ASS_DEFAULTSTYLE = "mencoder_ass_defaultstyle";

	// The name of the subdirectory under which UMS config files are stored for this build (default: UMS).
	// See Build for more details
	protected static final String PROFILE_DIRECTORY_NAME = Build.getProfileDirectoryName();

	// The default profile name displayed on the renderer
	protected static String HOSTNAME;

	protected static String DEFAULT_AVI_SYNTH_SCRIPT;
	protected static final int MAX_MAX_MEMORY_DEFAULT_SIZE = 400;
	protected static final int BUFFER_MEMORY_FACTOR = 368;
	protected static int MAX_MAX_MEMORY_BUFFER_SIZE = MAX_MAX_MEMORY_DEFAULT_SIZE;
	protected static final char LIST_SEPARATOR = ',';
	public final String ALL_RENDERERS = "All renderers";

	// Path to default logfile directory
	protected String defaultLogFileDir = null;

	public TempFolder tempFolder;
	public ProgramPaths programPaths;
	public IpFilter filter;

	/**
	 * The set of keys defining when the HTTP server has to restarted due to a configuration change
	 */
	public static final Set<String> NEED_RELOAD_FLAGS = new HashSet<>(
		Arrays.asList(
			KEY_ALTERNATE_THUMB_FOLDER,
			KEY_ATZ_LIMIT,
			KEY_AUDIO_THUMBNAILS_METHOD,
			KEY_CHAPTER_SUPPORT,
			KEY_DISABLE_TRANSCODE_FOR_EXTENSIONS,
			KEY_ENGINES,
			KEY_FOLDERS,
			KEY_FORCE_TRANSCODE_FOR_EXTENSIONS,
			KEY_HIDE_EMPTY_FOLDERS,
			KEY_HIDE_ENGINENAMES,
			KEY_HIDE_EXTENSIONS,
			KEY_HIDE_LIVE_SUBTITLES_FOLDER,
			KEY_HIDE_MEDIA_LIBRARY_FOLDER,
			KEY_HIDE_TRANSCODE_FOLDER,
			KEY_HIDE_VIDEO_SETTINGS,
			KEY_IGNORE_THE_WORD_THE,
			KEY_IP_FILTER,
			KEY_NETWORK_INTERFACE,
			KEY_OPEN_ARCHIVES,
			KEY_PRETTIFY_FILENAMES,
			KEY_SERVER_HOSTNAME,
			KEY_SERVER_NAME,
			KEY_SERVER_PORT,
			KEY_SHOW_APERTURE_LIBRARY,
			KEY_SHOW_IPHOTO_LIBRARY,
			KEY_SHOW_ITUNES_LIBRARY,
			KEY_SORT_METHOD,
			KEY_USE_CACHE
		)
	);

	/*
		The following code enables a single setting - UMS_PROFILE - to be used to
		initialize PROFILE_PATH i.e. the path to the current session's profile (AKA UMS.conf).
		It also initializes PROFILE_DIRECTORY - i.e. the directory the profile is located in -
		which is needed to detect the default WEB.conf location (anything else?).

		While this convention - and therefore PROFILE_DIRECTORY - will remain,
		adding more configurables - e.g. web_conf = ... - is on the TODO list.

		UMS_PROFILE is read (in this order) from the property ums.profile.path or the
		environment variable UMS_PROFILE. If UMS is launched with the command-line option
		"profiles" (e.g. from a shortcut), it displays a file chooser dialog that
		allows the ums.profile.path property to be set. This makes it easy to run UMS
		under multiple profiles without fiddling with environment variables, properties or
		command-line arguments.

		1) if UMS_PROFILE is not set, UMS.conf is located in:

			Windows:             %ALLUSERSPROFILE%\$build
			Mac OS X:            $HOME/Library/Application Support/$build
			Everything else:     $HOME/.config/$build

		- where $build is a subdirectory that ensures incompatible UMS builds don't target/clobber
		the same configuration files. The default value for $build is "UMS". Other builds might use e.g.
		"UMS Rendr Edition" or "ums-mlx".

		2) if a relative or absolute *directory path* is supplied (the directory must exist),
		it is used as the profile directory and the profile is located there under the default profile name (UMS.conf):

			UMS_PROFILE = /absolute/path/to/dir
			UMS_PROFILE = relative/path/to/dir # relative to the working directory

		Amongst other things, this can be used to restore the legacy behaviour of locating UMS.conf in the current
		working directory e.g.:

			UMS_PROFILE=. ./UMS.sh

		3) if a relative or absolute *file path* is supplied (the file doesn't have to exist),
		it is taken to be the profile, and its parent dir is taken to be the profile (i.e. config file) dir:

			UMS_PROFILE = UMS.conf            # profile dir = .
			UMS_PROFILE = folder/dev.conf     # profile dir = folder
			UMS_PROFILE = /path/to/some.file  # profile dir = /path/to/
	 */
	protected static final String DEFAULT_PROFILE_FILENAME = "UMS.conf";
	protected static final String ENV_PROFILE_PATH = "UMS_PROFILE";
	protected static final String DEFAULT_WEB_CONF_FILENAME = "WEB.conf";
	protected static final String DEFAULT_CREDENTIALS_FILENAME = "UMS.cred";

	// Path to directory containing UMS config files
	protected static final String PROFILE_DIRECTORY;

	// Absolute path to profile file e.g. /path/to/UMS.conf
	protected static final String PROFILE_PATH;

	// Absolute path to WEB.conf file e.g. /path/to/WEB.conf
	protected static String WEB_CONF_PATH;

	// Absolute path to skel (default) profile file e.g. /etc/skel/.config/universalmediaserver/UMS.conf
	// "project.skelprofile.dir" project property
	protected static final String SKEL_PROFILE_PATH;

	protected static final String PROPERTY_PROFILE_PATH = "ums.profile.path";
	protected static final String SYSTEM_PROFILE_DIRECTORY;

	static {
		// first of all, set up the path to the default system profile directory
		if (Platform.isWindows()) {
			String programData = System.getenv("ALLUSERSPROFILE");

			if (programData != null) {
				SYSTEM_PROFILE_DIRECTORY = String.format("%s\\%s", programData, PROFILE_DIRECTORY_NAME);
			} else {
				SYSTEM_PROFILE_DIRECTORY = ""; // i.e. current (working) directory
			}
		} else if (Platform.isMac()) {
			SYSTEM_PROFILE_DIRECTORY = String.format(
				"%s/%s/%s",
				System.getProperty("user.home"),
				"/Library/Application Support",
				PROFILE_DIRECTORY_NAME
			);
		} else {
			String xdgConfigHome = System.getenv("XDG_CONFIG_HOME");

			if (xdgConfigHome == null) {
				SYSTEM_PROFILE_DIRECTORY = String.format("%s/.config/%s", System.getProperty("user.home"), PROFILE_DIRECTORY_NAME);
			} else {
				SYSTEM_PROFILE_DIRECTORY = String.format("%s/%s", xdgConfigHome, PROFILE_DIRECTORY_NAME);
			}
		}

		// now set the profile path. first: check for a custom setting.
		// try the system property, typically set via the profile chooser
		String customProfilePath = System.getProperty(PROPERTY_PROFILE_PATH);

		// failing that, try the environment variable
		if (StringUtils.isBlank(customProfilePath)) {
			customProfilePath = System.getenv(ENV_PROFILE_PATH);
		}

		// if customProfilePath is still blank, the default profile dir/filename is used
		FileLocation profileLocation = FileUtil.getFileLocation(
			customProfilePath,
			SYSTEM_PROFILE_DIRECTORY,
			DEFAULT_PROFILE_FILENAME
		);
		PROFILE_PATH = profileLocation.getFilePath();
		PROFILE_DIRECTORY = profileLocation.getDirectoryPath();

		// Set SKEL_PROFILE_PATH for Linux systems
		String skelDir = PropertiesUtil.getProjectProperties().get("project.skelprofile.dir");
		if (Platform.isLinux() && StringUtils.isNotBlank(skelDir)) {
			SKEL_PROFILE_PATH = FilenameUtils.normalize(
				new File(
					new File(
						skelDir,
						PROFILE_DIRECTORY_NAME
					).getAbsolutePath(),
					DEFAULT_PROFILE_FILENAME
				).getAbsolutePath()
			);
		} else {
			SKEL_PROFILE_PATH = null;
		}
	}

	/**
	 * Default constructor that will attempt to load the PMS configuration file
	 * from the profile path.
	 *
	 * @throws org.apache.commons.configuration.ConfigurationException
	 */
	public PmsConfiguration() throws ConfigurationException {
		this(true);
	}

	/**
	 * Constructor that will initialize the PMS configuration.
	 *
	 * @param loadFile Set to true to attempt to load the PMS configuration
	 *                 file from the profile path. Set to false to skip
	 *                 loading.
	 * @throws org.apache.commons.configuration.ConfigurationException
	 */
	public PmsConfiguration(boolean loadFile) throws ConfigurationException {
		super(0);

		if (loadFile) {
			File pmsConfFile = new File(PROFILE_PATH);

			try {
				((PropertiesConfiguration)configuration).load(pmsConfFile);
			} catch (ConfigurationException e) {
				if (Platform.isLinux() && SKEL_PROFILE_PATH != null) {
					LOGGER.debug("Failed to load {} ({}) - attempting to load skel profile", PROFILE_PATH, e.getMessage());
					File skelConfigFile = new File(SKEL_PROFILE_PATH);

					try {
						// Load defaults from skel profile, save them later to PROFILE_PATH
						((PropertiesConfiguration)configuration).load(skelConfigFile);
						LOGGER.info("Default configuration loaded from {}", SKEL_PROFILE_PATH);
					} catch (ConfigurationException ce) {
						LOGGER.warn("Can't load neither {}: {} nor {}: {}", PROFILE_PATH, e.getMessage(), SKEL_PROFILE_PATH, ce.getMessage());
					}
				} else {
					LOGGER.warn("Can't load {}: {}", PROFILE_PATH, e.getMessage());
				}
			}
		}

		((PropertiesConfiguration)configuration).setPath(PROFILE_PATH);

		tempFolder = new TempFolder(getString(KEY_TEMP_FOLDER_PATH, null));
		programPaths = createProgramPathsChain(configuration);
		filter = new IpFilter();
		PMS.setLocale(getLanguageLocale(true));
		//TODO: The line below should be removed once all calls to Locale.getDefault() is replaced with PMS.getLocale()
		Locale.setDefault(getLanguageLocale());

		// Set DEFAULT_AVI_SYNTH_SCRIPT according to language
		DEFAULT_AVI_SYNTH_SCRIPT = "<movie>\n<sub>\n";

		long usableMemory = (Runtime.getRuntime().maxMemory() / 1048576) - BUFFER_MEMORY_FACTOR;
		if (usableMemory > MAX_MAX_MEMORY_DEFAULT_SIZE) {
			MAX_MAX_MEMORY_BUFFER_SIZE = (int) usableMemory;
		}
	}

	/**
	 * The following 2 constructors are for minimal instantiation in the context of subclasses
	 * (i.e. DeviceConfiguration) that use our getters and setters on another Configuration object.
	 * Here our main purpose is to initialize RendererConfiguration as required.
	 */
	protected PmsConfiguration(int ignored) {
		// Just instantiate
		super(0);
		tempFolder = null;
		programPaths = null;
		filter = null;
	}

	protected PmsConfiguration(File f, String uuid) throws ConfigurationException {
		// Just initialize super
		super(f, uuid);
		tempFolder = null;
		programPaths = null;
		filter = null;
	}

	@Override
	public void reset() {
		// This is just to prevent super.reset() from being invoked. Actual resetting would
		// require rebooting here, since all of the application settings are implicated.
	}

	/**
	 * Check if we have disabled something first, then check the config file,
	 * then the Windows registry, then check for a platform-specific
	 * default.
	 */
	protected static ProgramPaths createProgramPathsChain(Configuration configuration) {
		return new ConfigurationProgramPaths(
			configuration,
			new WindowsRegistryProgramPaths(
				new PlatformSpecificDefaultPathsFactory().get()
			)
		);
	}

	private String verifyLogFolder(File folder, String fallbackTo) {
		try {
			FilePermissions permissions = FileUtil.getFilePermissions(folder);
			if (LOGGER.isTraceEnabled()) {
				if (!permissions.isFolder()) {
					LOGGER.trace("getDefaultLogFileFolder: \"{}\" is not a folder, falling back to {} for logging", folder.getAbsolutePath(), fallbackTo);
				} else if (!permissions.isBrowsable()) {
					LOGGER.trace("getDefaultLogFileFolder: \"{}\" is not browsable, falling back to {} for logging", folder.getAbsolutePath(), fallbackTo);
				} else if (!permissions.isWritable()) {
					LOGGER.trace("getDefaultLogFileFolder: \"{}\" is not writable, falling back to {} for logging", folder.getAbsolutePath(), fallbackTo);
				}
			}
			if (permissions.isFolder() && permissions.isBrowsable() && permissions.isWritable()) {
				if (LOGGER.isDebugEnabled()) {
					LOGGER.debug("Default logfile folder set to: {}", folder.getAbsolutePath());
				}
				return folder.getAbsolutePath();
			}
		} catch (FileNotFoundException e) {
			LOGGER.trace("getDefaultLogFileFolder: \"{}\" not found, falling back to {} for logging: {}", folder.getAbsolutePath(), fallbackTo, e.getMessage());
		}
		return null;
	}

	/**
	 * @return first writable folder in the following order:
	 * <p>
	 *     1. (On Linux only) path to {@code /var/log/ums/%USERNAME%/}.
	 * </p>
	 * <p>
	 *     2. Path to profile folder ({@code ~/.config/UMS/} on Linux, {@code %ALLUSERSPROFILE%\UMS} on Windows and
	 *     {@code ~/Library/Application Support/UMS/} on Mac).
	 * </p>
	 * <p>
	 *     3. Path to user-defined temporary folder specified by {@code temp_directory} parameter in UMS.conf.
	 * </p>
	 * <p>
	 *     4. Path to system temporary folder.
	 * </p>
	 * <p>
	 *     5. Path to current working directory.
	 * </p>
	 */
	public synchronized String getDefaultLogFileFolder() {

		if (defaultLogFileDir == null) {
			if (Platform.isLinux()) {
				if (LOGGER.isTraceEnabled()) {
					LOGGER.trace("getDefaultLogFileFolder: System is Linux, trying \"/var/log/UMS/{}/\"", System.getProperty("user.name"));
				}
				final File logDirectory = new File("/var/log/UMS/" + System.getProperty("user.name") + "/");
				if (!logDirectory.exists()) {
					if (LOGGER.isTraceEnabled()) {
						LOGGER.trace("getDefaultLogFileFolder: Trying to create: \"{}\"", logDirectory.getAbsolutePath());
					}
					try {
						FileUtils.forceMkdir(logDirectory);
						if (LOGGER.isTraceEnabled()) {
							LOGGER.trace("getDefaultLogFileFolder: \"{}\" created", logDirectory.getAbsolutePath());
						}
					} catch (IOException e) {
						LOGGER.debug("Could not create \"{}\": {}", logDirectory.getAbsolutePath(), e.getMessage());
					}
				}
				defaultLogFileDir = verifyLogFolder(logDirectory, "profile folder");
			}

			if (defaultLogFileDir == null) {
				// Log to profile directory if it is writable.
				final File profileDirectory = new File(PROFILE_DIRECTORY);
				defaultLogFileDir = verifyLogFolder(profileDirectory, "temporary folder");
			}

			if (defaultLogFileDir == null) {
				// Try user-defined temporary folder or fall back to system temporary folder.
				try {
					defaultLogFileDir = verifyLogFolder(getTempFolder(), "working folder");
				} catch (IOException e) {
					LOGGER.error("Could not determine default logfile folder, falling back to working directory: {}", e.getMessage());
					defaultLogFileDir = "";
				}
			}
		}

		return defaultLogFileDir;
	}

	public String getDefaultLogFileName() {
		String s = getString(KEY_LOGGING_LOGFILE_NAME, "debug.log");
		if (FileUtil.isValidFileName(s)) {
			return s;
		} else {
			return "debug.log";
		}
	}

	public String getDefaultLogFilePath() {
		return FileUtil.appendPathSeparator(getDefaultLogFileFolder()) + getDefaultLogFileName();
	}

	public File getTempFolder() throws IOException {
		return tempFolder.getTempFolder();
	}

	public String getVlcPath() {
		return programPaths.getVlcPath();
	}

	public String getMencoderPath() {
		return programPaths.getMencoderPath();
	}

	public int getMencoderMaxThreads() {
		return Math.min(getInt(KEY_MENCODER_MAX_THREADS, getNumberOfCpuCores()), MENCODER_MAX_THREADS);
	}

	public String getDCRawPath() {
		return programPaths.getDCRaw();
	}

	public String getFfmpegPath() {
		return programPaths.getFfmpegPath();
	}

	public String getMplayerPath() {
		return programPaths.getMplayerPath();
	}

	public String getTsmuxerPath() {
		return programPaths.getTsmuxerPath();
	}

	public String getTsmuxerNewPath() {
		return programPaths.getTsmuxerNewPath();
	}

	public String getFlacPath() {
		return programPaths.getFlacPath();
	}

	public String getInterFramePath() {
		return programPaths.getInterFramePath();
	}

	/**
	 * If the framerate is not recognized correctly and the video runs too fast or too
	 * slow, tsMuxeR can be forced to parse the fps from FFmpeg. Default value is true.
	 * @return True if tsMuxeR should parse fps from FFmpeg.
	 */
	public boolean isTsmuxerForceFps() {
		return getBoolean(KEY_TSMUXER_FORCEFPS, true);
	}

	/**
	 * The AC-3 audio bitrate determines the quality of digital audio sound. An AV-receiver
	 * or amplifier has to be capable of playing this quality. Default value is 640.
	 * @return The AC-3 audio bitrate.
	 */
	public int getAudioBitrate() {
		return getInt(KEY_AUDIO_BITRATE, 640);
	}

	/**
	 * If the framerate is not recognized correctly and the video runs too fast or too
	 * slow, tsMuxeR can be forced to parse the fps from FFmpeg.
	 * @param value Set to true if tsMuxeR should parse fps from FFmpeg.
	 */
	public void setTsmuxerForceFps(boolean value) {
		configuration.setProperty(KEY_TSMUXER_FORCEFPS, value);
	}

	/**
	 * The server port where PMS listens for TCP/IP traffic. Default value is 5001.
	 * @return The port number.
	 */
	public int getServerPort() {
		return getInt(KEY_SERVER_PORT, DEFAULT_SERVER_PORT);
	}

	/**
	 * Set the server port where PMS must listen for TCP/IP traffic.
	 * @param value The TCP/IP port number.
	 */
	public void setServerPort(int value) {
		configuration.setProperty(KEY_SERVER_PORT, value);
	}

	/**
	 * The hostname of the server.
	 * @return The hostname if it is defined, otherwise <code>null</code>.
	 */
	public String getServerHostname() {
		return getString(KEY_SERVER_HOSTNAME, null);
	}

	/**
	 * Set the hostname of the server.
	 * @param value The hostname.
	 */
	public void setHostname(String value) {
		configuration.setProperty(KEY_SERVER_HOSTNAME, value);
	}

	/**
	 * The name of the server.
	 *
	 * @return The name of the server.
	 */
	public String getServerName() {
		return getString(KEY_SERVER_NAME, "Universal Media Server");
	}

	/**
	 * Set the name of the server.
	 *
	 * @param value The name.
	 */
	public void setServerName(String value) {
		configuration.setProperty(KEY_SERVER_NAME, value);
	}

	/**
	 * The TCP/IP port number for a proxy server. Default value is -1.
	 *
	 * @return The proxy port number.
	 */
	// no longer used
	@Deprecated
	public int getProxyServerPort() {
		return getInt(KEY_PROXY_SERVER_PORT, DEFAULT_PROXY_SERVER_PORT);
	}

	/**
	 * Get the {@link java.util.Locale} of the preferred language for the UMS
	 * user interface. The default is based on the default (OS) locale.
	 * @param log determines if any issues should be logged.
	 * @return The {@link java.util.Locale}.
	 */
	public Locale getLanguageLocale(boolean log) {
		String languageCode = configuration.getString(KEY_LANGUAGE);
		Locale locale = null;
		if (languageCode != null && !languageCode.isEmpty()) {
			locale = Languages.toLocale(Locale.forLanguageTag(languageCode));
			if (log && locale == null) {
				LOGGER.error("Invalid or unsupported language tag \"{}\", defaulting to OS language.", languageCode);
			}
		} else if (log) {
			LOGGER.info("Language not specified, defaulting to OS language.");
		}

		if (locale == null) {
			locale = Languages.toLocale(Locale.getDefault());
			if (log && locale == null) {
				LOGGER.error("Unsupported language tag \"{}\", defaulting to US English.", Locale.getDefault().toLanguageTag());
			}
		}

		if (locale == null) {
			locale = Locale.forLanguageTag("en-US"); // Default
		}
		return locale;
	}

	/**
	 * Get the {@link java.util.Locale} of the preferred language for the UMS
	 * user interface. The default is based on the default (OS) locale. Doesn't
	 * log potential issues.
	 * @return The {@link java.util.Locale}.
	 */
	public Locale getLanguageLocale() {
		return getLanguageLocale(false);
	}

	/**
	 * Get the {@link java.util.Locale} compatible tag of the preferred
	 * language for the UMS user interface. The default is based on the default (OS) locale.
	 * @return The <a href="https://en.wikipedia.org/wiki/IETF_language_tag">IEFT BCP 47</a> language tag.
	 */
	public String getLanguageTag() {
		return getLanguageLocale().toLanguageTag();
	}

	/**
	 * @deprecated Use {@link #getLanguageTag} or {@link #getLanguageLocale} instead
	 * @since 5.2.3
	 */
	public String getLanguage() {
		return getLanguageTag();
	}

	/**
	 * Set the preferred language for the UMS user interface.
	 * @param value The {@link java.net.Locale}.
	 */
	public void setLanguage(Locale locale) {
		if (locale != null) {
			if (Languages.isValid(locale)) {
				configuration.setProperty(KEY_LANGUAGE, Languages.toLanguageCode(locale));
				PMS.setLocale(Languages.toLocale(locale));
				//TODO: The line below should be removed once all calls to Locale.getDefault() is replaced with PMS.getLocale()
				Locale.setDefault(Languages.toLocale(locale));
			} else {
				LOGGER.error("setLanguage() aborted because of unsupported language tag \"{}\"", locale.toLanguageTag());
			}
		} else {
			LOGGER.error("setLanguage() aborted because the locale is null");
		}
	}

	/**
	 * Set the preferred language for the UMS user interface.
	 * @param value The <a href="https://en.wikipedia.org/wiki/IETF_language_tag">IEFT BCP 47</a> language tag.
	 */
	public void setLanguage(String value) {
		if (value != null && !value.isEmpty()) {
			setLanguage(Locale.forLanguageTag(value));
		} else {
			LOGGER.error("setLanguage() aborted because language tag is empty");
		}
	}

	/**
	 * Returns the preferred minimum size for the transcoding memory buffer in megabytes.
	 * Default value is 12.
	 * @return The minimum memory buffer size.
	 */
	public int getMinMemoryBufferSize() {
		return getInt(KEY_MIN_MEMORY_BUFFER_SIZE, 12);
	}

	/**
	 * Returns the preferred maximum size for the transcoding memory buffer in megabytes.
	 * The value returned has a top limit of {@link #MAX_MAX_MEMORY_BUFFER_SIZE}. Default
	 * value is 200.
	 *
	 * @return The maximum memory buffer size.
	 */
	public int getMaxMemoryBufferSize() {
		return Math.max(0, Math.min(MAX_MAX_MEMORY_BUFFER_SIZE, getInt(KEY_MAX_MEMORY_BUFFER_SIZE, 200)));
	}

	/**
	 * Set the preferred maximum for the transcoding memory buffer in megabytes. The top
	 * limit for the value is {@link #MAX_MAX_MEMORY_BUFFER_SIZE}.
	 *
	 * @param value The maximum buffer size.
	 */
	public void setMaxMemoryBufferSize(int value) {
		configuration.setProperty(KEY_MAX_MEMORY_BUFFER_SIZE, Math.max(0, Math.min(MAX_MAX_MEMORY_BUFFER_SIZE, value)));
	}

	/**
	 * Returns the font scale used for ASS subtitling. Default value is 1.4.
	 * @return The ASS font scale.
	 */
	public String getAssScale() {
		return getString(KEY_ASS_SCALE, "1.4");
	}

	/**
	 * Some versions of MEncoder produce garbled audio because the "ac3" codec is used
	 * instead of the "ac3_fixed" codec. Returns true if "ac3_fixed" should be used.
	 * Default is false.
	 * See https://code.google.com/p/ps3mediaserver/issues/detail?id=1092#c1
	 * @return True if "ac3_fixed" should be used.
	 */
	public boolean isMencoderAc3Fixed() {
		return getBoolean(KEY_MENCODER_AC3_FIXED, false);
	}

	/**
	 * Returns the margin used for ASS subtitling. Default value is 10.
	 * @return The ASS margin.
	 */
	public String getAssMargin() {
		return getString(KEY_ASS_MARGIN, "10");
	}

	/**
	 * Returns the outline parameter used for ASS subtitling. Default value is 1.
	 * @return The ASS outline parameter.
	 */
	public String getAssOutline() {
		return getString(KEY_ASS_OUTLINE, "1");
	}

	/**
	 * Returns the shadow parameter used for ASS subtitling. Default value is 1.
	 * @return The ASS shadow parameter.
	 */
	public String getAssShadow() {
		return getString(KEY_ASS_SHADOW, "1");
	}

	/**
	 * Returns the subfont text scale parameter used for subtitling without ASS.
	 * Default value is 3.
	 * @return The subfont text scale parameter.
	 */
	public String getMencoderNoAssScale() {
		return getString(KEY_MENCODER_NOASS_SCALE, "3");
	}

	/**
	 * Returns the subpos parameter used for subtitling without ASS.
	 * Default value is 2.
	 * @return The subpos parameter.
	 */
	public String getMencoderNoAssSubPos() {
		return getString(KEY_MENCODER_NOASS_SUBPOS, "2");
	}

	/**
	 * Returns the subfont blur parameter used for subtitling without ASS.
	 * Default value is 1.
	 * @return The subfont blur parameter.
	 */
	public String getMencoderNoAssBlur() {
		return getString(KEY_MENCODER_NOASS_BLUR, "1");
	}

	/**
	 * Returns the subfont outline parameter used for subtitling without ASS.
	 * Default value is 1.
	 * @return The subfont outline parameter.
	 */
	public String getMencoderNoAssOutline() {
		return getString(KEY_MENCODER_NOASS_OUTLINE, "1");
	}

	/**
	 * Set the subfont outline parameter used for subtitling without ASS.
	 * @param value The subfont outline parameter value to set.
	 */
	public void setMencoderNoAssOutline(String value) {
		configuration.setProperty(KEY_MENCODER_NOASS_OUTLINE, value);
	}

	/**
	 * Some versions of MEncoder produce garbled audio because the "ac3" codec is used
	 * instead of the "ac3_fixed" codec.
	 * See https://code.google.com/p/ps3mediaserver/issues/detail?id=1092#c1
	 * @param value Set to true if "ac3_fixed" should be used.
	 */
	public void setMencoderAc3Fixed(boolean value) {
		configuration.setProperty(KEY_MENCODER_AC3_FIXED, value);
	}

	/**
	 * Set the margin used for ASS subtitling.
	 * @param value The ASS margin value to set.
	 */
	public void setAssMargin(String value) {
		configuration.setProperty(KEY_ASS_MARGIN, value);
	}

	/**
	 * Set the outline parameter used for ASS subtitling.
	 * @param value The ASS outline parameter value to set.
	 */
	public void setAssOutline(String value) {
		configuration.setProperty(KEY_ASS_OUTLINE, value);
	}

	/**
	 * Set the shadow parameter used for ASS subtitling.
	 * @param value The ASS shadow parameter value to set.
	 */
	public void setAssShadow(String value) {
		configuration.setProperty(KEY_ASS_SHADOW, value);
	}

	/**
	 * Set the font scale used for ASS subtitling.
	 * @param value The ASS font scale value to set.
	 */
	public void setAssScale(String value) {
		configuration.setProperty(KEY_ASS_SCALE, value);
	}

	/**
	 * Set the subfont text scale parameter used for subtitling without ASS.
	 * @param value The subfont text scale parameter value to set.
	 */
	public void setMencoderNoAssScale(String value) {
		configuration.setProperty(KEY_MENCODER_NOASS_SCALE, value);
	}

	/**
	 * Set the subfont blur parameter used for subtitling without ASS.
	 * @param value The subfont blur parameter value to set.
	 */
	public void setMencoderNoAssBlur(String value) {
		configuration.setProperty(KEY_MENCODER_NOASS_BLUR, value);
	}

	/**
	 * Set the subpos parameter used for subtitling without ASS.
	 * @param value The subpos parameter value to set.
	 */
	public void setMencoderNoAssSubPos(String value) {
		configuration.setProperty(KEY_MENCODER_NOASS_SUBPOS, value);
	}

	/**
	 * Set the maximum number of concurrent MEncoder threads.
	 * XXX Currently unused.
	 * @param value The maximum number of concurrent threads.
	 */
	public void setMencoderMaxThreads(int value) {
		configuration.setProperty(KEY_MENCODER_MAX_THREADS, value);
	}

	/**
	 * Returns the number of seconds from the start of a video file (the seek
	 * position) where the thumbnail image for the movie should be extracted
	 * from. Default is 4 seconds.
	 *
	 * @return The seek position in seconds.
	 */
	public int getThumbnailSeekPos() {
		return getInt(KEY_THUMBNAIL_SEEK_POS, 4);
	}

	/**
	 * Sets the number of seconds from the start of a video file (the seek
	 * position) where the thumbnail image for the movie should be extracted
	 * from.
	 *
	 * @param value The seek position in seconds.
	 */
	public void setThumbnailSeekPos(int value) {
		configuration.setProperty(KEY_THUMBNAIL_SEEK_POS, value);
	}

	/**
	 * Returns whether the user wants ASS/SSA subtitle support. Default is
	 * true.
	 *
	 * @return True if MEncoder should use ASS/SSA support.
	 */
	public boolean isMencoderAss() {
		return getBoolean(KEY_MENCODER_ASS, true);
	}

	/**
	 * Returns whether or not subtitles should be disabled for all
	 * transcoding engines. Default is false, meaning subtitles should not
	 * be disabled.
	 *
	 * @return True if subtitles should be disabled, false otherwise.
	 */
	public boolean isDisableSubtitles() {
		return getBoolean(KEY_DISABLE_SUBTITLES, false);
	}

	/**
	 * Set whether or not subtitles should be disabled for
	 * all transcoding engines.
	 *
	 * @param value Set to true if subtitles should be disabled.
	 */
	public void setDisableSubtitles(boolean value) {
		configuration.setProperty(KEY_DISABLE_SUBTITLES, value);
	}

	/**
	 * Returns whether or not the Pulse Code Modulation audio format should be
	 * forced. The default is false.
	 * @return True if PCM should be forced, false otherwise.
	 */
	public boolean isAudioUsePCM() {
		return getBoolean(KEY_AUDIO_USE_PCM, false);
	}

	/**
	 * Returns whether or not the Pulse Code Modulation audio format should be
	 * used only for HQ audio codecs. The default is false.
	 * @return True if PCM should be used only for HQ audio codecs, false otherwise.
	 */
	public boolean isMencoderUsePcmForHQAudioOnly() {
		return getBoolean(KEY_MENCODER_USE_PCM_FOR_HQ_AUDIO_ONLY, false);
	}

	/**
	 * Returns the name of a TrueType font to use for subtitles.
	 * Default is <code>""</code>.
	 * @return The font name.
	 */
	public String getFont() {
		return getString(KEY_FONT, "");
	}

	/**
	 * Returns the audio language priority as a comma separated
	 * string. For example: <code>"eng,fre,jpn,ger,und"</code>, where "und"
	 * stands for "undefined".
	 * Can be a blank string.
	 * Default value is "loc,eng,fre,jpn,ger,und".
	 *
	 * @return The audio language priority string.
	 */
	public String getAudioLanguages() {
		return configurationReader.getPossiblyBlankConfigurationString(
				KEY_AUDIO_LANGUAGES,
				Messages.getString("MEncoderVideo.126")
		);
	}

	/**
	 * Returns the subtitle language priority as a comma-separated
	 * string. For example: <code>"eng,fre,jpn,ger,und"</code>, where "und"
	 * stands for "undefined".
	 * Can be a blank string.
	 * Default value is a localized list (e.g. "eng,fre,jpn,ger,und").
	 *
	 * @return The subtitle language priority string.
	 */
	public String getSubtitlesLanguages() {
		return configurationReader.getPossiblyBlankConfigurationString(
				KEY_SUBTITLES_LANGUAGES,
				Messages.getString("MEncoderVideo.127")
		);
	}

	/**
	 * Returns the ISO 639 language code for the subtitle language that should
	 * be forced.
	 * Can be a blank string.
	 * @return The subtitle language code.
	 */
	public String getForcedSubtitleLanguage() {
		return configurationReader.getPossiblyBlankConfigurationString(
				KEY_FORCED_SUBTITLE_LANGUAGE,
				PMS.getLocale().getLanguage()
		);
	}

	/**
	 * Returns the tag string that identifies the subtitle language that
	 * should be forced.
	 * @return The tag string.
	 */
	public String getForcedSubtitleTags() {
		return getString(KEY_FORCED_SUBTITLE_TAGS, "forced");
	}

	/**
	 * Returns a string of audio language and subtitle language pairs
	 * ordered by priority to try to match. Audio language
	 * and subtitle language should be comma-separated as a pair,
	 * individual pairs should be semicolon separated. "*" can be used to
	 * match any language. Subtitle language can be defined as "off".
	 * Default value is <code>"*,*"</code>.
	 *
	 * @return The audio and subtitle languages priority string.
	 */
	public String getAudioSubLanguages() {
		return configurationReader.getPossiblyBlankConfigurationString(
				KEY_AUDIO_SUB_LANGS,
				Messages.getString("MEncoderVideo.128")
		);
	}

	/**
	 * Sets a string of audio language and subtitle language pairs
	 * ordered by priority to try to match. Audio language
	 * and subtitle language should be comma-separated as a pair,
	 * individual pairs should be semicolon separated. "*" can be used to
	 * match any language. Subtitle language can be defined as "off".
	 *
	 * Example: <code>"en,off;jpn,eng;*,eng;*;*"</code>.
	 *
	 * @param value The audio and subtitle languages priority string.
	 */
	public void setAudioSubLanguages(String value) {
		configuration.setProperty(KEY_AUDIO_SUB_LANGS, value);
	}

	/**
	 * Returns whether or not MEncoder should use FriBiDi mode, which
	 * is needed to display subtitles in languages that read from right to
	 * left, like Arabic, Farsi, Hebrew, Urdu, etc. Default value is false.
	 *
	 * @return True if FriBiDi mode should be used, false otherwise.
	 */
	public boolean isMencoderSubFribidi() {
		return getBoolean(KEY_MENCODER_SUB_FRIBIDI, false);
	}

	/**
	 * Returns the character encoding (or code page) that should used
	 * for displaying non-Unicode external subtitles. Default is empty string
	 * (do not force encoding with -subcp key).
	 *
	 * @return The character encoding.
	 */
	public String getSubtitlesCodepage() {
		return getString(KEY_SUBTITLES_CODEPAGE, "");
	}

	/**
	 * Whether MEncoder should use fontconfig for displaying subtitles.
	 *
	 * @return True if fontconfig should be used, false otherwise.
	 */
	public boolean isMencoderFontConfig() {
		return getBoolean(KEY_MENCODER_FONT_CONFIG, true);
	}

	/**
	 * Set to true if MEncoder should be forced to use the framerate that is
	 * parsed by FFmpeg.
	 *
	 * @param value Set to true if the framerate should be forced, false
	 *              otherwise.
	 */
	public void setMencoderForceFps(boolean value) {
		configuration.setProperty(KEY_MENCODER_FORCE_FPS, value);
	}

	/**
	 * Whether MEncoder should be forced to use the framerate that is
	 * parsed by FFmpeg.
	 *
	 * @return True if the framerate should be forced, false otherwise.
	 */
	public boolean isMencoderForceFps() {
		return getBoolean(KEY_MENCODER_FORCE_FPS, false);
	}

	/**
	 * Sets the audio language priority as a comma separated
	 * string. For example: <code>"eng,fre,jpn,ger,und"</code>, where "und"
	 * stands for "undefined".
	 * @param value The audio language priority string.
	 */
	public void setAudioLanguages(String value) {
		configuration.setProperty(KEY_AUDIO_LANGUAGES, value);
	}

	/**
	 * Sets the subtitle language priority as a comma-separated string.
	 *
	 * Example: <code>"eng,fre,jpn,ger,und"</code>, where "und" stands for
	 * "undefined".
	 *
	 * @param value The subtitle language priority string.
	 */
	public void setSubtitlesLanguages(String value) {
		configuration.setProperty(KEY_SUBTITLES_LANGUAGES, value);
	}

	/**
	 * Sets the ISO 639 language code for the subtitle language that should
	 * be forced.
	 *
	 * @param value The subtitle language code.
	 */
	public void setForcedSubtitleLanguage(String value) {
		configuration.setProperty(KEY_FORCED_SUBTITLE_LANGUAGE, value);
	}

	/**
	 * Sets the tag string that identifies the subtitle language that
	 * should be forced.
	 *
	 * @param value The tag string.
	 */
	public void setForcedSubtitleTags(String value) {
		configuration.setProperty(KEY_FORCED_SUBTITLE_TAGS, value);
	}

	/**
	 * Returns custom commandline options to pass on to MEncoder.
	 *
	 * @return The custom options string.
	 */
	public String getMencoderCustomOptions() {
		return getString(KEY_MENCODER_CUSTOM_OPTIONS, "");
	}

	/**
	 * Sets custom commandline options to pass on to MEncoder.
	 *
	 * @param value The custom options string.
	 */
	public void setMencoderCustomOptions(String value) {
		configuration.setProperty(KEY_MENCODER_CUSTOM_OPTIONS, value);
	}

	/**
	 * Sets the character encoding (or code page) that should be used
	 * for displaying non-Unicode external subtitles. Default is empty (autodetect).
	 *
	 * @param value The character encoding.
	 */
	public void setSubtitlesCodepage(String value) {
		configuration.setProperty(KEY_SUBTITLES_CODEPAGE, value);
	}

	/**
	 * Sets whether or not MEncoder should use FriBiDi mode, which
	 * is needed to display subtitles in languages that read from right to
	 * left, like Arabic, Farsi, Hebrew, Urdu, etc. Default value is false.
	 *
	 * @param value Set to true if FriBiDi mode should be used.
	 */
	public void setMencoderSubFribidi(boolean value) {
		configuration.setProperty(KEY_MENCODER_SUB_FRIBIDI, value);
	}

	/**
	 * Sets the name of a TrueType font to use for subtitles.
	 *
	 * @param value The font name.
	 */
	public void setFont(String value) {
		configuration.setProperty(KEY_FONT, value);
	}

	/**
	 * Older versions of MEncoder do not support ASS/SSA subtitles on all
	 * platforms. Set to true if MEncoder supports them. Default should be
	 * true on Windows and OS X, false otherwise.
	 * See https://code.google.com/p/ps3mediaserver/issues/detail?id=1097
	 *
	 * @param value Set to true if MEncoder supports ASS/SSA subtitles.
	 */
	public void setMencoderAss(boolean value) {
		configuration.setProperty(KEY_MENCODER_ASS, value);
	}

	/**
	 * Sets whether or not MEncoder should use fontconfig for displaying
	 * subtitles.
	 *
	 * @param value Set to true if fontconfig should be used.
	 */
	public void setMencoderFontConfig(boolean value) {
		configuration.setProperty(KEY_MENCODER_FONT_CONFIG, value);
	}

	/**
	 * Sets whether or not the Pulse Code Modulation audio format should be
	 * forced.
	 *
	 * @param value Set to true if PCM should be forced.
	 */
	public void setAudioUsePCM(boolean value) {
		configuration.setProperty(KEY_AUDIO_USE_PCM, value);
	}

	/**
	 * Sets whether or not the Pulse Code Modulation audio format should be
	 * used only for HQ audio codecs.
	 *
	 * @param value Set to true if PCM should be used only for HQ audio.
	 */
	public void setMencoderUsePcmForHQAudioOnly(boolean value) {
		configuration.setProperty(KEY_MENCODER_USE_PCM_FOR_HQ_AUDIO_ONLY, value);
	}

	/**
	 * Whether archives (e.g. .zip or .rar) should be browsable.
	 *
	 * @return True if archives should be browsable.
	 */
	public boolean isArchiveBrowsing() {
		return getBoolean(KEY_OPEN_ARCHIVES, false);
	}

	/**
	 * Sets whether archives (e.g. .zip or .rar) should be browsable.
	 *
	 * @param value Set to true if archives should be browsable.
	 */
	public void setArchiveBrowsing(boolean value) {
		configuration.setProperty(KEY_OPEN_ARCHIVES, value);
	}

	/**
	 * Returns true if MEncoder should use the deinterlace filter, false
	 * otherwise.
	 *
	 * @return True if the deinterlace filter should be used.
	 */
	public boolean isMencoderYadif() {
		return getBoolean(KEY_MENCODER_YADIF, false);
	}

	/**
	 * Set to true if MEncoder should use the deinterlace filter, false
	 * otherwise.
	 *
	 * @param value Set ot true if the deinterlace filter should be used.
	 */
	public void setMencoderYadif(boolean value) {
		configuration.setProperty(KEY_MENCODER_YADIF, value);
	}

	/**
	 * Whether MEncoder should be used to upscale the video to an
	 * optimal resolution. Default value is false, meaning the renderer will
	 * upscale the video itself.
	 *
	 * @return True if MEncoder should be used, false otherwise.
	 * @see #getMencoderScaleX()
	 * @see #getMencoderScaleY()
	 */
	public boolean isMencoderScaler() {
		return getBoolean(KEY_MENCODER_SCALER, false);
	}

	/**
	 * Set to true if MEncoder should be used to upscale the video to an
	 * optimal resolution. Set to false to leave upscaling to the renderer.
	 *
	 * @param value Set to true if MEncoder should be used to upscale.
	 * @see #setMencoderScaleX(int)
	 * @see #setMencoderScaleY(int)
	 */
	public void setMencoderScaler(boolean value) {
		configuration.setProperty(KEY_MENCODER_SCALER, value);
	}

	/**
	 * Returns the width in pixels to which a video should be scaled when
	 * {@link #isMencoderScaler()} returns true.
	 *
	 * @return The width in pixels.
	 */
	public int getMencoderScaleX() {
		return getInt(KEY_MENCODER_SCALEX, 0);
	}

	/**
	 * Sets the width in pixels to which a video should be scaled when
	 * {@link #isMencoderScaler()} returns true.
	 *
	 * @param value The width in pixels.
	 */
	public void setMencoderScaleX(int value) {
		configuration.setProperty(KEY_MENCODER_SCALEX, value);
	}

	/**
	 * Returns the height in pixels to which a video should be scaled when
	 * {@link #isMencoderScaler()} returns true.
	 *
	 * @return The height in pixels.
	 */
	public int getMencoderScaleY() {
		return getInt(KEY_MENCODER_SCALEY, 0);
	}

	/**
	 * Sets the height in pixels to which a video should be scaled when
	 * {@link #isMencoderScaler()} returns true.
	 *
	 * @param value The height in pixels.
	 */
	public void setMencoderScaleY(int value) {
		configuration.setProperty(KEY_MENCODER_SCALEY, value);
	}

	/**
	 * Returns the number of audio channels that should be used for
	 * transcoding. Default value is 6 (for 5.1 audio).
	 *
	 * @return The number of audio channels.
	 */
	public int getAudioChannelCount() {
		int valueFromUserConfig = getInt(KEY_AUDIO_CHANNEL_COUNT, 6);

		if (valueFromUserConfig != 6 && valueFromUserConfig != 2) {
			return 6;
		}

		return valueFromUserConfig;
	}

	/**
	 * Sets the number of audio channels that MEncoder should use for
	 * transcoding.
	 *
	 * @param value The number of audio channels.
	 */
	public void setAudioChannelCount(int value) {
		if (value != 6 && value != 2) {
			value = 6;
		}
		configuration.setProperty(KEY_AUDIO_CHANNEL_COUNT, value);
	}

	/**
	 * Sets the AC3 audio bitrate, which determines the quality of digital
	 * audio sound. An AV-receiver or amplifier has to be capable of playing
	 * this quality.
	 *
	 * @param value The AC3 audio bitrate.
	 */
	public void setAudioBitrate(int value) {
		configuration.setProperty(KEY_AUDIO_BITRATE, value);
	}

	/**
	 * Returns the maximum video bitrate to be used by MEncoder and FFmpeg.
	 *
	 * @return The maximum video bitrate.
	 */
	public String getMaximumBitrate() {
		String maximumBitrate = getMaximumBitrateDisplay();
		if ("0".equals(maximumBitrate)) {
			maximumBitrate = "1000";
		}
		return maximumBitrate;
	}

	/**
	 * The same as getMaximumBitrate() but this value is displayed to the user
	 * because for our own uses we turn the value "0" into the value "1000" but
	 * that can be confusing for the user.
	 *
	 * @return The maximum video bitrate to display in the GUI.
	 */
	public String getMaximumBitrateDisplay() {
		return getString(KEY_MAX_BITRATE, "90");
	}

	/**
	 * Sets the maximum video bitrate to be used by MEncoder.
	 *
	 * @param value The maximum video bitrate.
	 */
	public void setMaximumBitrate(String value) {
		configuration.setProperty(KEY_MAX_BITRATE, value);
	}

	/**
	 * @return The selected renderers as a list.
	 */
	public List<String> getSelectedRenderers() {
		return getStringList(KEY_SELECTED_RENDERERS, ALL_RENDERERS);
	}

	/**
	 * @param value The comma-separated list of selected renderers.
	 */
	public void setSelectedRenderers(String value) {
		if (value.isEmpty()) {
			value = "None";
		}
		configuration.setProperty(KEY_SELECTED_RENDERERS, value);
	}

	/**
	 * @param value a string list of renderers.
	 */
	public void setSelectedRenderers(List<String> value) {
		setStringList(KEY_SELECTED_RENDERERS, value);
	}

	/**
	 * Returns true if thumbnail generation is enabled, false otherwise.
	 *
	 * @return boolean indicating whether thumbnail generation is enabled.
	 */
	public boolean isThumbnailGenerationEnabled() {
		return getBoolean(KEY_THUMBNAIL_GENERATION_ENABLED, true);
	}

	/**
	 * Sets the thumbnail generation option.
	 */
	public void setThumbnailGenerationEnabled(boolean value) {
		configuration.setProperty(KEY_THUMBNAIL_GENERATION_ENABLED, value);
	}

	/**
	 * Returns true if PMS should generate thumbnails for images. Default value
	 * is true.
	 *
	 * @return True if image thumbnails should be generated.
	 */
	public boolean getImageThumbnailsEnabled() {
		return getBoolean(KEY_IMAGE_THUMBNAILS_ENABLED, true);
	}

	/**
	 * Set to true if PMS should generate thumbnails for images.
	 *
	 * @param value True if image thumbnails should be generated.
	 */
	public void setImageThumbnailsEnabled(boolean value) {
		configuration.setProperty(KEY_IMAGE_THUMBNAILS_ENABLED, value);
	}

	/**
	 * Returns the number of CPU cores that should be used for transcoding.
	 *
	 * @return The number of CPU cores.
	 */
	public int getNumberOfCpuCores() {
		int nbcores = Runtime.getRuntime().availableProcessors();
		if (nbcores < 1) {
			nbcores = 1;
		}
		return getInt(KEY_NUMBER_OF_CPU_CORES, nbcores);
	}

	/**
	 * Sets the number of CPU cores that should be used for transcoding. The
	 * maximum value depends on the physical available count of "real processor
	 * cores". That means hyperthreading virtual CPU cores do not count! If you
	 * are not sure, analyze your CPU with the free tool CPU-z on Windows
	 * systems. On Linux have a look at the virtual proc-filesystem: in the
	 * file "/proc/cpuinfo" you will find more details about your CPU. You also
	 * get much information about CPUs from AMD and Intel from their Wikipedia
	 * articles.
	 * <p>
	 * PMS will detect and set the correct amount of cores as the default value.
	 *
	 * @param value The number of CPU cores.
	 */
	public void setNumberOfCpuCores(int value) {
		configuration.setProperty(KEY_NUMBER_OF_CPU_CORES, value);
	}

	/**
	 * Returns true if PMS should start minimized, i.e. without its window
	 * opened. Default value false: to start with a window.
	 *
	 * @return True if PMS should start minimized, false otherwise.
	 */
	public boolean isMinimized() {
		return getBoolean(KEY_MINIMIZED, false);
	}

	/**
	 * Set to true if PMS should start minimized, i.e. without its window
	 * opened.
	 *
	 * @param value True if PMS should start minimized, false otherwise.
	 */
	public void setMinimized(boolean value) {
		configuration.setProperty(KEY_MINIMIZED, value);
	}

	/**
	 * Returns true if UMS should automatically start on Windows.
	 *
	 * @return True if UMS should start automatically, false otherwise.
	 */
	public boolean isAutoStart() {
		if (Platform.isWindows()) {
			File f = new File(WindowsRegistry.readRegistry("HKLM\\SOFTWARE\\Microsoft\\Windows\\CurrentVersion\\Explorer\\Shell Folders", "Common Startup") + "\\Universal Media Server.lnk");

			if (f.exists()) {
				return true;
			}
		}

		return false;
	}

	/**
	 * Set to true if UMS should automatically start on Windows.
	 *
	 * @param value True if UMS should start automatically, false otherwise.
	 */
	public void setAutoStart(boolean value) {
		File sourceFile = new File(WindowsRegistry.readRegistry("HKLM\\SOFTWARE\\Microsoft\\Windows\\CurrentVersion\\Explorer\\Shell Folders", "Common Programs") + "\\Universal Media Server.lnk");
		File destinationFile = new File(WindowsRegistry.readRegistry("HKLM\\SOFTWARE\\Microsoft\\Windows\\CurrentVersion\\Explorer\\Shell Folders", "Common Startup") + "\\Universal Media Server.lnk");

		if (value) {
			try {
				FileUtils.copyFile(sourceFile, destinationFile);
				if (destinationFile.exists()) {
					LOGGER.info("UMS will start automatically with Windows");
				} else {
					LOGGER.info("An error occurred while trying to make UMS start automatically with Windows");
				}
			} catch (IOException e) {
				if (!FileUtil.isAdmin()) {
					try {
						JOptionPane.showMessageDialog(
							SwingUtilities.getWindowAncestor((Component) PMS.get().getFrame()),
							Messages.getString("NetworkTab.58"),
							Messages.getString("Dialog.PermissionsError"),
							JOptionPane.ERROR_MESSAGE
						);
					} catch (NullPointerException e2) {
						// This happens on the initial program load, ignore it
					}
				} else {
					LOGGER.info("An error occurred while trying to make UMS start automatically with Windows");
				}
			}
		} else {
			if (destinationFile.delete()) {
				LOGGER.info("UMS will not start automatically with Windows");
			} else {
				LOGGER.info("An error occurred while trying to make UMS not start automatically with Windows");
			}
		}
	}

	/**
	 * Whether we should check for external subtitle files with the same
	 * name as the media (*.srt, *.sub, *.ass, etc.).
	 *
	 * Note: This will return true if either the autoload external subtitles
	 * setting is enabled or the force external subtitles setting is enabled
	 *
	 * @return Whether we should check for external subtitle files.
	 */
	public boolean isAutoloadExternalSubtitles() {
		return getBoolean(KEY_AUTOLOAD_SUBTITLES, true) || isForceExternalSubtitles();
	}

	/**
	 * Whether we should check for external subtitle files with the same
	 * name as the media (*.srt, *.sub, *.ass etc.).
	 *
	 * @param value Whether we should check for external subtitle files.
	 */
	public void setAutoloadExternalSubtitles(boolean value) {
		configuration.setProperty(KEY_AUTOLOAD_SUBTITLES, value);
	}

	/**
	 * Whether we should force external subtitles with the same name as the
	 * media (*.srt, *.sub, *.ass, etc.) to display, regardless of whether
	 * language preferences disable them.
	 *
	 * @return Whether we should force external subtitle files.
	 */
	public boolean isForceExternalSubtitles() {
		return getBoolean(KEY_FORCE_EXTERNAL_SUBTITLES, true);
	}

	/**
	 * Whether we should force external subtitles with the same name as the
	 * media (*.srt, *.sub, *.ass, etc.) to display, regardless of whether
	 * language preferences disable them.
	 *
	 * @param value Whether we should force external subtitle files.
	 */
	public void setForceExternalSubtitles(boolean value) {
		configuration.setProperty(KEY_FORCE_EXTERNAL_SUBTITLES, value);
	}

	/**
	 * Returns true if PMS should hide the "# Videosettings #" folder on the
	 * DLNA device. The default value is false: PMS will display the folder.
	 *
	 * @return True if PMS should hide the folder, false othewise.
	 */
	public boolean getHideVideoSettings() {
		return getBoolean(KEY_HIDE_VIDEO_SETTINGS, true);
	}

	/**
	 * Set to true if PMS should hide the "# Videosettings #" folder on the
	 * DLNA device, or set to false to make PMS display the folder.
	 *
	 * @param value True if PMS should hide the folder.
	 */
	public void setHideVideoSettings(boolean value) {
		configuration.setProperty(KEY_HIDE_VIDEO_SETTINGS, value);
	}

	/**
	 * Returns true if PMS should cache scanned media in its internal database,
	 * speeding up later retrieval. When false is returned, PMS will not use
	 * cache and media will have to be rescanned.
	 *
	 * @return True if PMS should cache media.
	 */
	public boolean getUseCache() {
		return getBoolean(KEY_USE_CACHE, true);
	}

	/**
	 * Set to true if PMS should cache scanned media in its internal database,
	 * speeding up later retrieval.
	 *
	 * @param value True if PMS should cache media.
	 */
	public void setUseCache(boolean value) {
		configuration.setProperty(KEY_USE_CACHE, value);
	}

	/**
	 * Whether we should pass the flag "convertfps=true" to AviSynth.
	 *
	 * @param value True if we should pass the flag.
	 */
	public void setAvisynthConvertFps(boolean value) {
		configuration.setProperty(KEY_AVISYNTH_CONVERT_FPS, value);
	}

	/**
	 * Returns true if we should pass the flag "convertfps=true" to AviSynth.
	 *
	 * @return True if we should pass the flag.
	 */
	public boolean getAvisynthConvertFps() {
		return getBoolean(KEY_AVISYNTH_CONVERT_FPS, true);
	}

	public void setAvisynthInterFrame(boolean value) {
		configuration.setProperty(KEY_AVISYNTH_INTERFRAME, value);
	}

	public boolean getAvisynthInterFrame() {
		return getBoolean(KEY_AVISYNTH_INTERFRAME, false);
	}

	public void setAvisynthInterFrameGPU(boolean value) {
		configuration.setProperty(KEY_AVISYNTH_INTERFRAME_GPU, value);
	}

	public boolean getAvisynthInterFrameGPU() {
		return getBoolean(KEY_AVISYNTH_INTERFRAME_GPU, false);
	}

	public void setAvisynthMultiThreading(boolean value) {
		configuration.setProperty(KEY_AVISYNTH_MULTITHREADING, value);
	}

	public boolean getAvisynthMultiThreading() {
		return getBoolean(KEY_AVISYNTH_MULTITHREADING, false);
	}

	/**
	 * Returns the template for the AviSynth script. The script string can
	 * contain the character "\u0001", which should be treated as the newline
	 * separator character.
	 *
	 * @return The AviSynth script template.
	 */
	public String getAvisynthScript() {
		return getString(KEY_AVISYNTH_SCRIPT, DEFAULT_AVI_SYNTH_SCRIPT);
	}

	/**
	 * Sets the template for the AviSynth script. The script string may contain
	 * the character "\u0001", which will be treated as newline character.
	 *
	 * @param value The AviSynth script template.
	 */
	public void setAvisynthScript(String value) {
		configuration.setProperty(KEY_AVISYNTH_SCRIPT, value);
	}

	/**
	 * Returns additional codec specific configuration options for MEncoder.
	 *
	 * @return The configuration options.
	 */
	public String getMencoderCodecSpecificConfig() {
		return getString(KEY_MENCODER_CODEC_SPECIFIC_SCRIPT, "");
	}

	/**
	 * Sets additional codec specific configuration options for MEncoder.
	 *
	 * @param value The additional configuration options.
	 */
	public void setMencoderCodecSpecificConfig(String value) {
		configuration.setProperty(KEY_MENCODER_CODEC_SPECIFIC_SCRIPT, value);
	}

	/**
	 * Returns the maximum size (in MB) that PMS should use for buffering
	 * audio.
	 *
	 * @return The maximum buffer size.
	 */
	public int getMaxAudioBuffer() {
		return getInt(KEY_MAX_AUDIO_BUFFER, 100);
	}

	/**
	 * Returns the minimum size (in MB) that PMS should use for the buffer used
	 * for streaming media.
	 *
	 * @return The minimum buffer size.
	 */
	public int getMinStreamBuffer() {
		return getInt(KEY_MIN_STREAM_BUFFER, 1);
	}

	/**
	 * Converts the getMPEG2MainSettings() from MEncoder's format to FFmpeg's.
	 *
	 * @return MPEG-2 settings formatted for FFmpeg.
	 */
	public String getMPEG2MainSettingsFFmpeg() {
		String mpegSettings = getMPEG2MainSettings();
		if (StringUtils.isBlank(mpegSettings) || mpegSettings.contains("Automatic")) {
			return mpegSettings;
		}

		return convertMencoderSettingToFFmpegFormat(mpegSettings);
	}

	public void setFfmpegMultithreading(boolean value) {
		configuration.setProperty(KEY_FFMPEG_MULTITHREADING, value);
	}

	public boolean isFfmpegMultithreading() {
		boolean isMultiCore = getNumberOfCpuCores() > 1;
		return getBoolean(KEY_FFMPEG_MULTITHREADING, isMultiCore);
	}

	public void setFfmpegAviSynthMultithreading(boolean value) {
		configuration.setProperty(KEY_FFMPEG_AVISYNTH_MULTITHREADING, value);
	}

	public boolean isFfmpegAviSynthMultithreading() {
		boolean isMultiCore = getNumberOfCpuCores() > 1;
		return getBoolean(KEY_FFMPEG_AVISYNTH_MULTITHREADING, isMultiCore);
	}

	/**
	 * Whether we should pass the flag "convertfps=true" to AviSynth.
	 *
	 * @param value True if we should pass the flag.
	 */
	public void setFfmpegAvisynthConvertFps(boolean value) {
		configuration.setProperty(KEY_AVISYNTH_CONVERT_FPS, value);
	}

	/**
	 * Returns true if we should pass the flag "convertfps=true" to AviSynth.
	 *
	 * @return True if we should pass the flag.
	 */
	public boolean getFfmpegAvisynthConvertFps() {
		return getBoolean(KEY_FFMPEG_AVISYNTH_CONVERT_FPS, true);
	}

	public void setFfmpegAvisynthInterFrame(boolean value) {
		configuration.setProperty(KEY_FFMPEG_AVISYNTH_INTERFRAME, value);
	}

	public boolean getFfmpegAvisynthInterFrame() {
		return getBoolean(KEY_FFMPEG_AVISYNTH_INTERFRAME, false);
	}

	public void setFfmpegAvisynthInterFrameGPU(boolean value) {
		configuration.setProperty(KEY_FFMPEG_AVISYNTH_INTERFRAME_GPU, value);
	}

	public boolean getFfmpegAvisynthInterFrameGPU() {
		return getBoolean(KEY_FFMPEG_AVISYNTH_INTERFRAME_GPU, false);
	}

	public boolean isMencoderNoOutOfSync() {
		return getBoolean(KEY_MENCODER_NO_OUT_OF_SYNC, true);
	}

	public void setMencoderNoOutOfSync(boolean value) {
		configuration.setProperty(KEY_MENCODER_NO_OUT_OF_SYNC, value);
	}

	public boolean getTrancodeBlocksMultipleConnections() {
		return getBoolean(KEY_TRANSCODE_BLOCKS_MULTIPLE_CONNECTIONS, false);
	}

	public void setTranscodeBlocksMultipleConnections(boolean value) {
		configuration.setProperty(KEY_TRANSCODE_BLOCKS_MULTIPLE_CONNECTIONS, value);
	}

	public boolean getTrancodeKeepFirstConnections() {
		return getBoolean(KEY_TRANSCODE_KEEP_FIRST_CONNECTION, true);
	}

	public void setTrancodeKeepFirstConnections(boolean value) {
		configuration.setProperty(KEY_TRANSCODE_KEEP_FIRST_CONNECTION, value);
	}

	public boolean isMencoderIntelligentSync() {
		return getBoolean(KEY_MENCODER_INTELLIGENT_SYNC, true);
	}

	public void setMencoderIntelligentSync(boolean value) {
		configuration.setProperty(KEY_MENCODER_INTELLIGENT_SYNC, value);
	}

	public String getFfmpegAlternativePath() {
		return getString(KEY_FFMPEG_ALTERNATIVE_PATH, null);
	}

	public void setFfmpegAlternativePath(String value) {
		configuration.setProperty(KEY_FFMPEG_ALTERNATIVE_PATH, value);
	}

	public boolean getSkipLoopFilterEnabled() {
		return getBoolean(KEY_SKIP_LOOP_FILTER_ENABLED, false);
	}

	/**
	 * The list of network interfaces that should be skipped when checking
	 * for an available network interface. Entries should be comma separated
	 * and typically exclude the number at the end of the interface name.
	 * <p>
	 * Default is to skip the interfaces created by Virtualbox, OpenVPN and
	 * Parallels: "tap,vmnet,vnic,virtualbox".
	 * @return The string of network interface names to skip.
	 */
	public List<String> getSkipNetworkInterfaces() {
		return getStringList(KEY_SKIP_NETWORK_INTERFACES, "tap,vmnet,vnic,virtualbox");
	}

	public void setSkipLoopFilterEnabled(boolean value) {
		configuration.setProperty(KEY_SKIP_LOOP_FILTER_ENABLED, value);
	}

	public String getMPEG2MainSettings() {
		return getString(KEY_MPEG2_MAIN_SETTINGS, "Automatic (Wired)");
	}

	public void setMPEG2MainSettings(String value) {
		configuration.setProperty(KEY_MPEG2_MAIN_SETTINGS, value);
	}

	public String getx264ConstantRateFactor() {
		return getString(KEY_X264_CONSTANT_RATE_FACTOR, "Automatic (Wired)");
	}

	public void setx264ConstantRateFactor(String value) {
		configuration.setProperty(KEY_X264_CONSTANT_RATE_FACTOR, value);
	}

	public String getMencoderVobsubSubtitleQuality() {
		return getString(KEY_MENCODER_VOBSUB_SUBTITLE_QUALITY, "3");
	}

	public void setMencoderVobsubSubtitleQuality(String value) {
		configuration.setProperty(KEY_MENCODER_VOBSUB_SUBTITLE_QUALITY, value);
	}

	public String getMencoderOverscanCompensationWidth() {
		return getString(KEY_MENCODER_OVERSCAN_COMPENSATION_WIDTH, "0");
	}

	public void setMencoderOverscanCompensationWidth(String value) {
		if (value.trim().length() == 0) {
			value = "0";
		}
		configuration.setProperty(KEY_MENCODER_OVERSCAN_COMPENSATION_WIDTH, value);
	}

	public String getMencoderOverscanCompensationHeight() {
		return getString(KEY_MENCODER_OVERSCAN_COMPENSATION_HEIGHT, "0");
	}

	public void setMencoderOverscanCompensationHeight(String value) {
		if (value.trim().length() == 0) {
			value = "0";
		}
		configuration.setProperty(KEY_MENCODER_OVERSCAN_COMPENSATION_HEIGHT, value);
	}

	public void setEnginesAsList(ArrayList<String> enginesAsList) {
		configuration.setProperty(KEY_ENGINES, listToString(enginesAsList));
	}

	/**
	 * TODO look at the changes that were made to this in PMS and if they seem
	 * stable, merge them.
	 */
	public List<String> getEnginesAsList(SystemUtils registry) {
		String defaultEngines = StringUtils.join(
			new String[] {
				"ffmpegvideo",
				"mencoder",
				"tsmuxer",
				"ffmpegaudio",
				"tsmuxeraudio",
				"ffmpegwebvideo",
				"vlcwebvideo", // (VLCWebVideo)
				"vlcvideo", // (VideoLanVideoStreaming) TODO (legacy web video engine): remove
				"mencoderwebvideo",
				"vlcaudio", // (VideoLanAudioStreaming) TODO (legacy web audio engine): remove
				"ffmpegdvrmsremux",
				"rawthumbs"
			},
			","
		);
		List<String> engines = stringToList(
			// Possibly blank: An empty string means: disable all engines
			// http://www.ps3mediaserver.org/forum/viewtopic.php?f=6&t=15416
			configurationReader.getPossiblyBlankConfigurationString(
				KEY_ENGINES,
				defaultEngines
			)
		);

		engines = hackAvs(registry, engines);
		return engines;
	}

	private static String listToString(List<String> enginesAsList) {
		return StringUtils.join(enginesAsList, LIST_SEPARATOR);
	}

	private static List<String> stringToList(String input) {
		List<String> output = new ArrayList<>();
		Collections.addAll(output, StringUtils.split(input, LIST_SEPARATOR));
		return output;
	}

	// TODO: Get this out of here
	private static List<String> hackAvs(SystemUtils registry, List<String> input) {
		List<String> toBeRemoved = new ArrayList<>();
		for (String engineId : input) {
			if (engineId.startsWith("avs") && !registry.isAvis() && Platform.isWindows()) {
				if (!avsHackLogged) {
					LOGGER.info("AviSynth is not installed. You cannot use " + engineId + " as a transcoding engine.");
					avsHackLogged = true;
				}

				toBeRemoved.add(engineId);
			}
		}

		List<String> output = new ArrayList<>();
		output.addAll(input);
		output.removeAll(toBeRemoved);
		return output;
	}

	public void save() throws ConfigurationException {
		((PropertiesConfiguration)configuration).save();
		LOGGER.info("Configuration saved to: " + PROFILE_PATH);
	}

	public String getFolders(ArrayList<String> tags) {
		return tagLoop(tags, ".folders", KEY_FOLDERS);
	}

	public String getFoldersIgnored(ArrayList<String> tags) {
		return tagLoop(tags, ".ignore", KEY_FOLDERS_IGNORED);
	}

	public void setFolders(String value) {
		configuration.setProperty(KEY_FOLDERS, value);
	}

	public String getFoldersMonitored() {
		return getString(KEY_FOLDERS_MONITORED, "");
	}

	public void setFoldersMonitored(String value) {
		configuration.setProperty(KEY_FOLDERS_MONITORED, value);
	}

	public String getNetworkInterface() {
		return getString(KEY_NETWORK_INTERFACE, "");
	}

	public void setNetworkInterface(String value) {
		configuration.setProperty(KEY_NETWORK_INTERFACE, value);
	}

	public boolean isHideEngineNames() {
		return getBoolean(KEY_HIDE_ENGINENAMES, true);
	}

	public void setHideEngineNames(boolean value) {
		configuration.setProperty(KEY_HIDE_ENGINENAMES, value);
	}

	public boolean isHideExtensions() {
		return getBoolean(KEY_HIDE_EXTENSIONS, true);
	}

	public void setHideExtensions(boolean value) {
		configuration.setProperty(KEY_HIDE_EXTENSIONS, value);
	}

	public String getShares() {
		return getString(KEY_SHARES, "");
	}

	public void setShares(String value) {
		configuration.setProperty(KEY_SHARES, value);
	}

	public String getDisableTranscodeForExtensions() {
		return getString(KEY_DISABLE_TRANSCODE_FOR_EXTENSIONS, "");
	}

	public void setDisableTranscodeForExtensions(String value) {
		configuration.setProperty(KEY_DISABLE_TRANSCODE_FOR_EXTENSIONS, value);
	}

	public String getForceTranscodeForExtensions() {
		return getString(KEY_FORCE_TRANSCODE_FOR_EXTENSIONS, "");
	}

	public void setForceTranscodeForExtensions(String value) {
		configuration.setProperty(KEY_FORCE_TRANSCODE_FOR_EXTENSIONS, value);
	}

	public void setMencoderMT(boolean value) {
		configuration.setProperty(KEY_MENCODER_MT, value);
	}

	public boolean getMencoderMT() {
		boolean isMultiCore = getNumberOfCpuCores() > 1;
		return getBoolean(KEY_MENCODER_MT, isMultiCore);
	}

	public void setAudioRemuxAC3(boolean value) {
		configuration.setProperty(KEY_AUDIO_REMUX_AC3, value);
	}

	public boolean isAudioRemuxAC3() {
		return getBoolean(KEY_AUDIO_REMUX_AC3, true);
	}

	public void setMencoderRemuxMPEG2(boolean value) {
		configuration.setProperty(KEY_MENCODER_REMUX_MPEG2, value);
	}

	public boolean isMencoderRemuxMPEG2() {
		return getBoolean(KEY_MENCODER_REMUX_MPEG2, true);
	}

	public void setDisableFakeSize(boolean value) {
		configuration.setProperty(KEY_DISABLE_FAKESIZE, value);
	}

	public boolean isDisableFakeSize() {
		return getBoolean(KEY_DISABLE_FAKESIZE, false);
	}

	/**
	 * Whether the style rules defined by styled subtitles (ASS/SSA) should
	 * be followed (true) or overridden by our style rules (false) when
	 * using MEncoder.
	 *
	 * @see #setUseEmbeddedSubtitlesStyle(boolean)
	 * @param value whether to use the embedded styles or ours
	 * @deprecated
	 */
	@Deprecated
	public void setMencoderAssDefaultStyle(boolean value) {
		configuration.setProperty(KEY_MENCODER_ASS_DEFAULTSTYLE, value);
	}

	/**
	 * Whether the style rules defined by styled subtitles (ASS/SSA) should
	 * be followed (true) or overridden by our style rules (false) when
	 * using MEncoder.
	 *
	 * @see #isUseEmbeddedSubtitlesStyle()
	 * @return whether to use the embedded styles or ours
	 * @deprecated
	 */
	@Deprecated
	public boolean isMencoderAssDefaultStyle() {
		return getBoolean(KEY_MENCODER_ASS_DEFAULTSTYLE, true);
	}

	/**
	 * Whether the style rules defined by styled subtitles (ASS/SSA) should
	 * be followed (true) or overridden by our style rules (false).
	 *
	 * @param value whether to use the embedded styles or ours
	 */
	public void setUseEmbeddedSubtitlesStyle(boolean value) {
		configuration.setProperty(KEY_USE_EMBEDDED_SUBTITLES_STYLE, value);
	}

	/**
	 * Whether the style rules defined by styled subtitles (ASS/SSA) should
	 * be followed (true) or overridden by our style rules (false).
	 *
	 * @return whether to use the embedded styles or ours
	 */
	public boolean isUseEmbeddedSubtitlesStyle() {
		return getBoolean(KEY_USE_EMBEDDED_SUBTITLES_STYLE, true);
	}

	public int getMEncoderOverscan() {
		return getInt(KEY_OVERSCAN, 0);
	}

	public void setMEncoderOverscan(int value) {
		configuration.setProperty(KEY_OVERSCAN, value);
	}

	/**
	 * Returns sort method to use for ordering lists of files. One of the
	 * following values is returned:
	 * <ul>
	 * <li>0: Locale-sensitive A-Z</li>
	 * <li>1: Sort by modified date, newest first</li>
	 * <li>2: Sort by modified date, oldest first</li>
	 * <li>3: Case-insensitive ASCIIbetical sort</li>
	 * <li>4: Locale-sensitive natural sort</li>
	 * <li>5: Random</li>
	 * </ul>
	 * Default value is 4.
	 * @return The sort method
	 */
	private int findPathSort(String[] paths, String path) throws NumberFormatException{
		for (String path1 : paths) {
			String[] kv = path1.split(",");
			if (kv.length < 2) {
				continue;
			}
			if (kv[0].equals(path)) {
				return Integer.parseInt(kv[1]);
			}
		}
		return -1;
	}

	public int getSortMethod(File path) {
		int cnt = 0;
		String raw = getString(KEY_SORT_PATHS, null);
		if (StringUtils.isEmpty(raw)) {
			return getInt(KEY_SORT_METHOD, UMSUtils.SORT_LOC_NAT);
		}
		if (Platform.isWindows()) {
			// windows is crap
			raw = raw.toLowerCase();
		}
		String[] paths = raw.split(" ");

		while (path != null && (cnt++ < 100)) {
			String key = path.getAbsolutePath();
			if (Platform.isWindows()) {
				key = key.toLowerCase();
			}
			try {
				int ret = findPathSort(paths, key);
				if (ret != -1) {
					return ret;
				}
			} catch (NumberFormatException e) {
				// just ignore
			}
			path = path.getParentFile();
		}
		return getInt(KEY_SORT_METHOD, UMSUtils.SORT_LOC_NAT);
	}

	/**
	 * Set the sort method to use for ordering lists of files. The following
	 * values are recognized:
	 * <ul>
	 * <li>0: Locale-sensitive A-Z</li>
	 * <li>1: Sort by modified date, newest first</li>
	 * <li>2: Sort by modified date, oldest first</li>
	 * <li>3: Case-insensitive ASCIIbetical sort</li>
	 * <li>4: Locale-sensitive natural sort</li>
	 * <li>5: Random</li>
	 * </ul>
	 * @param value The sort method to use
	 */
	public void setSortMethod(int value) {
		configuration.setProperty(KEY_SORT_METHOD, value);
	}

	public int getAudioThumbnailMethod() {
		return getInt(KEY_AUDIO_THUMBNAILS_METHOD, 0);
	}

	public void setAudioThumbnailMethod(int value) {
		configuration.setProperty(KEY_AUDIO_THUMBNAILS_METHOD, value);
	}

	public String getAlternateThumbFolder() {
		return getString(KEY_ALTERNATE_THUMB_FOLDER, "");
	}

	public void setAlternateThumbFolder(String value) {
		configuration.setProperty(KEY_ALTERNATE_THUMB_FOLDER, value);
	}

	public String getAlternateSubtitlesFolder() {
		return getString(KEY_ALTERNATE_SUBTITLES_FOLDER, "");
	}

	public void setAlternateSubtitlesFolder(String value) {
		configuration.setProperty(KEY_ALTERNATE_SUBTITLES_FOLDER, value);
	}

	public void setAudioEmbedDtsInPcm(boolean value) {
		configuration.setProperty(KEY_AUDIO_EMBED_DTS_IN_PCM, value);
	}

	public boolean isAudioEmbedDtsInPcm() {
		return getBoolean(KEY_AUDIO_EMBED_DTS_IN_PCM, false);
	}

	public void setEncodedAudioPassthrough(boolean value) {
		configuration.setProperty(KEY_ENCODED_AUDIO_PASSTHROUGH, value);
	}

	public boolean isEncodedAudioPassthrough() {
		return getBoolean(KEY_ENCODED_AUDIO_PASSTHROUGH, false);
	}

	public void setMencoderMuxWhenCompatible(boolean value) {
		configuration.setProperty(KEY_MENCODER_MUX_COMPATIBLE, value);
	}

	public boolean isMencoderMuxWhenCompatible() {
		return getBoolean(KEY_MENCODER_MUX_COMPATIBLE, false);
	}

	public void setMEncoderNormalizeVolume(boolean value) {
		configuration.setProperty(KEY_MENCODER_NORMALIZE_VOLUME, value);
	}

	public boolean isMEncoderNormalizeVolume() {
		return getBoolean(KEY_MENCODER_NORMALIZE_VOLUME, false);
	}

	public void setFFmpegMuxWithTsMuxerWhenCompatible(boolean value) {
		configuration.setProperty(KEY_FFMPEG_MUX_TSMUXER_COMPATIBLE, value);
	}

	public boolean isFFmpegMuxWithTsMuxerWhenCompatible() {
		return getBoolean(KEY_FFMPEG_MUX_TSMUXER_COMPATIBLE, false);
	}

	/**
	 * @see #setFFmpegDeferToMEncoderForEmbeddedSubtitles(boolean)
	 * @deprecated
	 */
	@Deprecated
	public void setFFmpegDeferToMEncoderForSubtitles(boolean value) {
		setFFmpegDeferToMEncoderForProblematicSubtitles(value);
	}

	/**
	 * @see #isFFmpegDeferToMEncoderForEmbeddedSubtitles()
	 * @deprecated
	 */
	@Deprecated
	public boolean isFFmpegDeferToMEncoderForSubtitles() {
		return isFFmpegDeferToMEncoderForProblematicSubtitles();
	}

	/**
	 * Whether FFmpegVideo should defer to MEncoderVideo when there are
	 * subtitles that need to be transcoded which FFmpeg will need to
	 * initially parse, which can cause timeouts.
	 *
	 * @param value
	 */
	public void setFFmpegDeferToMEncoderForProblematicSubtitles(boolean value) {
		configuration.setProperty(KEY_FFMPEG_MENCODER_PROBLEMATIC_SUBTITLES, value);
	}

	/**
	 * Whether FFmpegVideo should defer to MEncoderVideo when there are
	 * subtitles that need to be transcoded which FFmpeg will need to
	 * initially parse, which can cause timeouts.
	 *
	 * @return
	 */
	public boolean isFFmpegDeferToMEncoderForProblematicSubtitles() {
		return getBoolean(KEY_FFMPEG_MENCODER_PROBLEMATIC_SUBTITLES, true);
	}

	public void setFFmpegFontConfig(boolean value) {
		configuration.setProperty(KEY_FFMPEG_FONTCONFIG, value);
	}

	public boolean isFFmpegFontConfig() {
		return getBoolean(KEY_FFMPEG_FONTCONFIG, false);
	}

	public void setMuxAllAudioTracks(boolean value) {
		configuration.setProperty(KEY_MUX_ALLAUDIOTRACKS, value);
	}

	public boolean isMuxAllAudioTracks() {
		return getBoolean(KEY_MUX_ALLAUDIOTRACKS, false);
	}

	public void setUseMplayerForVideoThumbs(boolean value) {
		configuration.setProperty(KEY_USE_MPLAYER_FOR_THUMBS, value);
	}

	public boolean isUseMplayerForVideoThumbs() {
		return getBoolean(KEY_USE_MPLAYER_FOR_THUMBS, false);
	}

	public String getIpFilter() {
		return getString(KEY_IP_FILTER, "");
	}

	public synchronized IpFilter getIpFiltering() {
	    filter.setRawFilter(getIpFilter());
	    return filter;
	}

	public void setIpFilter(String value) {
		configuration.setProperty(KEY_IP_FILTER, value);
	}

	public void setPreventsSleep(boolean value) {
		configuration.setProperty(KEY_PREVENTS_SLEEP, value);
	}

	public boolean isPreventsSleep() {
		return getBoolean(KEY_PREVENTS_SLEEP, false);
	}

	public void setHTTPEngineV2(boolean value) {
		configuration.setProperty(KEY_HTTP_ENGINE_V2, value);
	}

	public boolean isHTTPEngineV2() {
		return getBoolean(KEY_HTTP_ENGINE_V2, true);
	}

	public boolean isShowIphotoLibrary() {
		return getBoolean(KEY_SHOW_IPHOTO_LIBRARY, false);
	}

	public void setShowIphotoLibrary(boolean value) {
		configuration.setProperty(KEY_SHOW_IPHOTO_LIBRARY, value);
	}

	public boolean isShowApertureLibrary() {
		return getBoolean(KEY_SHOW_APERTURE_LIBRARY, false);
	}

	public void setShowApertureLibrary(boolean value) {
		configuration.setProperty(KEY_SHOW_APERTURE_LIBRARY, value);
	}

	public boolean isShowItunesLibrary() {
		return getBoolean(KEY_SHOW_ITUNES_LIBRARY, false);
	}

	public String getItunesLibraryPath() {
		return getString(KEY_ITUNES_LIBRARY_PATH, "");
	}

	public void setShowItunesLibrary(boolean value) {
		configuration.setProperty(KEY_SHOW_ITUNES_LIBRARY, value);
	}

	public boolean isHideAdvancedOptions() {
		return getBoolean(PmsConfiguration.KEY_HIDE_ADVANCED_OPTIONS, true);
	}

	public void setHideAdvancedOptions(final boolean value) {
		this.configuration.setProperty(PmsConfiguration.KEY_HIDE_ADVANCED_OPTIONS, value);
	}

	public boolean isHideEmptyFolders() {
		return getBoolean(PmsConfiguration.KEY_HIDE_EMPTY_FOLDERS, false);
	}

	public void setHideEmptyFolders(final boolean value) {
		this.configuration.setProperty(PmsConfiguration.KEY_HIDE_EMPTY_FOLDERS, value);
	}

	public boolean isHideMediaLibraryFolder() {
		return getBoolean(PmsConfiguration.KEY_HIDE_MEDIA_LIBRARY_FOLDER, true);
	}

	public void setHideMediaLibraryFolder(final boolean value) {
		this.configuration.setProperty(PmsConfiguration.KEY_HIDE_MEDIA_LIBRARY_FOLDER, value);
	}

	// TODO (breaking change): rename to e.g. isTranscodeFolderEnabled
	// (and return true by default)
	public boolean getHideTranscodeEnabled() {
		return getBoolean(KEY_HIDE_TRANSCODE_FOLDER, false);
	}

	// TODO (breaking change): rename to e.g. setTranscodeFolderEnabled
	// (and negate the value in the caller)
	public void setHideTranscodeEnabled(boolean value) {
		configuration.setProperty(KEY_HIDE_TRANSCODE_FOLDER, value);
	}

	public boolean isDvdIsoThumbnails() {
		return getBoolean(KEY_DVDISO_THUMBNAILS, false);
	}

	public void setDvdIsoThumbnails(boolean value) {
		configuration.setProperty(KEY_DVDISO_THUMBNAILS, value);
	}

	public Object getCustomProperty(String property) {
		return configurationReader.getCustomProperty(property);
	}

	public void setCustomProperty(String property, Object value) {
		configuration.setProperty(property, value);
	}

	public boolean isChapterSupport() {
		return getBoolean(KEY_CHAPTER_SUPPORT, false);
	}

	public void setChapterSupport(boolean value) {
		configuration.setProperty(KEY_CHAPTER_SUPPORT, value);
	}

	public int getChapterInterval() {
		return getInt(KEY_CHAPTER_INTERVAL, 5);
	}

	public void setChapterInterval(int value) {
		configuration.setProperty(KEY_CHAPTER_INTERVAL, value);
	}

	public int getSubsColor() {
		return getInt(KEY_SUBS_COLOR, 0xffffffff);
	}

	public void setSubsColor(int value) {
		configuration.setProperty(KEY_SUBS_COLOR, value);
	}

	public boolean isFix25FPSAvMismatch() {
		return getBoolean(KEY_FIX_25FPS_AV_MISMATCH, false);
	}

	public void setFix25FPSAvMismatch(boolean value) {
		configuration.setProperty(KEY_FIX_25FPS_AV_MISMATCH, value);
	}

	public int getVideoTranscodeStartDelay() {
		return getInt(KEY_VIDEOTRANSCODE_START_DELAY, 6);
	}

	public void setVideoTranscodeStartDelay(int value) {
		configuration.setProperty(KEY_VIDEOTRANSCODE_START_DELAY, value);
	}

	public boolean isAudioResample() {
		return getBoolean(KEY_AUDIO_RESAMPLE, true);
	}

	public void setAudioResample(boolean value) {
		configuration.setProperty(KEY_AUDIO_RESAMPLE, value);
	}

	public boolean isIgnoreTheWordThe() {
		return getBoolean(KEY_IGNORE_THE_WORD_THE, true);
	}

	public void setIgnoreTheWordThe(boolean value) {
		configuration.setProperty(KEY_IGNORE_THE_WORD_THE, value);
	}

	public boolean isPrettifyFilenames() {
		return getBoolean(KEY_PRETTIFY_FILENAMES, false);
	}

	public void setPrettifyFilenames(boolean value) {
		configuration.setProperty(KEY_PRETTIFY_FILENAMES, value);
	}

	public boolean isUseInfoFromIMDB() {
		return getBoolean(KEY_USE_IMDB_INFO, false) && isPrettifyFilenames();
	}

	public void setUseInfoFromIMDB(boolean value) {
		configuration.setProperty(KEY_USE_IMDB_INFO, value);
	}

	public boolean isRunWizard() {
		return getBoolean(KEY_RUN_WIZARD, true);
	}

	public void setRunWizard(boolean value) {
		configuration.setProperty(KEY_RUN_WIZARD, value);
	}

	public boolean isHideNewMediaFolder() {
		return getBoolean(KEY_HIDE_NEW_MEDIA_FOLDER, false);
	}

	public void setHideNewMediaFolder(final boolean value) {
		this.configuration.setProperty(KEY_HIDE_NEW_MEDIA_FOLDER, value);
	}

	public boolean isHideRecentlyPlayedFolder() {
		return getBoolean(PmsConfiguration.KEY_HIDE_RECENTLY_PLAYED_FOLDER, false);
	}

	public void setHideRecentlyPlayedFolder(final boolean value) {
		this.configuration.setProperty(PmsConfiguration.KEY_HIDE_RECENTLY_PLAYED_FOLDER, value);
	}

	/**
	 * Returns the name of the renderer to fall back on when header matching
	 * fails. PMS will recognize the configured renderer instead of "Unknown
	 * renderer". Default value is "", which means PMS will return the unknown
	 * renderer when no match can be made.
	 *
	 * @return The name of the renderer PMS should fall back on when header
	 *         matching fails.
	 * @see #isRendererForceDefault()
	 */
	public String getRendererDefault() {
		return getString(KEY_RENDERER_DEFAULT, "");
	}

	/**
	 * Sets the name of the renderer to fall back on when header matching
	 * fails. PMS will recognize the configured renderer instead of "Unknown
	 * renderer". Set to "" to make PMS return the unknown renderer when no
	 * match can be made.
	 *
	 * @param value The name of the renderer to fall back on. This has to be
	 *              <code>""</code> or a case insensitive match with the name
	 *              used in any render configuration file.
	 * @see #setRendererForceDefault(boolean)
	 */
	public void setRendererDefault(String value) {
		configuration.setProperty(KEY_RENDERER_DEFAULT, value);
	}

	/**
	 * Returns true when PMS should not try to guess connecting renderers
	 * and instead force picking the defined fallback renderer. Default
	 * value is false, which means PMS will attempt to recognize connecting
	 * renderers by their headers.
	 *
	 * @return True when the fallback renderer should always be picked.
	 * @see #getRendererDefault()
	 */
	public boolean isRendererForceDefault() {
		return getBoolean(KEY_RENDERER_FORCE_DEFAULT, false);
	}

	/**
	 * Set to true when PMS should not try to guess connecting renderers
	 * and instead force picking the defined fallback renderer. Set to false
	 * to make PMS attempt to recognize connecting renderers by their headers.
	 *
	 * @param value True when the fallback renderer should always be picked.
	 * @see #setRendererDefault(String)
	 */
	public void setRendererForceDefault(boolean value) {
		configuration.setProperty(KEY_RENDERER_FORCE_DEFAULT, value);
	}

	public String getVirtualFolders(ArrayList<String> tags) {
		return tagLoop(tags, ".vfolders", KEY_VIRTUAL_FOLDERS);
	}

	public String getVirtualFoldersFile(ArrayList<String> tags) {
		return tagLoop(tags, ".vfolders.file", KEY_VIRTUAL_FOLDERS_FILE);
	}

	public String getProfilePath() {
		return PROFILE_PATH;
	}

	public String getProfileDirectory() {
		return PROFILE_DIRECTORY;
	}

	/**
	 * Returns the absolute path to the WEB.conf file. By default
	 * this is <pre>PROFILE_DIRECTORY + File.pathSeparator + WEB.conf</pre>,
	 * but it can be overridden via the <pre>web_conf</pre> profile option.
	 * The existence of the file is not checked.
	 *
	 * @return the path to the WEB.conf file.
	 */
	public String getWebConfPath() {
		// Initialise this here rather than in the constructor
		// or statically so that custom settings are logged
		// to the logfile/Logs tab.
		if (WEB_CONF_PATH == null) {
			WEB_CONF_PATH = FileUtil.getFileLocation(
				getString(KEY_WEB_CONF_PATH, null),
				PROFILE_DIRECTORY,
				DEFAULT_WEB_CONF_FILENAME
			).getFilePath();
		}

		return getString(KEY_WEB_CONF_PATH, WEB_CONF_PATH);
	}

	public String getPluginDirectory() {
		return getString(KEY_PLUGIN_DIRECTORY, "plugins");
	}

	public void setPluginDirectory(String value) {
		configuration.setProperty(KEY_PLUGIN_DIRECTORY, value);
	}

	public String getProfileName() {
		if (HOSTNAME == null) { // Initialise this lazily
			try {
				HOSTNAME = InetAddress.getLocalHost().getHostName();
			} catch (UnknownHostException e) {
				LOGGER.info("Can't determine hostname");
				HOSTNAME = "unknown host";
			}
		}

		return getString(KEY_PROFILE_NAME, HOSTNAME);
	}

	public boolean isAutoUpdate() {
		return Build.isUpdatable() && getBoolean(KEY_AUTO_UPDATE, false);
	}

	public void setAutoUpdate(boolean value) {
		configuration.setProperty(KEY_AUTO_UPDATE, value);
	}

	public int getUpnpPort() {
		return getInt(KEY_UPNP_PORT, 1900);
	}

	public String getUuid() {
		return getString(KEY_UUID, null);
	}

	public void setUuid(String value){
		configuration.setProperty(KEY_UUID, value);
	}

	public void addConfigurationListener(ConfigurationListener l) {
		((PropertiesConfiguration)configuration).addConfigurationListener(l);
	}

	public void removeConfigurationListener(ConfigurationListener l) {
		((PropertiesConfiguration)configuration).removeConfigurationListener(l);
	}

	public boolean getFolderLimit() {
		return getBoolean(KEY_FOLDER_LIMIT, false);
	}

	public String getScriptDir() {
		return getString(KEY_SCRIPT_DIR, null);
	}

	public String getPluginPurgeAction() {
		return getString(KEY_PLUGIN_PURGE_ACTION, "delete");
	}

	public boolean getSearchFolder() {
		return getBoolean(KEY_SEARCH_FOLDER, false);
	}

	public boolean getSearchInFolder() {
		return getBoolean(KEY_SEARCH_IN_FOLDER, false) && getSearchFolder();
	}

	public int getSearchDepth() {
		int ret = (getBoolean(KEY_SEARCH_RECURSE, true) ? 100 : 2);
	   	return getInt(KEY_SEARCH_RECURSE_DEPTH, ret);
	}

	public void reload() {
		try {
			((PropertiesConfiguration)configuration).refresh();
		} catch (ConfigurationException e) {
			LOGGER.error(null, e);
		}
	}

	/**
	 * Retrieve the name of the folder used to select subtitles, audio channels, chapters, engines &amp;c.
	 * Defaults to the localized version of <pre>#--TRANSCODE--#</pre>.
	 * @return The folder name.
	 */
	public String getTranscodeFolderName() {
		return getString(KEY_TRANSCODE_FOLDER_NAME, Messages.getString("TranscodeVirtualFolder.0"));
	}

	/**
	 * Set a custom name for the <pre>#--TRANSCODE--#</pre> folder.
	 * @param name The folder name.
	 */
	public void setTranscodeFolderName(String name) {
		configuration.setProperty(KEY_TRANSCODE_FOLDER_NAME, name);
	}

	/**
	 * State if the video hardware acceleration is allowed
	 * @return true if hardware acceleration is allowed, false otherwise
	 */
	public boolean isGPUAcceleration() {
		return getBoolean(KEY_GPU_ACCELERATION, false);
	}

	/**
	 * Set the video hardware acceleration enable/disable
	 * @param value true if hardware acceleration is allowed, false otherwise
	 */
	public void setGPUAcceleration(boolean value) {
		configuration.setProperty(KEY_GPU_ACCELERATION, value);
	}

	/**
	 * Get the state of the GUI log tab "Case sensitive" check box
	 * @return true if enabled, false if disabled
	 */
	public boolean getGUILogSearchCaseSensitive() {
		return getBoolean(KEY_GUI_LOG_SEARCH_CASE_SENSITIVE, false);
	}

	/**
	 * Set the state of the GUI log tab "Case sensitive" check box
	 * @param value true if enabled, false if disabled
	 */
	public void setGUILogSearchCaseSensitive(boolean value) {
		configuration.setProperty(KEY_GUI_LOG_SEARCH_CASE_SENSITIVE, value);
	}

	/**
	 * Get the state of the GUI log tab "Multiline" check box
	 * @return true if enabled, false if disabled
	 */
	public boolean getGUILogSearchMultiLine() {
		return getBoolean(KEY_GUI_LOG_SEARCH_MULTILINE, false);
	}

	/**
	 * Set the state of the GUI log tab "Multiline" check box
	 * @param value true if enabled, false if disabled
	 */
	public void setGUILogSearchMultiLine(boolean value) {
		configuration.setProperty(KEY_GUI_LOG_SEARCH_MULTILINE, value);
	}

	/**
	 * Get the state of the GUI log tab "RegEx" check box
	 * @return true if enabled, false if disabled
	 */
	public boolean getGUILogSearchRegEx() {
		return getBoolean(KEY_GUI_LOG_SEARCH_USE_REGEX, false);
	}

	/**
	 * Set the state of the GUI log tab "RegEx" check box
	 * @param value true if enabled, false if disabled
	 */
	public void setGUILogSearchRegEx(boolean value) {
		configuration.setProperty(KEY_GUI_LOG_SEARCH_USE_REGEX, value);
	}

<<<<<<< HEAD
=======
	/**
	 * Finds out whether the program has admin rights.
	 * It only checks on Windows and returns true if on a non-Windows OS.
	 *
	 * Note: Detection of Windows 8 depends on the user having a version of
	 * JRE newer than 1.6.0_31 installed.
	 */
	public boolean isAdmin() {
		synchronized(isAdminLock) {
			if (admin != null) {
				return admin;
			}
			if (Platform.isWindows()) {
				Float ver = null;
				try {
					ver = Float.valueOf(System.getProperty("os.version"));
				} catch (NullPointerException | NumberFormatException e) {
					LOGGER.error(
						"Could not determine Windows version from {}. Administrator privileges is undetermined: {}",
						System.getProperty("os.version"), e.getMessage()
					);
					admin = false;
					return false;
				}
				if (ver >= 5.1) {
					try {
						String command = "reg query \"HKU\\S-1-5-19\"";
						Process p = Runtime.getRuntime().exec(command);
						p.waitFor();
						int exitValue = p.exitValue();

						if (0 == exitValue) {
							admin = true;
							return true;
						}
						admin = false;
						return false;
					} catch (IOException | InterruptedException e) {
						LOGGER.error("An error prevented UMS from checking Windows permissions: {}", e.getMessage());
					}
				} else {
					admin = true;
					return true;
				}
			} else if (Platform.isLinux() || Platform.isMac()) {
				try {
					final String command = "id -Gn";
					LOGGER.trace("isAdmin: Executing \"{}\"", command);
					Process p = Runtime.getRuntime().exec(command);
					InputStream is = p.getInputStream();
					InputStreamReader isr = new InputStreamReader(is, StandardCharsets.US_ASCII);
					BufferedReader br = new BufferedReader(isr);
					p.waitFor();
					int exitValue = p.exitValue();
					String exitLine = br.readLine();
					if (exitValue != 0 || exitLine == null || exitLine.isEmpty()) {
						LOGGER.error("Could not determine root privileges, \"{}\" ended with exit code: {}", command, exitValue);
						admin = false;
						return false;
					}
					LOGGER.trace("isAdmin: \"{}\" returned {}", command, exitLine);
					if
						((Platform.isLinux() && exitLine.matches(".*\\broot\\b.*")) ||
						(Platform.isMac() && exitLine.matches(".*\\badmin\\b.*")))
					{
						LOGGER.trace("isAdmin: UMS has {} privileges", Platform.isLinux() ? "root" : "admin");
						admin = true;
						return true;
					}
					LOGGER.trace("isAdmin: UMS does not have {} privileges", Platform.isLinux() ? "root" : "admin");
					admin = false;
					return false;
				} catch (IOException | InterruptedException e) {
					LOGGER.error("An error prevented UMS from checking {} permissions: {}", Platform.isMac() ? "OS X" : "Linux" ,e.getMessage());
				}
			}
			admin = false;
			return false;
		}
	}

>>>>>>> 3de5f6ef
	/* Start without external netowrk (increase startup speed) */
	public static final String KEY_EXTERNAL_NETWORK = "external_network";

	public boolean getExternalNetwork() {
		return getBoolean(KEY_EXTERNAL_NETWORK, true);
	}

	public void setExternalNetwork(boolean b) {
		configuration.setProperty(KEY_EXTERNAL_NETWORK, b);
	}

	/* Credential path handling */
	public static final String KEY_CRED_PATH = "cred.path";

	public void initCred() throws IOException {
		File credFile = getCredFile();

		if (!credFile.exists()) {
			// Create an empty file and save the path if needed
			try (BufferedWriter writer = new BufferedWriter(new OutputStreamWriter(new FileOutputStream(credFile), StandardCharsets.UTF_8))) {
				writer.write("# Add credentials to the file");
				writer.newLine();
				writer.write("# on the format tag=user,password");
				writer.newLine();
				writer.write("# For example:");
				writer.newLine();
				writer.write("# channels.xxx=name,secret");
				writer.newLine();
			}
			// Save the path if we got here
			configuration.setProperty(KEY_CRED_PATH, credFile.getAbsolutePath());
			try {
				((PropertiesConfiguration)configuration).save();
			} catch (ConfigurationException e) {
				LOGGER.warn("An error occurred while saving configuration: {}", e.getMessage());
			}
		}
	}

	/**
	 * @deprecated Use {@link #getCredFile()} instead.
	 */
	public String getCredPath() {
		return getCredFile().getAbsolutePath();
	}

	public File getCredFile() {
		String path = getString(KEY_CRED_PATH, "");
		if (path != null && !path.trim().isEmpty()) {
			return new File(path);
		}
		return new File(getProfileDirectory(), DEFAULT_CREDENTIALS_FILENAME);
	}

	public int getATZLimit() {
		int tmp = getInt(KEY_ATZ_LIMIT, 10000);
		if (tmp <= 2) {
			// this is silly, ignore
			tmp = 10000;
		}
		return tmp;
	}

	public void setATZLimit(int val) {
		if (val <= 2) {
			// clear prop
			configuration.clearProperty(KEY_ATZ_LIMIT);
			return;
		}
		configuration.setProperty(KEY_ATZ_LIMIT, val);
	}

	public void setATZLimit(String str) {
		try {
			setATZLimit(Integer.parseInt(str));
		} catch (Exception e) {
			setATZLimit(0);
		}
	}

	public String getDataDir() {
		return getProfileDirectory() + File.separator + "data";
	}

	public String getDataFile(String str) {
		return getDataDir() + File.separator + str;
	}

	private String KEY_URL_RES_ORDER = "url_resolve_order";

	public String[] getURLResolveOrder() {
		return getString(KEY_URL_RES_ORDER, "").split(",");
	}

	public boolean isHideLiveSubtitlesFolder() {
		return getBoolean(KEY_HIDE_LIVE_SUBTITLES_FOLDER, true);
	}

	public void setHideLiveSubtitlesFolder(boolean value) {
		configuration.setProperty(KEY_HIDE_LIVE_SUBTITLES_FOLDER, value);
	}

	public int liveSubtitlesLimit() {
		return getInt(KEY_LIVE_SUBTITLES_LIMIT, 20);
	}

	public boolean isLiveSubtitlesKeep() {
		return getBoolean(KEY_LIVE_SUBTITLES_KEEP, false);
	}

	public int getLiveSubtitlesTimeout() {
		return getInt(KEY_LIVE_SUBTITLES_TMO, 0) * 24 * 3600 * 1000;
	}

	public void setLiveSubtitlesTimeout(int t) {
		configuration.setProperty(KEY_LIVE_SUBTITLES_TMO, t);
	}

	public boolean getLoggingBuffered() {
		return getBoolean(KEY_LOGGING_BUFFERED, false);
	}

	public void setLoggingBuffered(boolean value) {
		configuration.setProperty(KEY_LOGGING_BUFFERED, value);
	}

	public Level getLoggingFilterConsole() {
		return Level.toLevel(getString(KEY_LOGGING_FILTER_CONSOLE, "INFO"),Level.INFO);
	}

	public void setLoggingFilterConsole(Level value) {
		configuration.setProperty(KEY_LOGGING_FILTER_CONSOLE, value.levelStr);
	}

	public Level getLoggingFilterLogsTab() {
		return Level.toLevel(getString(KEY_LOGGING_FILTER_LOGS_TAB, "INFO"),Level.INFO);
	}

	public void setLoggingFilterLogsTab(Level value) {
		configuration.setProperty(KEY_LOGGING_FILTER_LOGS_TAB, value.levelStr);
	}

	public int getLoggingLogsTabLinebuffer() {
		return Math.min(Math.max(getInt(KEY_LOGGING_LOGS_TAB_LINEBUFFER, 1000), LOGGING_LOGS_TAB_LINEBUFFER_MIN),LOGGING_LOGS_TAB_LINEBUFFER_MAX);
	}

	public void setLoggingLogsTabLinebuffer(int value) {
		value = Math.min(Math.max(value, LOGGING_LOGS_TAB_LINEBUFFER_MIN),LOGGING_LOGS_TAB_LINEBUFFER_MAX);
		configuration.setProperty(KEY_LOGGING_LOGS_TAB_LINEBUFFER, value);
	}

	public String getLoggingSyslogFacility() {
		return getString(KEY_LOGGING_SYSLOG_FACILITY, "USER");
	}

	public void setLoggingSyslogFacility(String value) {
		configuration.setProperty(KEY_LOGGING_SYSLOG_FACILITY, value);
	}

	public void setLoggingSyslogFacilityDefault() {
		setLoggingSyslogFacility("USER");
	}

	public String getLoggingSyslogHost() {
		return getString(KEY_LOGGING_SYSLOG_HOST, "");
	}

	public void setLoggingSyslogHost(String value) {
		configuration.setProperty(KEY_LOGGING_SYSLOG_HOST, value);
	}

	public int getLoggingSyslogPort() {
		int i = getInt(KEY_LOGGING_SYSLOG_PORT, 514);
		if (i < 1 || i > 65535) {
			return 514;
		} else {
			return i;
		}
	}

	public void setLoggingSyslogPort(int value) {
		if (value < 1 || value > 65535) {
			setLoggingSyslogPortDefault();
		} else {
			configuration.setProperty(KEY_LOGGING_SYSLOG_PORT, value);
		}
	}

	public void setLoggingSyslogPortDefault() {
		setLoggingSyslogPort(514);
	}

	public boolean getLoggingUseSyslog() {
		return getBoolean(KEY_LOGGING_USE_SYSLOG, false);
	}

	public void setLoggingUseSyslog(boolean value) {
		configuration.setProperty(KEY_LOGGING_USE_SYSLOG, value);
	}

	public boolean isVlcUseHardwareAccel() {
		return getBoolean(KEY_VLC_USE_HW_ACCELERATION, false);
	}

	public void setVlcUseHardwareAccel(boolean value) {
		configuration.setProperty(KEY_VLC_USE_HW_ACCELERATION, value);
	}

	public boolean isVlcExperimentalCodecs() {
		return getBoolean(KEY_VLC_USE_EXPERIMENTAL_CODECS, false);
	}

	public void setVlcExperimentalCodecs(boolean value) {
		configuration.setProperty(KEY_VLC_USE_EXPERIMENTAL_CODECS, value);
	}

	public boolean isVlcAudioSyncEnabled() {
		return getBoolean(KEY_VLC_AUDIO_SYNC_ENABLED, false);
	}

	public void setVlcAudioSyncEnabled(boolean value) {
		configuration.setProperty(KEY_VLC_AUDIO_SYNC_ENABLED, value);
	}

	public boolean isVlcSubtitleEnabled() {
		return getBoolean(KEY_VLC_SUBTITLE_ENABLED, true);
	}

	public void setVlcSubtitleEnabled(boolean value) {
		configuration.setProperty(KEY_VLC_SUBTITLE_ENABLED, value);
	}

	public String getVlcScale() {
		return getString(KEY_VLC_SCALE, "1.0");
	}

	public void setVlcScale(String value) {
		configuration.setProperty(KEY_VLC_SCALE, value);
	}

	public boolean getVlcSampleRateOverride() {
		return getBoolean(KEY_VLC_SAMPLE_RATE_OVERRIDE, false);
	}

	public void setVlcSampleRateOverride(boolean value) {
		configuration.setProperty(KEY_VLC_SAMPLE_RATE_OVERRIDE, value);
	}

	public String getVlcSampleRate() {
		return getString(KEY_VLC_SAMPLE_RATE, "48000");
	}

	public void setVlcSampleRate(String value) {
		configuration.setProperty(KEY_VLC_SAMPLE_RATE, value);
	}

	public boolean isResumeEnabled()  {
		return getBoolean(KEY_RESUME, true);
	}

	public void setResume(boolean value) {
		configuration.setProperty(KEY_RESUME, value);
	}

	@Deprecated
	public int getMinPlayTime() {
		return getMinimumWatchedPlayTime();
	}

	public int getMinimumWatchedPlayTime() {
		return getInt(KEY_MIN_PLAY_TIME, 30000);
	}

	public int getMinimumWatchedPlayTimeSeconds() {
		return getMinimumWatchedPlayTime() / 1000;
	}

	public int getMinPlayTimeWeb() {
		return getInt(KEY_MIN_PLAY_TIME_WEB, getMinimumWatchedPlayTime());
	}

	public int getMinPlayTimeFile() {
		return getInt(KEY_MIN_PLAY_TIME_FILE, getMinimumWatchedPlayTime());
	}

	public int getResumeRewind() {
		return getInt(KEY_RESUME_REWIND, 17000);
	}

	public double getResumeBackFactor() {
		int percent = getInt(KEY_RESUME_BACK, 92);
		if (percent > 97) {
			percent = 97;
		}
		if (percent < 10) {
			percent = 10;
		}
		return (percent / 100.0);
	}

	public int getResumeKeepTime() {
		return getInt(KEY_RESUME_KEEP_TIME, 0);
	}

	public boolean hideSubsInfo() {
		return getBoolean(KEY_HIDE_SUBS_INFO, false);
	}

	public String getPlugins(ArrayList<String> tags) {
		return tagLoop(tags, ".plugins", "dummy");
	}

	public boolean isHideWebFolder(ArrayList<String> tags) {
		return tagLoopBool(tags, ".web", "dummy", false);
	}

	private String tagLoop(ArrayList<String> tags, String suff, String fallback) {
		if (tags == null || tags.isEmpty()) {
			// no tags use fallback
			return getString(fallback, "");
		}

		for (String tag : tags) {
			String x = (tag.toLowerCase() + suff).replaceAll(" ", "_");
			String res = getString(x, "");
			if (StringUtils.isNotBlank(res)) {
				// use first tag found
				return res;
			}
		}

		// down here no matching tag was found
		// return fallback
		return getString(fallback, "");
	}

	private boolean tagLoopBool(ArrayList<String> tags, String suff, String fallback, boolean def) {
		String b = tagLoop(tags, suff, fallback);
		if (StringUtils.isBlank(b)) {
			return def;
		}

		return b.trim().equalsIgnoreCase("true");
	}

	/**
	 * Whether the profile name should be appended to the server name when
	 * displayed on the renderer
	 *
	 * @return True if the profile name should be appended.
	 */
	public boolean isAppendProfileName() {
		return getBoolean(KEY_APPEND_PROFILE_NAME, false);
	}

	/**
	 * Set whether the profile name should be appended to the server name
	 * when displayed on the renderer
	 *
	 * @param value Set to true if the profile name should be appended.
	 */
	public void setAppendProfileName(boolean value) {
		configuration.setProperty(KEY_APPEND_PROFILE_NAME, value);
	}

	public String getDepth3D() {
		return getString(KEY_3D_SUBTITLES_DEPTH, "0");
	}

	public void setDepth3D(String value) {
		configuration.setProperty(KEY_3D_SUBTITLES_DEPTH, value);
	}

	/**
	 * @deprecated
	 * @see #setRunSingleInstance(boolean)
	 */
	@Deprecated
	public void setSingle(boolean value) {
		setRunSingleInstance(value);
	}

	/**
	 * Set whether UMS should allow only one instance by shutting down
	 * the first one when a second one is launched.
	 *
	 * @param value whether to kill the old UMS instance
	 */
	public void setRunSingleInstance(boolean value) {
		configuration.setProperty(KEY_SINGLE, value);
	}

	/**
	 * @deprecated
	 * @see #isRunSingleInstance()
	 */
	@Deprecated
	public boolean getSingle() {
		return isRunSingleInstance();
	}

	/**
	 * Whether UMS should allow only one instance by shutting down
	 * the first one when a second one is launched.
	 *
	 * @return value whether to kill the old UMS instance
	 */
	public boolean isRunSingleInstance() {
		return getBoolean(KEY_SINGLE, true);
	}

	/**
	 * Web stuff
	 */
	protected static final String KEY_NO_FOLDERS = "no_shared";
	protected static final String KEY_WEB_HTTPS = "use_https";
	protected static final String KEY_WEB_PORT = "web_port";
	protected static final int WEB_MAX_THREADS = 100;

	public boolean getNoFolders(String tag) {
		if (tag == null) {
			return getBoolean(KEY_NO_FOLDERS, false);
		}
		String x = (tag.toLowerCase() + ".no_shared").replaceAll(" ", "_");
		return getBoolean(x, false);
	}

	public boolean getWebHttps() {
		return getBoolean(KEY_WEB_HTTPS, false);
	}

	public File getWebPath() {
		File path = new File(getString(KEY_WEB_PATH, "web"));
		if (!path.exists()) {
			path.mkdirs();
		}
		return path;
	}

	public File getWebFile(String file) {
		return new File(getWebPath().getAbsolutePath() + File.separator + file);
	}

	public boolean isWebAuthenticate() {
		return getBoolean(KEY_WEB_AUTHENTICATE, false);
	}

	public int getWebThreads() {
		int x = getInt(KEY_WEB_THREADS, 30);
		return (x > WEB_MAX_THREADS ? WEB_MAX_THREADS : x);
	}

	public boolean isWebMp4Trans() {
		return getBoolean(KEY_WEB_MP4_TRANS, false);
	}

	public String getBumpAddress() {
		return getString(KEY_BUMP_ADDRESS, "");
	}

	public void setBumpAddress(String value) {
		configuration.setProperty(KEY_BUMP_ADDRESS, value);
	}

	public String getBumpJS(String fallback) {
		return getString(KEY_BUMP_JS, fallback);
	}

	public String getBumpSkinDir(String fallback) {
		return getString(KEY_BUMP_SKIN_DIR, fallback);
	}

	/**
	 * Default port for the WEB interface.
	 */
	public int getWebPort() {
		return getInt(KEY_WEB_PORT, 9001);
	}

	public boolean useWebInterface() {
		return getBoolean(KEY_WEB_ENABLE, true);
	}

	public boolean isAutomaticMaximumBitrate() {
		return getBoolean(KEY_AUTOMATIC_MAXIMUM_BITRATE, false);
	}

	public void setAutomaticMaximumBitrate(boolean b) {
		if (!isAutomaticMaximumBitrate() && b) {
			// get all bitrates from renderers
			RendererConfiguration.calculateAllSpeeds();
		}
		configuration.setProperty(KEY_AUTOMATIC_MAXIMUM_BITRATE, b);
	}

	public String pingPath() {
		return getString(KEY_PING_PATH, null);
	}

	public boolean isSpeedDbg() {
		return getBoolean(KEY_SPEED_DBG, false);
	}

	public boolean getAutoDiscover() {
		return getBoolean(KEY_AUTOMATIC_DISCOVER, false);
	}

	public int mediaLibrarySort() {
		return getInt(KEY_MEDIA_LIB_SORT, UMSUtils.SORT_NO_SORT);
	}

	public boolean getWebAutoCont(Format f) {
		String key = KEY_WEB_CONT_VIDEO;
		boolean def = false;
		if (f.isAudio()) {
			key = KEY_WEB_CONT_AUDIO;
			def = true;
		}
		if (f.isImage()) {
			key = KEY_WEB_CONT_IMAGE;
			def = false;
		}
		return getBoolean(key, def);
	}

	public boolean getWebAutoLoop(Format f) {
		String key = KEY_WEB_LOOP_VIDEO;
		if (f.isAudio()) {
			key = KEY_WEB_LOOP_AUDIO;
		}
		if (f.isImage()) {
			key = KEY_WEB_LOOP_IMAGE;
		}
		return getBoolean(key, false);
	}

	public int getWebImgSlideDelay() {
		return getInt(KEY_WEB_IMAGE_SLIDE, 0);
	}

	public String getWebSize() {
		return getString(KEY_WEB_SIZE, "");
	}

	public int getWebHeight() {
		return getInt(KEY_WEB_HEIGHT, 0);
	}

	public int getWebWidth() {
		return getInt(KEY_WEB_WIDTH, 0);
	}

	public boolean getWebFlash() {
		return getBoolean(KEY_WEB_FLASH, false);
	}

	public boolean getWebChrome() {
		return getBoolean(KEY_WEB_CHROME_TRICK, false);
	}

	public boolean getWebFirefoxLinuxMp4() {
		return getBoolean(KEY_WEB_FIREFOX_LINUX_MP4, false);
	}

	public boolean getWebSubs() {
		return getBoolean(KEY_WEB_SUBS_TRANS, false);
	}

	public String getBumpAllowedIps() {
		return getString(KEY_BUMP_IPS, "");
	}

	public String getWebTranscode() {
		return getString(KEY_WEB_TRANSCODE, null);
	}

	public int getWebLowSpeed() {
		return getInt(KEY_WEB_LOW_SPEED, 0);
	}

	public boolean useWebLang() {
		return getBoolean(KEY_WEB_BROWSE_LANG, false);
	}

	public boolean useWebSubLang() {
		return getBoolean(KEY_WEB_BROWSE_SUB_LANG, false);
	}

	public boolean useWebControl() {
		return getBoolean(KEY_WEB_CONTROL, true);
	}

	public boolean useCode() {
		return getBoolean(KEY_CODE_USE, true);
	}

	public int getCodeValidTmo() {
		return (getInt(KEY_CODE_TMO, 4 * 60) * 60 * 1000);
	}

	public boolean isShowCodeThumbs() {
		return getBoolean(KEY_CODE_THUMBS, true);
	}

	public int getCodeCharSet() {
		int cs = getInt(KEY_CODE_CHARS, CodeEnter.DIGITS);
		if (cs < CodeEnter.DIGITS || cs > CodeEnter.BOTH) {
			// ensure we go a legal value
			cs = CodeEnter.DIGITS;
		}
		return cs;
	}

	public boolean isDynamicPls() {
		return getBoolean(KEY_DYNAMIC_PLS, false);
	}

	public boolean isDynamicPlsAutoSave() {
	   	return getBoolean(KEY_DYNAMIC_PLS_AUTO_SAVE, false);
	}

	public String getDynamicPlsSavePath() {
		String path = getString(KEY_DYNAMIC_PLS_SAVE_PATH, "");
		if (StringUtils.isEmpty(path)) {
			path = getDataFile("dynpls");
			// ensure that this path exists
			new File(path).mkdirs();
		}
		return path;
	}

	public String getDynamicPlsSaveFile(String str) {
		return getDynamicPlsSavePath() + File.separator + str;
	}

	public boolean isHideSavedPlaylistFolder() {
		return getBoolean(KEY_DYNAMIC_PLS_HIDE, false);
	}

	public boolean isAutoContinue() {
		return getBoolean(KEY_PLAYLIST_AUTO_CONT, false);
	}

	public boolean isAutoAddAll() {
		return getBoolean(KEY_PLAYLIST_AUTO_ADD_ALL, false);
	}

	public String getAutoPlay() {
		return getString(KEY_PLAYLIST_AUTO_PLAY, null);
	}

	public boolean useChromecastExt() {
		return getBoolean(KEY_CHROMECAST_EXT, true);
	}

	public boolean isChromecastDbg() {
		return getBoolean(KEY_CHROMECAST_DBG, false);
	}

	public Color getToolTipForegroundColor() {
		return getColor(KEY_TOOLTIP_FOREGROUND_COLOR, "255,255,255");
	}

	public Color getToolTipBackgroundColor() {
		return getColor(KEY_TOOLTIP_BACKGROUND_COLOR, "125,184,47");
	}

	/**
	 * Enable the automatically saving of modified properties to the disk.
	 */
	public void setAutoSave() {
		((PropertiesConfiguration) configuration).setAutoSave(true);
	}

	public boolean isUpnpEnabled() {
		return getBoolean(KEY_UPNP_ENABLED, true);
	}

	public String getRootLogLevel() {
		String level = getString(KEY_ROOT_LOG_LEVEL, "DEBUG").toUpperCase();
		return "ALL TRACE DEBUG INFO WARN ERROR OFF".contains(level) ? level : "DEBUG";
	}

	public void setRootLogLevel(ch.qos.logback.classic.Level level) {
		configuration.setProperty(KEY_ROOT_LOG_LEVEL, level.toString());
	}

	public void setWindowGeometry(String value) {
		configuration.setProperty(KEY_WINDOW_GEOMETRY, value);
	}

	public String getWindowGeometry() {
		return getString(KEY_WINDOW_GEOMETRY, "x=-1,y=-1,width=1000,height=750");
	}

	public void setScreenSize(String value) {
		configuration.setProperty(KEY_SCREEN_SIZE, value);
	}

	public String getScreenSize() {
		return getString(KEY_SCREEN_SIZE, "-1x-1");
	}
<<<<<<< HEAD
=======

	public void setWindowExtendedState(int value) {
		configuration.setProperty(KEY_WINDOW_EXTENDED_STATE, value);
	}

	public int getWindowExtendedState() {
		return getInt(KEY_WINDOW_EXTENDED_STATE, Frame.NORMAL);
	}
>>>>>>> 3de5f6ef
}<|MERGE_RESOLUTION|>--- conflicted
+++ resolved
@@ -22,12 +22,8 @@
 import com.sun.jna.Platform;
 import java.awt.Color;
 import java.awt.Component;
-<<<<<<< HEAD
 import java.io.BufferedWriter;
-=======
 import java.awt.Frame;
-import java.io.BufferedReader;
->>>>>>> 3de5f6ef
 import java.io.File;
 import java.io.FileNotFoundException;
 import java.io.FileOutputStream;
@@ -3081,90 +3077,6 @@
 		configuration.setProperty(KEY_GUI_LOG_SEARCH_USE_REGEX, value);
 	}
 
-<<<<<<< HEAD
-=======
-	/**
-	 * Finds out whether the program has admin rights.
-	 * It only checks on Windows and returns true if on a non-Windows OS.
-	 *
-	 * Note: Detection of Windows 8 depends on the user having a version of
-	 * JRE newer than 1.6.0_31 installed.
-	 */
-	public boolean isAdmin() {
-		synchronized(isAdminLock) {
-			if (admin != null) {
-				return admin;
-			}
-			if (Platform.isWindows()) {
-				Float ver = null;
-				try {
-					ver = Float.valueOf(System.getProperty("os.version"));
-				} catch (NullPointerException | NumberFormatException e) {
-					LOGGER.error(
-						"Could not determine Windows version from {}. Administrator privileges is undetermined: {}",
-						System.getProperty("os.version"), e.getMessage()
-					);
-					admin = false;
-					return false;
-				}
-				if (ver >= 5.1) {
-					try {
-						String command = "reg query \"HKU\\S-1-5-19\"";
-						Process p = Runtime.getRuntime().exec(command);
-						p.waitFor();
-						int exitValue = p.exitValue();
-
-						if (0 == exitValue) {
-							admin = true;
-							return true;
-						}
-						admin = false;
-						return false;
-					} catch (IOException | InterruptedException e) {
-						LOGGER.error("An error prevented UMS from checking Windows permissions: {}", e.getMessage());
-					}
-				} else {
-					admin = true;
-					return true;
-				}
-			} else if (Platform.isLinux() || Platform.isMac()) {
-				try {
-					final String command = "id -Gn";
-					LOGGER.trace("isAdmin: Executing \"{}\"", command);
-					Process p = Runtime.getRuntime().exec(command);
-					InputStream is = p.getInputStream();
-					InputStreamReader isr = new InputStreamReader(is, StandardCharsets.US_ASCII);
-					BufferedReader br = new BufferedReader(isr);
-					p.waitFor();
-					int exitValue = p.exitValue();
-					String exitLine = br.readLine();
-					if (exitValue != 0 || exitLine == null || exitLine.isEmpty()) {
-						LOGGER.error("Could not determine root privileges, \"{}\" ended with exit code: {}", command, exitValue);
-						admin = false;
-						return false;
-					}
-					LOGGER.trace("isAdmin: \"{}\" returned {}", command, exitLine);
-					if
-						((Platform.isLinux() && exitLine.matches(".*\\broot\\b.*")) ||
-						(Platform.isMac() && exitLine.matches(".*\\badmin\\b.*")))
-					{
-						LOGGER.trace("isAdmin: UMS has {} privileges", Platform.isLinux() ? "root" : "admin");
-						admin = true;
-						return true;
-					}
-					LOGGER.trace("isAdmin: UMS does not have {} privileges", Platform.isLinux() ? "root" : "admin");
-					admin = false;
-					return false;
-				} catch (IOException | InterruptedException e) {
-					LOGGER.error("An error prevented UMS from checking {} permissions: {}", Platform.isMac() ? "OS X" : "Linux" ,e.getMessage());
-				}
-			}
-			admin = false;
-			return false;
-		}
-	}
-
->>>>>>> 3de5f6ef
 	/* Start without external netowrk (increase startup speed) */
 	public static final String KEY_EXTERNAL_NETWORK = "external_network";
 
@@ -3867,8 +3779,6 @@
 	public String getScreenSize() {
 		return getString(KEY_SCREEN_SIZE, "-1x-1");
 	}
-<<<<<<< HEAD
-=======
 
 	public void setWindowExtendedState(int value) {
 		configuration.setProperty(KEY_WINDOW_EXTENDED_STATE, value);
@@ -3877,5 +3787,4 @@
 	public int getWindowExtendedState() {
 		return getInt(KEY_WINDOW_EXTENDED_STATE, Frame.NORMAL);
 	}
->>>>>>> 3de5f6ef
 }