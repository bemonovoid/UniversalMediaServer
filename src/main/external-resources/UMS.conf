# ============================================================================
# Configuration file for UMS
# ============================================================================
# Introduction:
#
# This "UMS.conf" file holds the configuration settings for UMS. These
# settings are usually set using the UMS graphical user interface. If you are
# running UMS on a headless system, you may not be able to kick off the GUI;
# instead, you can edit the UMS.conf file to control the operation of UMS. A
# restart of UMS is required after editing this file. 
#
# Commenting out an option or leaving it empty forces the UMS default
# that is indicated.
#
# Key value pairs
# ---------------
# The configuration file contains key/value pairs separated by an equals (=)
# sign; the key on the left and the value on the right. The value is edited in
# this file or set using the UMS GUI and saved. The value can take a number of
# different forms:
#
#  - toggle: a checkbox or boolean; either "true" or "false"
#  - selector: a dropdown menu in the GUI, generating a string or numeric
#              value. Available options will usually be stated below
#  - string: a short text or a number
#  - text: a longer text with embedded line breaks
#  - list: a comma-separated list of strings or numbers
#
# In the file below the value type is shown after the Default label; strings
# have quotation marks, toggles are true or false, the others are explained.
#
# ----------------------------------------------------------------------------
# General Configuration Tab
# ----------------------------------------------------------------------------
# ---< General Settings >-----------------------------------------------------

# Server name
# -----------
# The server name is displayed in the renderer before the profile name.
# Default: "Universal Media Server"
server_name =

# Append profile name
# -------------------
# Whether the profile name should be appended to the server name when
# displayed on the renderer.
# Default: false
append_profile_name =

# Language
# --------
# The language to use for the GUI and other dialogues.
# The following translations are available:
#   ar = Arabic
#   bg = Bulgarian
#   ca = Catalan
#   zhs = Chinese (Simplified)
#   zht = Chinese (Traditional)
#   cz = Czech
#   da = Danish
#   nl = Dutch
#   en = English (US)
#   en_uk = English (UK)
#   fi = Finish
#   fr = French
#   de = German
#   el = Greek
#   is = Icelandic
#   it = Italian
#   iw = Hebrew
#   ja = Japanese
#   ko = Korean
#   no = Norwegian
#   pl = Polish
#   pt = Portuguese
#   br = Portuguese (Brazilian)
#   ro = Romanian
#   ru = Russian
#   sl = Slovenian
#   es = Spanish
#   sv = Swedish
#   tr = Turkish
# The short-form code (e.g. = en) is used to set the language.
# Default: "", which means UMS will follow the locale.
language =

# Start minimized to system tray
# ------------------------------
# Sets whether the GUI should start when the program is launched.
# On headless systems, this should be "true".
# Default: false
minimized =

# Check for updates
# -----------------
# Default: false.
auto_update =

# Hide advanced options
# ---------------------
# Default: false.
hide_advanced_options =

# Run wizard on startup
# ---------------------
# When true, this offers to run a wizard with the most frequently-changed
# settings to allow users to quickly customize UMS without digging through
# all of our advanced settings
# Default: true until it has run once
run_wizard =

# Only run a single instance of UMS
# ---------------------------------
# When true, UMS will allow only one instance by shutting down the first one
# when a second one is launched.
# Note: UMS must be run with administrator rights for this to work.
# Default: true
single_instance =

# ---< Network Settings >-----------------------------------------------------
# Generally these settings should not need to be changed from their defaults
# or settings determined automatically by the system. Changing them may make
# your UMS server disappear from your other devices.

# Force networking on interface
# -----------------------------
# Specifies the (physical) network interface to attach to, should only be
# relevant when the server has more than one network interface and UMS picks
# the wrong one. The selector displays all available network interfaces.
# E.g. network_interface = eth0
# Default: "", which means UMS will automatically select a network interface.
network_interface =

# Force IP of the server
# ----------------------
# A network interface can be have multiple IP addresses associated with it.
# This sets which one should be used.
# Default: "", which means UMS will automatically select an IP address.
hostname =

# Force port of the server
# ------------------------
# Sets the port UMS will listen on; usually should not need to be set unless
# another service has already grabbed the port.
# Default: "", which means UMS will automatically use port 5001.
port =

# Use an IP filter (whitelist)
# ----------------------------
# Set the IP address(es) and/or IP address range(s) of the clients permitted
# to connect.  When no filter is specified, UMS will allow any IP address to
# connect to the service.
# Multiple IP addresses and/or IP address ranges can be separated with a comma
# or semicolon e.g.: 127.0.0.1,192.168.0-1.*
# Default: ""
ip_filter =

# Maximum bandwidth in Mb/s
# -------------------------
# Set the maximum bandwidth to be consumed by the server.
# Leaving the setting blank or zero switches off bandwidth throttling.
# Default: 90
maximum_bitrate =

# Use automatic maximum bandwidth
# -------------------------------
# When this setting is enabled, we estimate the speed of the connection to the
# renderer and limit the bandwidth accordingly.
# Default: false
automatic_maximum_bitrate =

# ---< Advanced HTTP and system settings >------------------------------------

# HTTP Engine V2
# --------------
# Default: true
http_engine_v2 =

# Prevent Windows from sleeping
# -----------------------------
# If your host server has a power-saving mode, use this option to prevent the
# server hibernating or sleeping while it is streaming data.
# Default: false
prevents_sleep_mode =

# Default renderer when automatic detection fails
# -----------------------------------------------
# UMS can recognize many renderers automatically. Sometimes a renderer will
# connect which UMS does not recognize. This option defines which renderer UMS
# should assume.
# Default: "", which means UMS will assume the "Unknown renderer".
renderer_default =

# Select renderers
# ----------------
# A comma-separated list of renderers to ignore.
# Example: Yamaha RX-V671,Streamium
# Default: ""
ignored_renderers =

# Force default renderer (disable automatic detection)
# ----------------------------------------------------
# By default UMS tries to automatically detect what renderers try to connect
# to it. When this is true, UMS will assume any renderer that connects is the
# default renderer.
# Default: false
renderer_force_default =

# Enable external network
# -----------------------
# Whether to enable functionality that uses external networks like the
# Internet. It should be disabled if the computer has no Internet access.
# Default: true
external_network =

# ----------------------------------------------------------------------------
# Navigation/Share Settings Tab
# ----------------------------------------------------------------------------

# ---< Thumbnails >-----------------------------------------------------------

# Generate thumbnails
# -------------------
# Whether to generate thumbnails of media files.
# Default: true
generate_thumbnails =

# Thumbnail seeking position (in seconds)
# ---------------------------------------
# The amount of time (in seconds) to skip in videos before generating
# thumbnails, designed to avoid the usual black screen before videos start.
# Default: "2"
thumbnail_seek_position =

# Image thumbnails
# ----------------
# Choose whether or not to show thumbnails of images.
# Default: true
image_thumbnails =

# Use MPlayer for video thumbnails
# --------------------------------
# Whether or not to use MPlayer to generate the thumbnails for video; can
# produce better results than built-in method.
# Default: false, which will use the built-in method.
use_mplayer_for_video_thumbs =

# DVD ISO thumbnails
# ------------------
# Choose whether or not to show thumbnails of ISO images.
# Default: false
dvd_isos_thumbnails =

# Audio thumbnails import
# -----------------------
# Choose how to get thumbnails for audio files (cover art), value is a number
# from the following list (equivalent to GUI dropdown order):
#    0: Alphabetical (A-Z) - search local filesystem
#    1: download from Amazon
#    2: download from Discogs
# Default: 0
audio_thumbnails_method =

# Alternate video cover art folder
# --------------------------------
# Specify a folder below which appropriate cover art for videos might be
# located. Providing no value (default) effectively disables video thumbnails.
# The GUI offers a file-system navigator which generates an absolute path.
# Default: ""
alternate_thumb_folder =

# ---< File sorting / naming >------------------------------------------------

# File order
# ----------
# Determines the order of listed content when a client browses a folder; the
# GUI selector generates a numeric indicator according to the following.
#    0: Alphabetical A-Z
#    1: By date (newest first)
#    2: By reverse date (oldest first)
#    3: ASCIIbetical (i.e. using ASCII code values)
#    4: Alphanumeric (AKA natural sort e.g. "Season 2" before "Season 10")
# Default: 4
sort_method =

# Ignore the word "the" while sorting
# -----------------------------------
# Controls whether or not to ignore the word "the" while sorting files.
# Default: true
ignore_the_word_the =

# Prettify filenames (does not rename the actual files)
# -----------------------------------------------------
# Controls whether or not to automatically rename filenames to be more
# readable by removing superfluous information from them such as release
# group, quality, source, etc.
# Default: false
prettify_filenames =

<<<<<<< HEAD
# Use info from IMDB
# ------------------
# GUI Option: Use info from IMDB (toggle)
# This appends episode titles and movie years from IMDB to the file name.
# For example, the file "Show.Name.S01E01.HDTV-GroupName" will show up as
# "Show Name - 101 - Episode Title".
# Default: true if filename prettifying is enabled
use_imdb_info =

# ---< Virtual folders >------------------------------------------------------
=======
# ---< Virtual folders / files >----------------------------------------------
>>>>>>> 277b5935
# Instructs the system on how to find media and various controls on giving
# clients access to transcoding facilities and features.

# Hide file extensions
# --------------------
# Choose whether or not to show file extensions when showing file name in
# client listings.
# Default: true
hide_extensions =

# Do not add engine names to filenames
# ------------------------------------
# Choose whether or not to show transcoding engine names for video; see also
# "Hide Transcode Folder" setting.
# Default: true
hide_enginenames =

# Hide empty folders
# ------------------
# Choose whether or not to show folders which contain no viewable content.
# Switching this on slows down browsing in the client (folders must be checked
# for content first before showing them); using a cache (see below) can help.
# Default: false
hide_empty_folders =

# Show iTunes library
# -------------------
# Choose whether or not to show the iTunes library as a folder in UMS.
# Default: false
show_itunes_library =

# Show iPhoto library
# -------------------
# Choose whether or not to show the iPhoto library as a folder in UMS.
# Default: false
show_iphoto_library =

# Show Aperture library
# ---------------------
# Choose whether or not to show the Aperture library as a folder in UMS.
# Default: false
show_aperture_library =

# Enable the cache
# ------------
# Without a cache, when the client browses a folder, content is listed in
# real-time. With a cache, additional information becomes available and the
# cache can be browsed directly.
# Default: true
use_cache =

# Hide the "Cache" folder
# -----------------
# Controls whether or not the cache can be browsed directly by the client.
# Default: true
hide_media_library_folder =

# Browse compressed archives (zip, rar, etc.)
# -------------------------------------------
# Should the system browse compressed files looking for media? Files are
# extracted only when selected for viewing.
# Supported formats: cbr, cbz, rar and zip.
# Default: false
enable_archive_browsing =

# Hide the "Server Settings" folder
# ---------------------------------
# Control visibility of the Video Settings folder on clients; contents of the
# folder allow direct editing of UMS settings for video.
# Default: false
hide_video_settings =

# Hide the "Transcode" folder
# ---------------------------
# Control visibility of the Transcode folder on clients; contents of the
# folder provide control over transcoding of video.
# Default: false
hide_transcode_folder =

# Hide the "Live Subtitles" folder
# --------------------------------
# Control visibility of the Live Subtitles folder on clients; contents of the
# folder provide access to download and stream subtitles from the Internet.
# Default: true
hide_live_subtitles_folder =

# Minimum item limit before using A-Z folders
# -------------------------------------------
# Specifies how many items must be in a folder before we create virtual
# subfolders for each letter.
# Default: 10000
atz_limit =

# Hide the "New Media" folder
# ---------------------------
# Control visibility of the New Media folder on clients; contents of the
# folder provide access to all un-watched (new) media.
# Default: false
hide_new_media_folder =

# Enable video resuming
# ---------------------
# Whether videos should be resumable by playing their "Resume:" files.
# Default: true
resume =

# Hide the "Recently Played" folder
# ---------------------------------
# Control visibility of the Recently Played folder on clients; contents of the
# folder provide access to the most recently played media.
# Default: false
hide_recently_played_folder =

# ---< Shared folders >-------------------------------------------------------

# Shared folders
# --------------
# Either define a list of specific folders containing media to be shared or
# allow the system to browse the whole disk of the server. The GUI provides a
# system navigation to generate a list of folders. The list should contain a
# comma-separated list of absolute path names, or leave it empty to let the
# system find media.
# Default: ""
folders =

# Include in New Media folder
# ---------------------------
# List of folders to be monitored for the addition of their contents to the
# New Media folder.
# Default: ""
folders_monitored =

# ----------------------------------------------------------------------------
# Transcoding Settings Tab
# ----------------------------------------------------------------------------

# Ordered list of engines
# -----------------------
# System generates list of available engines, list depends on host.
# XXX Can be empty, which overrides the default value.
# Default: "ffmpegvideo,mencoder,tsmuxer,ffmpegaudio,tsmuxeraudio,ffmpegwebvideo,vlcwebvideo,vlcvideo,mencoderwebvideo,vlcaudio,ffmpegdvrmsremux,rawthumbs"
# engines =

# ----------------------------------------------------------------------------
# Transcoding Settings Tab: Common Transcode Settings Page
# ----------------------------------------------------------------------------

# ---< General settings >-----------------------------------------------------

# Maximum transcode buffer size in MB (recommended: 200)
# ------------------------------------------------------
# Size of buffer in MB before transmitting to client. The maximum value is 400
# if the program memory is set to its default value (768).
# Default: 200
maximum_video_buffer_size =

# CPU threads to use when enabled for engine
# ------------------------------------------
# Choose the number of processor cores that should be used for transcoding.
# Default: "", which will use automatic-detection.
number_of_cpu_cores =

# #--TRANSCODE--# folder chapter support
# --------------------------------------
# Makes UMS create virtual chapter markers in a video file. These let
# you jump to a specific point in a video.
# Default: false
chapter_support =

# #--TRANSCODE--# folder chapter support interval
# -----------------------------------------------
# Determines the interval time in minutes for virtual chapter markers.
# Default: 5
chapter_interval =

# Disable subtitles
# -----------------
# Default: false
disable_subtitles =

# ---< Video Settings Tab >---------------------------------------------------

# Enable GPU acceleration
# -----------------------
# Use GPU (video card) acceleration for AviSynth and VLC engines
# Note: Works only on video cards with GPU acceleration supported.
# Default: false
gpu_acceleration =

# Lossless DVD video playback
# ---------------------------
# Default: true
mencoder_remux_mpeg2 =

# ---< Misc settings >--------------------------------------------------------

# Transcoding quality (MPEG-2)
# ----------------------------
# Sets the quality for MPEG-2 conversion; MPEG-2 is the fallback format if the
# client does not support a video format natively.
# Automatic options are highly recommended since they will adapt based on the
# video being played to ensure the highest quality for your network.
# Note: This is also used by FFmpeg and AviSynth/FFmpeg engines, not just
# MEncoder. Should probably be renamed to something like mpeg2_settings in the
# future.
# Default: "Automatic (Wired)"
mpeg2_main_settings =

# Transcoding quality (H.264)
# ---------------------------
# Sets the quality for H.264 conversion.
# Possible values are either "Automatic (Wired)", "Automatic (Wireless)", or a
# CRF (Constant Rate Factor) value.
# Automatic options are highly recommended since they will adapt based on the
# video being played to ensure the highest quality for your network.
# Default: "Automatic (Wired)"
x264_constant_rate_factor =

# Skip transcoding for the following extensions (comma-separated)
# ---------------------------------------------------------------
# Do not transcode files with an extension in the list.
# Asterisk (*) means do not transcode anything.
# Default: ""
disable_transcode_for_extensions =

# Force transcoding for the following extensions (comma-separated)
# ----------------------------------------------------------------
# Always transcode files with an extension in the list.
# Asterisk (*) means transcode everything.
# Default: ""
force_transcode_for_extensions =
 
# ---< Audio settings tab >---------------------------------------------------

# Universal Media Server decides what to do with the audio track by checking
# options in the following order:
# 1. (AC-3 and DTS tracks) Keep DTS track / Keep AC-3 track => remuxes track
#    as-is
# 2. (all tracks) Use LPCM transcoding => transcodes track with LPCM transport
#    (lossless)
# 3. (all tracks) Use AC-3 transcoding => transcodes track with AC-3 transport
#    (lossy)

# Maximum number of audio channels to output for AC-3 re-encoding
# ---------------------------------------------------------------
# The maximum number of channels used for AC-3 transcoding. Do not change this
# value even if you use 2.0 speakers because of a MEncoder downmixing bug!
# Default: 6
audio_channels =

# Use LPCM for audio
# ------------------
# Choose whether or not the Pulse Code Modulation (PCM) audio format should be
# used instead of AC-3 with the MEncoder transcoding engine. Offers lossless
# transcoding quality but higher bitrate. Bandwidth requirements are about 1.5
# Mbit/s for 2.0 and 4.6 Mbit/s for 5.1 audio. Not suitable for Wi-Fi
# streaming.
# Default: false
audio_use_pcm =

# Keep AC-3 tracks
# ----------------
# Remux AC-3 instead of transcoding it.
# Default: true
audio_remux_ac3 =

# Keep DTS tracks
# ---------------
# Remux DTS instead of transcoding it.
# Default: false
audio_embed_dts_in_pcm =

# AC-3 re-encoding audio bitrate (in Kbps) (e.g. 576, 640)
# --------------------------------------------------------
# Specify the bitrate for AC-3 transcoding; do not exceed the quality
# supported by the AV receiver or amplifier.
# Default: 640
audio_bitrate =

# Audio language priority
# -----------------------
# A comma-separated list of language codes that defines the priority for
# MEncoder when choosing audio languages, where "und" stands for "undefined".
# XXX Can be empty, which overrides the default value.
# Default: a localized list (e.g. "eng,fre,jpn,ger,und").
# audio_languages =

# ---< Subtitles settings tab >-----------------------------------------------

# Subtitles language priority
# --------------------------
# A comma-separated list of language codes that defines the priority for
# MEncoder when choosing subtitles languages, where "und" stands for
# "undefined". XXX Can be empty, which overrides the default value.
# Default: a localized list (e.g. "eng,fre,jpn,ger,und").
# subtitles_languages =

# Forced language
# --------------
# Default: "", which will let UMS pick the subtitles language.
# XXX Can be empty, which overrides the default value.
# forced_subtitle_language =

# Forced tags
# -----------
# The tag string that identifies the subtitles language that will be forced
# upon MEncoder.
# Default: "forced"
forced_subtitle_tags =

# Audio/subtitle language priority
# --------------------------------
# Determine the string of audio language and subtitles language pairs ordered
# by priority for MEncoder to try to match. Audio language and subtitles
# language should be comma separated as a pair; individual pairs should be
# semicolon separated. "*" can be used to match any language. Subtitles
# language can be defined as "off" (e.g. "jpn,off;*,*").
# Default: a localized list (e.g. "eng,off;*,eng;*,und").
# audio_subtitles_languages =

# Alternate subtitles folder
# --------------------------
# GUI offers a navigator to a folder generating an absolute path.
# Default: ""
alternate_subtitles_folder =

# Codepage for non-Unicode subtitles
# ----------------------------------
# The character encoding (or code page) that MEncoder should use for
# non-Unicode external subtitles.
# Default: "" (autodetect, do not force encoding with -subcp key).
subtitles_codepage =

# FriBiDi mode
# ------------
# Determine whether or not MEncoder should use FriBiDi mode, which is needed
# to display subtitles in languages that read from right to left, like Arabic,
# Farsi, Hebrew, Urdu, etc.
# Default: false
mencoder_subfribidi =

# Specify TrueType font
# ---------------------
# GUI offers a navigator to a folder generating an absolute path.
# Default: ""
subtitles_font =

# Styled subtitles: Font scale
# ----------------------------
# The font scale used for ASS subtitling.
# Default: 1.4
subtitles_ass_scale =

# Styled subtitles: Font outline
# ------------------------------
# The outline parameter used for ASS subtitling.
# Default: 1
subtitles_ass_outline =

# Styled subtitles: Font shadow
# -----------------------------
# The shadow parameter used for ASS subtitling.
# Default: 1
subtitles_ass_shadow =

# Styled subtitles: Margin
# ------------------------
# The margin used for ASS subtitling.
# Default: 10
subtitles_ass_margin =

# Load subtitles
# --------------
# Choose whether UMS should check for external subtitles files with the same
# name as the media (*.srt, *.sub, *.ass, etc.).
# Default: true
autoload_external_subtitles =

# Color
# -----
# The integer value for the subtitles colour. GUI offers a palette to choose
# from that will generate a number. Default is empty, causing UMS to pick
# white.
# Default: ""
subtitles_color =

# Force external subtitles
# ------------------------
# Whether we should force external subtitles with the same name as the media
# (*.srt, *.sub, *.ass, etc.) to display, regardless of whether language
# preferences disable them.
# Default: true
force_external_subtitles =

# Use embedded style
# ------------------
# Whether the style rules defined by styled subtitles (ASS/SSA) should be
# followed (true) or overridden by our style rules (false).
# Default: true
use_embedded_subtitles_style =

# 3D subtitles depth (%)
# ----------------------
# The depth of the 3D subtitles.
# Note: This should be between "-2" and "+2".
# Default: "0"
3d_subtitles_depth =

# ----------------------------------------------------------------------------
# Transcoding Settings Tab: FFmpeg Page
# ----------------------------------------------------------------------------

# ---< General settings >-----------------------------------------------------

# Enable multithreading
# ---------------------
# Whether FFmpeg should use multithreading
# Default: "", which will use automatic-detection.
ffmpeg_multithreading =

# Remux videos with tsMuxeR when possible instead of transcoding
# --------------------------------------------------------------
# Whether FFmpeg should remux videos with tsMuxeR when possible instead of
# transcoding
# Default: true
ffmpeg_mux_tsmuxer_compatible =

# Fontconfig/Embedded fonts
# -------------------------
# Whether FFmpeg should use fontconfig for its subtitles
# Default: false
ffmpeg_fontconfig =

# Defer to MEncoder when transcoding subtitles
# --------------------------------------------
# Whether FFmpeg should defer to MEncoder when there are subtitles that need
# to be transcoded.
# Both engines can handle subtitles, but MEncoder is more stable right now.
# Default: false
ffmpeg_mencoder_subtitles =

# ----------------------------------------------------------------------------
# Transcoding Settings Tab: MEncoder Page
# ----------------------------------------------------------------------------

# ---< General settings >-----------------------------------------------------

# Enable multithreading
# ---------------------
# Whether MEncoder should use multithreading
# Default: "", which will use automatic-detection.
mencoder_mt =

# Skip loop filter deblocking for H.264
# -------------------------------------
# Default: false
mencoder_skip_loop_filter =

# A/V sync alternative method
# ---------------------------
# This disables MEncoder's unreliable, automatic A/V sync
# Default: true
mencoder_nooutofsync =

# Change video resolution
# -----------------------
# Default: false
mencoder_scaler =

# Change video resolution width
# -----------------------------
# Default: "0"
mencoder_scalex =

# Change video resolution height
# ------------------------------
# Default: "0"
mencoder_scaley =

# Force framerate parsed from FFmpeg
# ----------------------------------
# Default: false
mencoder_forcefps =

# Deinterlace filter
# ------------------
# Default: false
mencoder_yadif =

# Remux videos with tsMuxeR when possible instead of transcoding
# --------------------------------------------------------------
# Default: true
mencoder_mux_compatible =

# Expert Settings: Codec-specific parameters: Use application defaults
# --------------------------------------------------------------------
# Disabling this means UMS will defer to your custom parameters below.
# Default: true
mencoder_intelligent_sync =

# Expert Settings: Codec-specific parameters: Custom parameters
# -------------------------------------------------------------
# Sets additional codec-specific configuration options for MEncoder.
# Default: ""
mencoder_codec_specific_script =

# Custom options (e.g. -vf hqdn3d)
# --------------------------------
# Default: ""
mencoder_custom_options =

# Add borders for overscan compensation: Width (%)
# ------------------------------------------------
# Default: 0
mencoder_overscan_compensation_width =

# Add borders for overscan compensation: Height (%)
# -------------------------------------------------
# Default: 0
mencoder_overscan_compensation_height =

# ---< Subtitles settings >---------------------------------------------------

# Use ASS/SSA subtitles styling
# -----------------------------
# Whether MEncoder should use ASS/SSA subtitles styling.
# Default: true
mencoder_ass =

# Fontconfig/Embedded fonts
# -------------------------
# Default: true
mencoder_fontconfig =

# Plaintext subtitles settings: Font scale
# ----------------------------------------
# The subfont text scale parameter used for subtitling without ASS.
# Default: 3
mencoder_noass_scale =

# Plaintext subtitles settings: Font outline
# ------------------------------------------
# The subfont outline parameter used for subtitling without ASS.
# Default: 1
mencoder_noass_outline =

# Plaintext subtitles settings: Font blur
# ---------------------------------------
# The subfont blur parameter used for subtitling without ASS.
# Default: 1
mencoder_noass_blur =

# Plaintext subtitles settings: Margin (%)
# ----------------------------------------
# The subpos parameter used for subtitling without ASS.
# Default: 2
mencoder_noass_subpos =

# DVD/VOBsub subtitles quality (0-4) (higher is better)
# -----------------------------------------------------
# Default: 3
mencoder_vobsub_subtitle_quality =

# ----------------------------------------------------------------------------
# Transcoding Settings Tab: tsMuxeR Page
# ----------------------------------------------------------------------------

# Force FPS parsed from FFmpeg in the meta file
# ---------------------------------------------
# Default: true
tsmuxer_forcefps =

# Mux all audio tracks
# --------------------
# Default: false
tsmuxer_mux_all_audiotracks =

# ----------------------------------------------------------------------------
# Transcoding Settings Tab: AviSynth/FFmpeg Page
# ----------------------------------------------------------------------------

# Enable multithreading
# ---------------------
# Whether AviSynth/FFmpeg should use multithreading
# Default: "", which will use automatic-detection.
ffmpeg_avisynth_multithreading =

# Enable True Motion motion interpolation via InterFrame
# ------------------------------------------------------
# Uses motion interpolation to give videos higher framerates.
#  25FPS becomes 50FPS, others become 60FPS.
# Default: false
ffmpeg_avisynth_interframe =

# Enable GPU use with True Motion. Recommended if you have a video card
# ---------------------------------------------------------------------
# Whether InterFrame should use the video card for some of the work
# Default: false
ffmpeg_avisynth_interframegpu =

# Enable AviSynth variable framerate change into a constant framerate
# -------------------------------------------------------------------
# Pass the flag "convertfps=true" to AviSynth.
# Default: true
ffmpeg_avisynth_convertfps =

# ----------------------------------------------------------------------------
# Transcoding Settings Tab: AviSynth/MEncoder Page
# ----------------------------------------------------------------------------

# Enable multithreading
# ---------------------
# Whether AviSynth should use multithreading
# Default: false
avisynth_multithreading =

# Enable True Motion motion interpolation via InterFrame
# ------------------------------------------------------
# Uses motion interpolation to give videos higher framerates.
#  25FPS becomes 50FPS, others become 60FPS.
# Default: false
avisynth_interframe =

# Enable GPU use with True Motion. Recommended if you have a video card
# ---------------------------------------------------------------------
# Whether InterFrame should use the video card for some of the work
# Default: false
avisynth_interframegpu =

# Enable AviSynth variable framerate change into a constant framerate
# -------------------------------------------------------------------
# Pass the flag "convertfps=true" to AviSynth.
# Default: true
avisynth_convert_fps =

# AviSynth script
# ---------------
# The template for the AviSynth script. The script string may contain the
# character "\u0001", which will be treated as newline character.
# Default: "<movie>\u0001<sub>" (\u0001 is a new line)
avisynth_script =

# ----------------------------------------------------------------------------
# Transcoder Settings: VLC
# ----------------------------------------------------------------------------

# Enable experimental codecs
# --------------------------
# Default: false
# vlc_use_experimental_codecs =

# A/V sync alternative method
# ---------------------------
# Default: false
# vlc_audio_sync_enabled =

# ----------------------------------------------------------------------------
# Non-GUI Options
# ----------------------------------------------------------------------------

# ---< Binary tools paths >---------------------------------------------------
# Path to mencoder (absolute or relative from project.binaries.dir)
# Default:
#     Win: win32/mencoder.exe
#     Mac: osx/mencoder
#     Linux: mencoder + system PATH
mencoder_path =

# Path to ffmpeg (absolute or relative from project.binaries.dir)
# Default:
#     Win: win32/ffmpeg.exe
#     Mac: osx/ffmpeg
#     Linux: ffmpeg + system PATH
ffmpeg_path =

# Path to mplayer (absolute or relative from project.binaries.dir)
# Default:
#     Win: win32/mplayer.exe
#     Mac: osx/mplayer
#     Linux: mplayer + system PATH
mplayer_path =

# Path to tsMuxeR (absolute or relative from project.binaries.dir)
# Default:
#     Win: win32/tsMuxeR.exe
#     Mac: osx/tsMuxeR
#     Linux: tsMuxeR + system PATH
tsmuxer_path =

# Path to dcraw (absolute or relative from project.binaries.dir)
# Default:
#     Win: win32/dcrawMS.exe
#     Mac: osx/dcraw
#     Linux: dcraw + system PATH
dcraw_path =

# Path to FLAC (absolute or relative from project.binaries.dir)
# Default:
#     Win: win32/flac.exe
#     Mac: osx/flac
#     Linux: flac + system PATH
flac_path =

# Path to VideoLAN (absolute or relative from project.binaries.dir)
# Default:
#     Win: videolan/vlc.exe
#     Mac: /Applications/VLC.app/Contents/MacOS/VLC
#     Linux: vlc + system PATH
vlc_path =

# ---< Unsorted >-------------------------------------------------------------

# Default: false
transcode_block_multiple_connections =

# Default: true
transcode_keep_first_connection =

# The maximum size (in MB) that UMS should use for buffering audio.
# Default: 100
maximum_audio_buffer_size =

# The minimum size (in MB) that UMS should use for the streaming media buffer.
# Default: 1
minimum_web_buffer_size =

# Virtual folders allow you to combine real folders into virtual ones
# and give them custom names.
# Example: VFolderName1|Folder1Path,Folder2Path;VFolderName2|Folder1Path
# Note: Backslashes must be doubled. For example, if you have a folder named
# SubFolder inside ParentFolder, write it like ParentFolder\\SubFolder
# Default: ""
virtual_folders =

# The location of your virtual folders config file, which contains a
# json-formatted list of virtual folders.
# The file will be loaded from your profile directory.
# See VirtualFolders.conf in your profile directory for an example of syntax.
# JSON-validators can be useful for making sure the code of your file is
# valid, an example of which is jsonlint.com.
# When this file is used, the string above (virtual_folders) will be ignored.
# Example: VirtualFolders.conf
# Default: ""
virtual_folders_file =

# iTunes library path
# -------------------
# The absolute location of your iTunes library file. When this is blank, UMS
# uses different methods for either Windows or OS X to find the default
# location of the file. Setting this to a string overrides that automatic
# process.
# Example: C:\\iTunes\\iTunes Music Library.xml
# Default: ""
itunes_library_path =

# Ignored folders
# ---------------
# A comma-separated list of folders to ignore.
# Example: C:\\IgnoredFolder1,C:\\IgnoredFolder2
# Default: ""
folders_ignored =

# Ping path
# ---------
# The path to PsPing on Windows.
# If this is set, PsPing is used to more accurately calculate network speed.
# Default: ""
ping_path =

# Web port
# --------
# The port that the web interface can be accessed by
# Example: 7000, which means the web interface is at localhost:7000
# Default: 9001
web_port =

# Web enable
# ----------
# Whether the web interface will be loaded and accessible
# Default: true
web_enable =

# Normalize audio volume with MEncoder
# ------------------------------------
# Makes quiet things relatively louder so they are easier to distinguish.
# Note: This is currently broken in MEncoder so do not use except for testing.
# Default: false
mencoder_normalize_volume =

# Profile name
# ------------
# An optional identifier used to distinguish this profile (i.e. collection of
# settings) from other profiles. The profile name is displayed in the renderer
# in square brackets after the software name e.g.
#
#    Universal Media Server [myprofile]
#
# See the FAQ for details on how to create and use multiple profiles:
# http://www.universalmediaserver.com/faq/#Setup2
# Default: the server's hostname.
name =

# Skip network interfaces
# -----------------------
# Specifies a comma separated list of network interfaces to ignore when
# scanning for a suitable network interface to attach to. This is typically
# used to ignore virtual interfaces created by other applications.
# Default: "tap,vmnet,vnic", which ignores interfaces named "tap0", "tap1" and
# "tap2", but it allows an interface named "eth0".
skip_network_interfaces =

# WEB.conf path
# -------------
# The path to the WEB.conf file to use with this profile. This can be a
# relative or absolute path to a file or directory as per the rules for
# PMS_PROFILE described in the FAQ:
# http://www.ps3mediaserver.org/forum/viewtopic.php?f=6&t=3507&p=41214#p49895
# Default is $PROFILE_DIRECTORY/WEB.conf
web_conf =

# Plugins directory
# -----------------
# The directory where UMS can find the plugins.
# Default: "plugins"
plugins =

# Transcode Folder Name
# ---------------------
# Assign a different name to the #--TRANSCODE--# folder e.g. "Subtitles" or
# "Languages".
# Default: The localized version of "#--TRANSCODE--#".
transcode_folder_name =

# ---< Other settings saved by UMS >------------------------------------------
alternativeffmpegpath = <|MERGE_RESOLUTION|>--- conflicted
+++ resolved
@@ -297,10 +297,8 @@
 # Default: false
 prettify_filenames =
 
-<<<<<<< HEAD
 # Use info from IMDB
 # ------------------
-# GUI Option: Use info from IMDB (toggle)
 # This appends episode titles and movie years from IMDB to the file name.
 # For example, the file "Show.Name.S01E01.HDTV-GroupName" will show up as
 # "Show Name - 101 - Episode Title".
@@ -308,9 +306,6 @@
 use_imdb_info =
 
 # ---< Virtual folders >------------------------------------------------------
-=======
-# ---< Virtual folders / files >----------------------------------------------
->>>>>>> 277b5935
 # Instructs the system on how to find media and various controls on giving
 # clients access to transcoding facilities and features.
 
