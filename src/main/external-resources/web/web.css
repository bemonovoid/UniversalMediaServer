/* General */

html {
	height: 100%;
}

body {
	background:		url('/files/background.jpg');
	font-family:		"DejaVuSansCondensed", "Helvetica Neue", Helvetica, Arial, sans-serif;
	color:			#333;
	min-height: 100%;
}

body#ContentPage {
	background:		url('/files/background-blank.jpg');
}

/* Scaffolding */

#FrontPage #Container {
	width:			700px;
	margin:			0 auto;
	position: relative;
}

#ContentPage #Container {
	position:		relative;
}

#FrontPage #Menu {
	position:		relative;
}

<<<<<<< HEAD
=======
#ContentPage.Doc {
	margin:0 auto;
}

#ContentPage.Doc #Menu {
	position:		relative;
}

#ContentPage.Doc #Container {
	margin:2em;
	max-width:40em;
	font-size: 22px;
	text-decoration: none;
}

#ContentPage.Doc ul {
	list-style: disc inside none;
}

>>>>>>> 41a6a222
#ContentPage #Menu #HomeButton {
	background:		url('/files/menu-left-content.png');
	width:			125px;
	height:			93px;
	display: block;
}

#VideoContainer {
	max-width: 720px;
	margin: 100px auto 0 auto;
}

/* Menu */

#Logo {
	position: absolute;
	left: 243px;
	top: 29px;
	background: url('/files/logo.png') !important;
	width: 217px;
	height: 220px !important;
	display: block;
}

#FrontPage #Menu a h3 {
	margin-top: 240px;
	text-align: center;
	font-family: Arial, Verdana, Tahoma, sans-serif;
	color: #5a5a5a;
	font-size: 22px;
	text-decoration: none;
}

#FrontPage #Menu a {
	text-decoration: none;
}

/* Content */

ul#Media li {
	margin-right: 20px;
}

ul li {
	text-align: left;
}

ul#Media li {
	float: left;
	margin-right: 20px;
	margin-bottom: 20px;
}

ul#Media li a .thumb {
	max-width: 214px;
	max-height: 180px;
<<<<<<< HEAD
	width: 214px;
	height: 120px;
=======
	height: 120px;
	/* Note: intentionally omitting width here so as to avoid distortion if the thumb is actually an icon. */
>>>>>>> 41a6a222
}

ul#Folders li span {
	display: block;
	margin-bottom: 5px;
}

ul#Media li span {
	display: block;
	max-width: 214px;
	height: 16px;
	overflow: hidden;
}

ul#Media li span:hover {
	text-decoration: underline;
}

ul li a {
	text-decoration: none;
}

ul#Folders li a:hover {
	color: #fff !important;
}

ul#Media li a:hover {
	color: #000 !important;
}

ul#Folders li a {
	color: #aaa;
	font-size: 14px;
}

ul#Media li a {
	font-size: 12px;
	color: #444;
}

#DownloadLink {
	margin: 20px auto 0 auto;
	background: url('/files/download.png');
	display: block;
	height: 48px;
	width: 48px;
}

#DownloadLink:hover {
	background-position: 0 -48px;
}

div#FoldersContainer.noFolders {
	display: none !important;
}

<<<<<<< HEAD
form#SearchForm {
	z-index: 3;
}

#SearchInput {
	border-radius: 20px;
	padding: 9px 12px 7px 30px;
	border: solid 1px #ccc;
	background-repeat: no-repeat;
	background-image: url('/files/inputbackground-search.png');
	background-position: 6px 8px;
	color: #666;
	width: 200px;
	height: 22px;
}

#SearchSubmit {
	cursor: pointer;
	padding: 5px 10px;
	color: #888;
	width: 40px;
	height: 40px;
	background: none;
	background-image: url('/files/button-search.png');
	background-position: 0 -40px;
	border: none;
	position: relative;
	top: -1px;
}

#SearchSubmit:hover {
	background-position: 0 0;
}
=======
#DocButton {
	background: url('/files/settings32.png') no-repeat;
	position: absolute;
	top: 10px;
	right: 10px;
}

form#SearchForm {
	z-index: 3;
	position: absolute;
	top: 10px;
	right: 50px;
}

#SearchInput {
	border-radius: 10px;
	padding: 4px 28px 4px 9px;
	border: solid 1px #ccc;
	color: #666;
	width: 160px;
	position: absolute;
	top: 3px;
	right: 10px;
}

#SearchSubmit {
	background: url('/files/search32.png') no-repeat;
	position: absolute;
	top: 3px;
	right: 5px;
}

#SearchSubmit, #DocButton {
	cursor: pointer;
	border: none;
	width: 32px;
	height: 32px;
	display: block;
}

#SearchSubmit:hover, #DocButton:hover {
	background-position: 0 -32px;
}

.icondisabled {
	opacity:0.3;
	cursor:default;
}

#bumpicon {
	background: url('/files/bump/bump16-2.png') no-repeat;
	width: 28px;
	height: 16px;
	display: block;
}

#bumpicon:hover {
	background-position: 0 -16px;
}

>>>>>>> 41a6a222
<|MERGE_RESOLUTION|>--- conflicted
+++ resolved
@@ -31,8 +31,6 @@
 	position:		relative;
 }
 
-<<<<<<< HEAD
-=======
 #ContentPage.Doc {
 	margin:0 auto;
 }
@@ -52,7 +50,6 @@
 	list-style: disc inside none;
 }
 
->>>>>>> 41a6a222
 #ContentPage #Menu #HomeButton {
 	background:		url('/files/menu-left-content.png');
 	width:			125px;
@@ -109,13 +106,8 @@
 ul#Media li a .thumb {
 	max-width: 214px;
 	max-height: 180px;
-<<<<<<< HEAD
-	width: 214px;
-	height: 120px;
-=======
 	height: 120px;
 	/* Note: intentionally omitting width here so as to avoid distortion if the thumb is actually an icon. */
->>>>>>> 41a6a222
 }
 
 ul#Folders li span {
@@ -172,41 +164,6 @@
 	display: none !important;
 }
 
-<<<<<<< HEAD
-form#SearchForm {
-	z-index: 3;
-}
-
-#SearchInput {
-	border-radius: 20px;
-	padding: 9px 12px 7px 30px;
-	border: solid 1px #ccc;
-	background-repeat: no-repeat;
-	background-image: url('/files/inputbackground-search.png');
-	background-position: 6px 8px;
-	color: #666;
-	width: 200px;
-	height: 22px;
-}
-
-#SearchSubmit {
-	cursor: pointer;
-	padding: 5px 10px;
-	color: #888;
-	width: 40px;
-	height: 40px;
-	background: none;
-	background-image: url('/files/button-search.png');
-	background-position: 0 -40px;
-	border: none;
-	position: relative;
-	top: -1px;
-}
-
-#SearchSubmit:hover {
-	background-position: 0 0;
-}
-=======
 #DocButton {
 	background: url('/files/settings32.png') no-repeat;
 	position: absolute;
@@ -267,4 +224,3 @@
 	background-position: 0 -16px;
 }
 
->>>>>>> 41a6a222
