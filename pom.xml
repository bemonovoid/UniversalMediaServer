<?xml version="1.0" encoding="UTF-8"?>
<project xmlns="http://maven.apache.org/POM/4.0.0" xmlns:xsi="http://www.w3.org/2001/XMLSchema-instance"
	xsi:schemaLocation="http://maven.apache.org/POM/4.0.0 http://maven.apache.org/maven-v4_0_0.xsd">

	<!--
		UMS consists of two major parts: UMS itself and the third party software needed to
		run it. While UMS itself is 100% pure Java, some of the third party software is
		not. This means building a platform specific distribution boils down to first
		building the ums.jar and then assembling all application resources.

		Note that Maven 3 does not automatically install all dependencies, unlike Maven 2.
		To install external dependencies to your local repository, run the following commands:

		mvn external:install

		To build UMS, do:

			mvn clean package

		After building, the "target" directory will contain the binary.
		To generate a full source code report, do:

			mvn site

		After generating, the "target/site" directory will contain the reports.
	-->

	<modelVersion>4.0.0</modelVersion>
	<groupId>net.pms</groupId>
	<artifactId>ums</artifactId>
	<name>Universal Media Server</name>
	<packaging>jar</packaging>
	<version>9.4.3-SNAPSHOT</version>
	<url>http://www.universalmediaserver.com/</url>
	<inceptionYear>2012</inceptionYear>

	<organization>
		<name>Universal Media Server</name>
		<url>http://www.universalmediaserver.com/</url>
	</organization>
	<licenses>
		<license>
			<name>GNU General Public License version 2</name>
			<url>http://www.gnu.org/licenses/gpl-2.0.txt</url>
			<distribution>manual</distribution>
		</license>
	</licenses>
	<description>
		Universal Media Server is a cross-platform DLNA-compliant UPnP Media Server.
		Originally written to support the PlayStation 3, Universal Media Server has been
		expanded to support a range of other media renderers, including smartphones,
		televisions, music players and more.
	</description>
	<scm>
		<connection>scm:git:git://github.com/UniversalMediaServer/UniversalMediaServer.git</connection>
		<developerConnection>scm:git:git@github.com:UniversalMediaServer/UniversalMediaServer.git</developerConnection>
		<tag>master</tag>
		<url>https://github.com/UniversalMediaServer/UniversalMediaServer</url>
	</scm>
	<issueManagement>
		<system>GitHub</system>
		<url>https://github.com/UniversalMediaServer/UniversalMediaServer/issues</url>
	</issueManagement>
	<properties>
		<!-- NSIS needs a version without "-SNAPSHOT" or "-b1" -->
		<project.version.short>9.4.3</project.version.short>
		<cuelib-version>1.2.1-2008-06-13</cuelib-version>

		<!-- In versions after 1.6.0, they removed code that the MovieInfo plugin relies on -->
		<jgoodies-forms-version>1.6.0</jgoodies-forms-version>

		<!-- Version 2.7.0 is the last free version. The latest libraries are shipped only with the commercial JGoodies Smart Client -->
		<jgoodies-looks-version>2.7.0</jgoodies-looks-version>

		<!-- Skip 4.65-1.05-RC because it doesn't work, author is working on fixing it -->
		<sevenzip-version>9.20-2.00beta</sevenzip-version>

		<twelvemonkeys-imageio-version>3.5</twelvemonkeys-imageio-version>

		<project.build.sourceEncoding>UTF-8</project.build.sourceEncoding>
		<project.external-resources>${project.basedir}/src/main/external-resources</project.external-resources>
		<project.binaries>${project.basedir}/target/bin</project.binaries>

		<project.binaries-base>https://www.universalmediaserver.com/svn/binaries</project.binaries-base>
		<binary-revision>102</binary-revision>

		<exec-maven-plugin-version>1.6.0</exec-maven-plugin-version>
		<maven-antrun-plugin-version>1.8</maven-antrun-plugin-version>
		<maven-javadoc-plugin-version>3.2.0</maven-javadoc-plugin-version>
		<git-commit-id-plugin-version>2.2.4</git-commit-id-plugin-version>
		<maven-assembly-plugin-version>3.2.0</maven-assembly-plugin-version>
		<maven-enforcer-plugin-version>3.0.0-M3</maven-enforcer-plugin-version>

		<!--
			org.slf4j:slf4j-api is shared with
				- su.litvak.chromecast:api-v2
				- fm.last:coverartarchive-api
				- com.github.oshi:oshi-core

			Check the org.slf4j:slf4j-api version of the other libraries before upgrading
		-->
		<logback-version>1.2.3</logback-version>
		<surefire-version>3.0.0-M4</surefire-version>

		<!--
			net.java.dev.jna:jna-platform is shared with
				- com.github.oshi:oshi-core

			Check the net.java.dev.jna:jna-platform version of the other library before upgrading
		-->
		<jna-version>5.3.1</jna-version>

		<!--
			 use the Windows makensis.exe for Windows builds unless
			 the system makensis is explicitly selected via the
			 system-makensis profile
		 -->
		<makensis-bin>${project.external-resources}/third-party/nsis/makensis.exe</makensis-bin>
		<junit5.version>5.6.2</junit5.version>
	</properties>
	<pluginRepositories>
		<pluginRepository>
			<id>ossrh</id>
			<name>Sonatype OSS Repository</name>
			<url>https://oss.sonatype.org/content/repositories/snapshots</url>
			<layout>default</layout>
		</pluginRepository>
	</pluginRepositories>
	<repositories>
		<repository>
			<id>4thline-repo</id>
			<url>http://4thline.org/m2</url>
			<snapshots>
				<enabled>false</enabled>
			</snapshots>
		</repository>
		<repository>
			<id>jaudiotagger-repository</id>
			<url>https://dl.bintray.com/ijabz/maven</url>
		</repository>
	</repositories>
	<dependencies>
		<!-- TODO this can be removed when MEncoder is removed -->
		<dependency>
			<groupId>org.beanshell</groupId>
			<artifactId>bsh-core</artifactId>
			<version>2.0b4</version>
		</dependency>
		<dependency>
			<groupId>commons-collections</groupId>
			<artifactId>commons-collections</artifactId>
			<version>3.2.2</version>
		</dependency>
		<dependency>
			<groupId>commons-configuration</groupId>
			<artifactId>commons-configuration</artifactId>
			<!--
				commons-logging:commons-logging is shared with
					- com.github.junrar:junrar
					- fm.last:coverartarchive-api

				Check the commons-logging:commons-logging version of the other libraries before upgrading
			-->
			<version>1.10</version>
			<exclusions>
				<exclusion>
					<groupId>commons-logging</groupId>
					<artifactId>commons-logging</artifactId>
				</exclusion>
			</exclusions>
		</dependency>
		<dependency>
			<groupId>org.apache.httpcomponents</groupId>
			<artifactId>httpasyncclient</artifactId>
			<version>4.1.4</version>
		</dependency>
		<dependency>
			<groupId>commons-io</groupId>
			<artifactId>commons-io</artifactId>
			<!--
				commons-io:commons-io is shared with
					- fm.last:coverartarchive-api

				Check the commons-io:commons-io version of the library before upgrading
			-->
			<version>2.6</version>
		</dependency>
		<dependency>
			<groupId>org.apache.commons</groupId>
			<artifactId>commons-lang3</artifactId>
			<version>3.7</version>
		</dependency>
		<dependency>
			<groupId>org.apache.commons</groupId>
			<artifactId>commons-text</artifactId>
			<version>1.3</version><!-- Versions above 1.3 require Java 8 -->
		</dependency>
		<dependency>
			<groupId>com.h2database</groupId>
			<artifactId>h2</artifactId>
			<version>1.4.200</version>
		</dependency>
		<dependency>
			<groupId>ch.qos.logback</groupId>
			<artifactId>logback-classic</artifactId>
			<version>${logback-version}</version>
		</dependency>
		<dependency>
			<groupId>ch.qos.logback</groupId>
			<artifactId>logback-core</artifactId>
			<version>${logback-version}</version>
		</dependency>
		<dependency>
			<groupId>com.google.code.gson</groupId>
			<artifactId>gson</artifactId>
			<version>2.8.6</version>
		</dependency>
		<dependency>
			<groupId>io.netty</groupId>
			<artifactId>netty</artifactId> <!-- Use 'netty-all' for 4.0 or above -->
			<version>3.10.6.Final</version>
			<scope>compile</scope>
		</dependency>

		<!-- maven replacement for nsisant-1.2.jar -->
		<dependency>
			<groupId>maven</groupId>
			<artifactId>maven-nsis-plugin</artifactId>
			<version>2.1</version>
		</dependency>
		<dependency>
			<groupId>com.rometools</groupId>
			<artifactId>rome</artifactId>
			<!--
				org.slf4j:slf4j-api is shared with
					- ch.qos.logback:logback-classic
					- su.litvak.chromecast
					- fm.last:coverartarchive-api
					- com.github.oshi:oshi-core

				Check the org.slf4j:slf4j-api version of the other libraries before upgrading
			-->
			<version>1.9.0</version>
			<exclusions>
				<exclusion>
					<groupId>org.slf4j</groupId>
					<artifactId>slf4j-api</artifactId>
				</exclusion>
			</exclusions>
		</dependency>
		<dependency>
			<groupId>net.coobird</groupId>
			<artifactId>thumbnailator</artifactId>
			<version>[0.4, 0.5)</version>
		</dependency>

		<!--
			If any ImageIO plugins are added or removed, corresponding changes
		 	must be made in src/main/external-resources/META-INF/services
		 -->
		<dependency>
			<groupId>com.twelvemonkeys.imageio</groupId>
			<artifactId>imageio-bmp</artifactId>
			<version>${twelvemonkeys-imageio-version}</version>
		</dependency>
		<dependency>
			<groupId>com.twelvemonkeys.imageio</groupId>
			<artifactId>imageio-core</artifactId>
			<version>${twelvemonkeys-imageio-version}</version>
		</dependency>
		<dependency>
			<groupId>com.twelvemonkeys.imageio</groupId>
			<artifactId>imageio-icns</artifactId>
			<version>${twelvemonkeys-imageio-version}</version>
		</dependency>
		<dependency>
			<groupId>com.twelvemonkeys.imageio</groupId>
			<artifactId>imageio-iff</artifactId>
			<version>${twelvemonkeys-imageio-version}</version>
		</dependency>
		<dependency>
			<groupId>com.twelvemonkeys.imageio</groupId>
			<artifactId>imageio-jpeg</artifactId>
			<version>${twelvemonkeys-imageio-version}</version>
		</dependency>
		<dependency>
			<groupId>com.twelvemonkeys.imageio</groupId>
			<artifactId>imageio-hdr</artifactId>
			<version>${twelvemonkeys-imageio-version}</version>
		</dependency>
		<dependency>
			<groupId>com.twelvemonkeys.imageio</groupId>
			<artifactId>imageio-metadata</artifactId>
			<version>${twelvemonkeys-imageio-version}</version>
		</dependency>
		<dependency>
			<groupId>com.twelvemonkeys.imageio</groupId>
			<artifactId>imageio-pcx</artifactId>
			<version>${twelvemonkeys-imageio-version}</version>
		</dependency>
		<dependency>
			<groupId>com.twelvemonkeys.imageio</groupId>
			<artifactId>imageio-pict</artifactId>
			<version>${twelvemonkeys-imageio-version}</version>
		</dependency>
		<dependency>
			<groupId>com.twelvemonkeys.imageio</groupId>
			<artifactId>imageio-pnm</artifactId>
			<version>${twelvemonkeys-imageio-version}</version>
		</dependency>
		<dependency>
			<groupId>com.twelvemonkeys.imageio</groupId>
			<artifactId>imageio-psd</artifactId>
			<version>${twelvemonkeys-imageio-version}</version>
		</dependency>
		<dependency>
			<groupId>com.twelvemonkeys.imageio</groupId>
			<artifactId>imageio-sgi</artifactId>
			<version>${twelvemonkeys-imageio-version}</version>
		</dependency>
		<dependency>
			<groupId>com.twelvemonkeys.imageio</groupId>
			<artifactId>imageio-tga</artifactId>
			<version>${twelvemonkeys-imageio-version}</version>
		</dependency>
		<dependency>
			<groupId>com.twelvemonkeys.imageio</groupId>
			<artifactId>imageio-tiff</artifactId>
			<version>${twelvemonkeys-imageio-version}</version>
		</dependency>
		<dependency>
			<groupId>com.drewnoakes</groupId>
			<artifactId>metadata-extractor</artifactId>
			<version>2.12.0</version>
		</dependency>
		<dependency>
			<groupId>net.jthink</groupId>
			<artifactId>jaudiotagger</artifactId>
			<version>2.2.5</version>
		</dependency>
		<dependency>
			<groupId>com.jgoodies</groupId>
			<artifactId>jgoodies-forms</artifactId>
			<version>${jgoodies-forms-version}</version>
		</dependency>
		<dependency>
			<groupId>com.jgoodies</groupId>
			<artifactId>jgoodies-looks</artifactId>
			<version>${jgoodies-looks-version}</version>
		</dependency>
		<dependency>
			<groupId>com.github.junrar</groupId>
			<artifactId>junrar</artifactId>
			<!--
				commons-logging:commons-logging is shared with
					- commons-configuration:commons-configuration
					- fm.last:coverartarchive-api

				Check the commons-logging:commons-logging version of the other libraries before upgrading
			-->
			<version>1.0.1</version>
		</dependency>

		<!-- XXX: not Mavenized: https://code.google.com/p/cuelib/ -->
		<dependency>
			<groupId>jwbroek.cuelib</groupId>
			<artifactId>cuelib</artifactId>
			<version>${cuelib-version}</version>
		</dependency>

		<dependency>
			<groupId>xmlwise</groupId>
			<artifactId>xmlwise</artifactId>
			<version>1.2.11</version>
		</dependency>
		<dependency>
			<groupId>net.sf.sevenzipjbinding</groupId>
			<artifactId>sevenzipjbinding</artifactId>
			<version>${sevenzip-version}</version>
		</dependency>
		<dependency>
			<groupId>net.sf.sevenzipjbinding</groupId>
			<artifactId>sevenzipjbinding-all-platforms</artifactId>
			<version>${sevenzip-version}</version>
		</dependency>
		<dependency>
			<groupId>org.junit.jupiter</groupId>
			<artifactId>junit-jupiter-engine</artifactId>
			<version>${junit5.version}</version>
			<scope>test</scope>
		</dependency>
		<dependency>
			<groupId>org.junit.jupiter</groupId>
			<artifactId>junit-jupiter-api</artifactId>
			<version>${junit5.version}</version>
			<scope>test</scope>
		</dependency>
		<dependency>
			<groupId>org.junit.vintage</groupId>
			<artifactId>junit-vintage-engine</artifactId>
			<version>${junit5.version}</version>
			<scope>test</scope>
		</dependency>
		<dependency>
			<groupId>org.easytesting</groupId>
			<artifactId>fest-util</artifactId>
			<version>1.2.5</version>
		</dependency>
		<dependency>
			<groupId>org.assertj</groupId>
			<artifactId>assertj-core</artifactId>
			<!-- Use 3.x for Java 8 -->
			<version>2.5.0</version>
			<scope>test</scope>
		</dependency>
		<dependency>
			<groupId>net.java.dev.jna</groupId>
			<artifactId>jna</artifactId>
			<version>${jna-version}</version>
		</dependency>
		<dependency>
			<groupId>net.java.dev.jna</groupId>
			<artifactId>jna-platform</artifactId>
			<version>${jna-version}</version>
		</dependency>
		<dependency>
			<groupId>org.fourthline.cling</groupId>
			<artifactId>cling-core</artifactId>
			<version>2.1.2</version>
		</dependency>
		<dependency>
			<groupId>org.fourthline.cling</groupId>
			<artifactId>cling-support</artifactId>
			<version>2.1.2</version>
		</dependency>
		<dependency>
			<groupId>org.seamless</groupId>
			<artifactId>seamless-http</artifactId>
			<version>1.1.2</version>
		</dependency>
		<dependency>
			<groupId>org.seamless</groupId>
			<artifactId>seamless-util</artifactId>
			<version>1.1.2</version>
		</dependency>
		<dependency>
			<groupId>org.seamless</groupId>
			<artifactId>seamless-xml</artifactId>
			<version>1.1.2</version>
		</dependency>
		<dependency>
			<groupId>com.samskivert</groupId>
			<artifactId>jmustache</artifactId>
			<version>1.12</version>
		</dependency>
		<dependency>
			<groupId>su.litvak.chromecast</groupId>
			<artifactId>api-v2</artifactId>
			<!--
				org.slf4j:slf4j-api is shared with
					- ch.qos.logback:logback-classic
					- fm.last:coverartarchive-api
					- com.github.oshi:oshi-core

				Check the org.slf4j:slf4j-api version of the other libraries before upgrading
			-->
			<version>0.11.3</version>
		</dependency>
		<dependency>
			<groupId>com.ibm.icu</groupId>
			<artifactId>icu4j</artifactId>
			<version>64.2</version>
		</dependency>
		<dependency>
			<groupId>com.google.code.findbugs</groupId>
			<artifactId>annotations</artifactId>
			<version>3.0.1u2</version>
		</dependency>
		<dependency>
			<groupId>fm.last</groupId>
			<artifactId>coverartarchive-api</artifactId>
			<!--
				org.slf4j:slf4j-api is shared with
					- ch.qos.logback:logback-classic
					- su.litvak.chromecast
					- com.github.oshi:oshi-core

				Check the org.slf4j:slf4j-api version of the other libraries before upgrading

				commons-logging:commons-logging is shared with
					- commons-configuration:commons-configuration
					- com.github.junrar:junrar

				Check the commons-logging:commons-logging version of the other libraries before upgrading

				commons-io:commons-io is shared with
					- net.pms:dms

				Check the commons-io:commons-io version before upgrading
			-->
			<version>2.1.1</version>
			<exclusions>
				<!-- This should never have been a dependency in the first place -->
				<exclusion>
					<groupId>com.google.code.findbugs</groupId>
					<artifactId>jsr305</artifactId>
				</exclusion>
				<exclusion>
					<groupId>commons-io</groupId>
					<artifactId>commons-io</artifactId>
				</exclusion>
				<exclusion>
					<groupId>commons-logging</groupId>
					<artifactId>commons-logging</artifactId>
				</exclusion>
				<exclusion>
					<groupId>org.apache.httpcomponents</groupId>
					<artifactId>httpclient</artifactId>
				</exclusion>
				<exclusion>
					<groupId>com.fasterxml.jackson.core</groupId>
					<artifactId>jackson-core</artifactId>
				</exclusion>
			</exclusions>
		</dependency>
		<dependency>
			<groupId>com.github.oshi</groupId>
			<artifactId>oshi-core</artifactId>
			<!--
				org.slf4j:slf4j-api is shared with
					- ch.qos.logback:logback-classic
					- su.litvak.chromecast
					- fm.last:coverartarchive-api

				Check the org.slf4j:slf4j-api version of the other libraries before upgrading

				net.java.dev.jna:jna-platform is shared with
					- net.pms:dms

				Check the net.java.dev.jna:jna-platform version before upgrading
			-->
			<version>3.13.3</version>
		</dependency>
		<!-- FIX ERROR:  java.lang.NoSuchMethodError: org.codehaus.plexus.util.xml.pull.MXParser -->
		<dependency>
			<groupId>org.codehaus.plexus</groupId>
			<artifactId>plexus</artifactId>
			<version>5.1</version>
			<type>pom</type>
		</dependency>
		<dependency>
			<groupId>org.codehaus.plexus</groupId>
			<artifactId>plexus-utils</artifactId>
			<version>3.1.0</version>
		</dependency>
		<!-- FIX ERROR: Exception in thread "main" java.lang.NoSuchMethodError: com.google.common.base.Preconditions.checkArgument -->
		<dependency>
			<groupId>com.google.guava</groupId>
			<artifactId>guava-parent</artifactId>
			<version>29.0-jre</version>
			<type>pom</type>
		</dependency>
		<dependency>
			<groupId>org.codehaus</groupId>
			<artifactId>codehaus-parent</artifactId>
			<version>4</version>
			<type>pom</type>
		</dependency>
		<dependency>
			<groupId>net.lingala.zip4j</groupId>
			<artifactId>zip4j</artifactId>
			<version>1.3.2</version>
		</dependency>

		<!-- start of JAXB dependencies -->
		<!--
			Those dependencies could be removed as soon as we drop support for Java 8,
			and add "-add-modules java.xml.bind" as a app command line argument
		-->
		<dependency>
			<groupId>javax.xml.soap</groupId>
			<artifactId>javax.xml.soap-api</artifactId>
			<version>1.4.0</version>
		</dependency>
		<dependency>
			<groupId>com.sun.xml.messaging.saaj</groupId>
			<artifactId>saaj-impl</artifactId>
			<version>1.5.1</version>
		</dependency>
		<dependency>
			<groupId>javax.xml.bind</groupId>
			<artifactId>jaxb-api</artifactId>
			<version>2.3.1</version>
		</dependency>
		<dependency>
			<groupId>com.sun.xml.bind</groupId>
			<artifactId>jaxb-core</artifactId>
			<version>2.3.0.1</version>
		</dependency>
		<dependency>
			<groupId>com.sun.xml.bind</groupId>
			<artifactId>jaxb-impl</artifactId>
			<version>2.3.1</version>
		</dependency>
		<!-- end of JAXB dependencies -->
	</dependencies>
	<build>
		<defaultGoal>assembly:assembly</defaultGoal>

		<!-- specify how files in src/main/resources are bundled in the target jar -->
		<resources>
			<!-- 1) package unfiltered resources -->

			<!--
				This needs to be defined explicitly if a <resources>...</resources>
				section is used
			-->
			<resource>
				<directory>src/main/resources</directory>
				<!--
					By default, Maven packages resources in the top-level of the jar e.g.

						/example.res

					The old UMS ant build packaged them in a "resources" directory
					e.g:

						/resources/example.res

					Currently, we preserve the old destination. If this is ever changed
					to the Maven default, a handful of files will need to be changed to
					reference "/example.res" rather than "/resources/example.res"
				-->
				<targetPath>resources</targetPath>
				<excludes>
					<exclude>project.properties</exclude>
				</excludes>

				<!-- Avoid inadvertently filtering binaries -->
				<filtering>false</filtering>
			</resource>

			<!-- 2) package filtered resources -->
			<resource>
				<directory>src/main/resources</directory>
				<targetPath>resources</targetPath>
				<includes>
					<include>project.properties</include>
				</includes>

				<!-- Filter to replace Maven properties -->
				<filtering>true</filtering>
			</resource>

			<!-- 3) package filtered NSIS header files -->
			<resource>
				<directory>src/main/external-resources/nsis</directory>
				<includes>
					<include>extra.nsh</include>
				</includes>

				<!-- Filter to replace Maven properties -->
				<filtering>true</filtering>
				<targetPath>..</targetPath>
			</resource>
		</resources>
		<testResources>
			<testResource>
				<directory>src/test/resources</directory>
				<includes>
					<include>project.properties</include>
				</includes>
				<targetPath>resources</targetPath>

				<!-- Enable the use of Maven properties -->
				<filtering>true</filtering>
			</testResource>
			<!--*.srt files to test charset detection and *json to test filename prettification-->
			<testResource>
				<directory>src/test/resources/net/pms/util</directory>
				<includes>
					<include>*.srt</include>
					<include>*.json</include>
				</includes>
				<targetPath>net/pms/util</targetPath>
			</testResource>
			<!--*media files to test transcoding and identification-->
			<testResource>
				<directory>src/test/resources/net/pms/dlna</directory>
				<includes>
					<include>*.*</include>
				</includes>
				<targetPath>net/pms/dlna</targetPath>
			</testResource>
		</testResources>
		<pluginManagement>
			<plugins>
				<plugin>
					<groupId>org.apache.maven.plugins</groupId>
					<artifactId>maven-surefire-plugin</artifactId>

					<version>${surefire-version}</version>
				</plugin>

				<!--
					This plugin's configuration is used to run crowdin plugin from the command line,
					it has no influence on the Maven build itself.
				-->
				<plugin>
					<groupId>org.digitalmediaserver</groupId>
					<artifactId>crowdin-maven-plugin</artifactId>
					<version>0.4.1</version>
					<configuration>
						<project>${project}</project>
						<languageFilesFolder>${project.basedir}/src/main/resources/i18n</languageFilesFolder>
						<downloadFolder>${project.basedir}/extras/crowdin</downloadFolder>
						<statusFile>${project.basedir}/src/main/resources/languages.properties</statusFile>
						<crowdinServerId>crowdin-ums</crowdinServerId>
						<pushFileName>messages.properties</pushFileName>
						<pushFileTitle>Universal Media Server</pushFileTitle>
						<projectName>Universal Media Server</projectName>
					</configuration>
				</plugin>

				<!--
					This plugin's configuration is used to store Eclipse m2e settings only.
					It has no influence on the Maven build itself.
				-->
				<plugin>
					<groupId>org.eclipse.m2e</groupId>
					<artifactId>lifecycle-mapping</artifactId>
					<version>1.0.0</version>
					<configuration>
						<lifecycleMappingMetadata>
							<pluginExecutions>
								<pluginExecution>
									<pluginExecutionFilter>
										<groupId>
											org.apache.maven.plugins
										</groupId>
										<artifactId>
											maven-antrun-plugin
										</artifactId>
										<version>${maven-antrun-plugin-version}</version>
										<goals>
											<goal>run</goal>
										</goals>
									</pluginExecutionFilter>
									<action>
										<ignore></ignore>
									</action>
								</pluginExecution>
								<pluginExecution>
									<pluginExecutionFilter>
										<groupId>
											pl.project13.maven
										</groupId>
										<artifactId>
											git-commit-id-plugin
										</artifactId>
										<versionRange>
											[${git-commit-id-plugin-version},)
										</versionRange>
										<goals>
											<goal>revision</goal>
										</goals>
									</pluginExecutionFilter>
									<action>
										<ignore></ignore>
									</action>
								</pluginExecution>
								<pluginExecution>
									<pluginExecutionFilter>
										<groupId>
											com.universalmediaserver
										</groupId>
										<artifactId>
											external-maven-plugin
										</artifactId>
										<versionRange>
											[0.1,)
										</versionRange>
										<goals>
											<goal>clean</goal>
											<goal>deploy</goal>
											<goal>install</goal>
											<goal>resolve</goal>
											<goal>localinstall</goal>
										</goals>
									</pluginExecutionFilter>
									<action>
										<execute></execute>
									</action>
								</pluginExecution>
								<pluginExecution>
									<pluginExecutionFilter>
										<groupId>com.universalmediaserver</groupId>
										<artifactId>
											crowdin-maven-plugin
										</artifactId>
										<versionRange>
											[0.1,)
										</versionRange>
										<goals>
											<goal>fetch</goal>
											<goal>push</goal>
											<goal>build</goal>
											<goal>apply</goal>
											<goal>pull</goal>
										</goals>
									</pluginExecutionFilter>
									<action>
										<execute></execute>
									</action>
								</pluginExecution>
							</pluginExecutions>
						</lifecycleMappingMetadata>
					</configuration>
				</plugin>
			</plugins>
		</pluginManagement>
		<plugins>
			<plugin>
				<groupId>org.apache.maven.plugins</groupId>
				<artifactId>maven-enforcer-plugin</artifactId>
				<version>${maven-enforcer-plugin-version}</version>
				<executions>
					<execution>
						<id>enforce</id>
						<configuration>
							<rules>
								<dependencyConvergence/>
								<!-- this is not required, but is recommended for plugin version checks -->
								<requireMavenVersion>
									<version>3.0.0</version>
								</requireMavenVersion>
							</rules>
						</configuration>
						<goals>
							<goal>enforce</goal>
						</goals>
					</execution>
				</executions>
			</plugin>

			<!--
				Plugin to add git commit information properties.
				These are used in the project.properties files.
				See: https://github.com/ktoso/maven-git-commit-id-plugin
			-->
			<plugin>
				<groupId>pl.project13.maven</groupId>
				<artifactId>git-commit-id-plugin</artifactId>
				<version>${git-commit-id-plugin-version}</version>
				<executions>
					<execution>
						<phase>initialize</phase>
						<goals>
							<goal>revision</goal>
						</goals>
					</execution>
				</executions>
				<configuration>
					<dateFormat>yyyy-MM-dd</dateFormat>
					<verbose>false</verbose>
					<generateGitPropertiesFile>false</generateGitPropertiesFile>
				</configuration>
			</plugin>

			<plugin>
				<artifactId>maven-compiler-plugin</artifactId>
				<version>3.8.1</version>
				<configuration>
					<source>1.7</source>
					<target>1.7</target>
					<testSource>1.7</testSource>
					<testTarget>1.7</testTarget>
					<compilerArgument>${compilerArgument}</compilerArgument>
				</configuration>
			</plugin>

			<plugin>
				<artifactId>maven-eclipse-plugin</artifactId>
				<version>2.10</version>
				<configuration>
					<additionalProjectnatures>
						<projectnature>org.springframework.ide.eclipse.core.springnature</projectnature>
					</additionalProjectnatures>
					<additionalBuildcommands>
						<buildcommand>org.springframework.ide.eclipse.core.springbuilder</buildcommand>
					</additionalBuildcommands>
					<downloadSources>true</downloadSources>
					<downloadJavadocs>true</downloadJavadocs>
					<wtpversion>1.5</wtpversion>
				</configuration>
			</plugin>

			<plugin>
				<artifactId>maven-idea-plugin</artifactId>
				<version>2.2.1</version>
				<configuration>
					<downloadSources>true</downloadSources>
					<downloadJavadocs>true</downloadJavadocs>
					<dependenciesAsLibraries>true</dependenciesAsLibraries>
					<useFullNames>false</useFullNames>
				</configuration>
			</plugin>

			<!--
				This plugin will take care of installing the external dependencies that do not
				exist in a public Maven repository. That is why we store some jar files in the
				"src/main/external-resources/lib" directory and have this plugin take care of
				the installation at build time.

				Checksums can be calculated with "openssl sha1 [filename]".
			-->
			<plugin>
				<groupId>com.universalmediaserver</groupId>
				<artifactId>external-maven-plugin</artifactId>
				<version>0.3</version>
				<inherited>false</inherited>
				<configuration>
					<disableSSLValidation>true</disableSSLValidation>
					<stagingDirectory>${project.build.directory}/dependencies/</stagingDirectory>
					<createChecksum>true</createChecksum>
					<artifactItems>
						<artifactItem>
							<groupId>jwbroek.cuelib</groupId>
							<artifactId>cuelib</artifactId>
							<version>${cuelib-version}</version>
							<downloadUrl>http://storage.googleapis.com/google-code-archive-downloads/v2/code.google.com/cuelib/cuelib-${cuelib-version}.jar</downloadUrl>
							<checksum>d03b6b960b3b83a2a419e8b5f07b6ba4bd18387b</checksum>
						</artifactItem>
					</artifactItems>
				</configuration>
				<executions>
					<execution>
						<id>clean-external-dependencies</id>
						<phase>clean</phase>
						<goals>
							<goal>clean</goal>
						</goals>
					</execution>
				</executions>
			</plugin>
			<plugin>
				<groupId>org.apache.maven.plugins</groupId>
				<artifactId>maven-site-plugin</artifactId>
				<version>3.9.0</version>
				<dependencies>
					<dependency>
						<groupId>org.apache.maven.doxia</groupId>
						<artifactId>doxia-module-docbook-simple</artifactId>
						<version>1.8</version>
					</dependency>
				</dependencies>
			</plugin>
		</plugins>
	</build>

	<!-- Set reports for the maven site plugin -->
	<reporting>
		<plugins>
			<plugin>
				<groupId>org.apache.maven.plugins</groupId>
				<artifactId>maven-project-info-reports-plugin</artifactId>
				<version>3.0.0</version>
				<reportSets>
					<reportSet>
						<reports>
							<report>index</report>
							<report>dependencies</report>
							<report>dependency-convergence</report>
							<report>dependency-management</report>
							<report>plugins</report>
						</reports>
					</reportSet>
				</reportSets>
			</plugin>

			<!-- tests report -->
			<plugin>
				<groupId>org.apache.maven.plugins</groupId>
				<artifactId>maven-surefire-report-plugin</artifactId>
				<version>${surefire-version}</version>
				<configuration>
					<showSuccess>false</showSuccess>
				</configuration>
			</plugin>

			<!-- Javadoc -->
			<plugin>
				<groupId>org.apache.maven.plugins</groupId>
				<artifactId>maven-javadoc-plugin</artifactId>
				<version>${maven-javadoc-plugin-version}</version>
				<configuration>
					<quiet>true</quiet>
					<tags>
						<tag>
							<name>todo</name>
							<placement>a</placement>
							<head>To Do:</head>
						</tag>
						<tag>
							<name>review</name>
							<placement>a</placement>
							<head>Review:</head>
						</tag>
					</tags>
					<detectJavaApiLink>false</detectJavaApiLink>
					<links>
						<link>http://docs.oracle.com/javase/7/docs/api/</link>
					</links>

					<!--
						Doclet to generate class diagrams inside Javadoc.
						Requires the installation of Graphviz (http://www.graphviz.org/)
					-->
					<doclet>org.jboss.apiviz.APIviz</doclet>
					<docletArtifact>
						<groupId>org.jboss.apiviz</groupId>
						<artifactId>apiviz</artifactId>
						<version>1.3.2.GA</version>
					</docletArtifact>
					<useStandardDocletOptions>true</useStandardDocletOptions>
				</configuration>
			</plugin>

			<!-- Class dependency report -->
			<plugin>
				<groupId>org.codehaus.mojo</groupId>
				<artifactId>jdepend-maven-plugin</artifactId>
				<version>2.0</version>
			</plugin>

			<!-- Spotbugs report -->
			<plugin>
				<groupId>com.github.spotbugs</groupId>
				<artifactId>spotbugs-maven-plugin</artifactId>
				<version>4.0.0</version>
			</plugin>

			<!-- Checkstyle report -->
			<plugin>
				<groupId>org.apache.maven.plugins</groupId>
				<artifactId>maven-checkstyle-plugin</artifactId>
				<version>2.17</version>
				<configuration>
					<configLocation>CheckStyle.xml</configLocation>
				</configuration>
			</plugin>

			<!-- Cobertura Test Coverage report -->
			<plugin>
				<groupId>org.codehaus.mojo</groupId>
				<artifactId>cobertura-maven-plugin</artifactId>
				<version>2.7</version>
			</plugin>

			<plugin>
				<groupId>org.apache.maven.plugins</groupId>
				<artifactId>maven-pmd-plugin</artifactId>
				<version>3.7</version>
				<configuration>
					<linkXref>false</linkXref>
					<sourceEncoding>utf-8</sourceEncoding>
					<minimumTokens>100</minimumTokens>
					<targetJdk>1.7</targetJdk>
				</configuration>
			</plugin>

			<plugin>
				<groupId>com.github.jrh3k5</groupId>
				<artifactId>l10n-maven-plugin</artifactId>
				<version>1.4</version>
				<configuration>
					<failBuild>true</failBuild>
					<messagesFile>${project.basedir}/src/main/resources/i18n/messages.properties</messagesFile>
					<translatedMessagesPattern>src/main/resources/i18n/messages*.properties</translatedMessagesPattern>
				</configuration>
			</plugin>
		</plugins>
	</reporting>

	<profiles>
		<profile>
			<id>system-makensis</id>
			<activation>
				<activeByDefault>false</activeByDefault>
			</activation>

			<properties>
				<!-- if selected, use the system makensis on Linux, Mac OS X &c. -->
				<makensis-bin>makensis</makensis-bin>
			</properties>
		</profile>

		<!--
			Windows profile: takes care of building the final package for Microsoft Windows
		-->
		<profile>
			<id>windows</id>

			<build>
				<plugins>
					<!-- Plugin to assemble a jar with dependencies -->
					<plugin>
						<artifactId>maven-assembly-plugin</artifactId>
						<version>${maven-assembly-plugin-version}</version>
						<configuration>
							<descriptors>
								<descriptor>${project.basedir}/src/main/assembly/jar-with-dependencies.xml</descriptor>
							</descriptors>
							<archive>
								<manifest>
									<mainClass>net.pms.PMS</mainClass>
									<!--
										this is required to make the ImageIo image "plugins" provided by jai-imageio-core-standalone work.
										without it, the following exception is thrown when UMS starts:

										Configuration error: java.util.ServiceConfigurationError: javax.imageio.spi.ImageInputStreamSpi:
											Provider com.sun.media.imageioimpl.stream.ChannelImageInputStreamSpi could not be instantiated:
												java.lang.IllegalArgumentException: vendorName == null!

										See: https://thierrywasyl.wordpress.com/2009/07/24/jai-how-to-solve-vendorname-null-exception/
									-->
									<addDefaultImplementationEntries>true</addDefaultImplementationEntries>
								</manifest>
							</archive>
						</configuration>
						<executions>
							<execution>
								<id>make-jar-with-dependencies-win</id>
								<phase>prepare-package</phase>
								<goals>
									<goal>single</goal>
								</goals>
							</execution>
						</executions>
					</plugin>

					<!--
						Plugin to move the ums-x.x.x-jar-with-dependencies.jar to ums.jar
					-->
					<plugin>
						<groupId>org.apache.maven.plugins</groupId>
						<artifactId>maven-antrun-plugin</artifactId>
<<<<<<< HEAD
						<version>${maven-antrun-plugin-version}</version>
=======
						<version>3.0.0</version>
>>>>>>> 2b356163
						<executions>
							<execution>
								<id>process-resources-windows</id>
								<phase>process-resources</phase>
								<goals>
									<goal>run</goal>
								</goals>
								<configuration>
									<target unless="offline">
										<!-- Make sure the download folders exist -->
										<mkdir dir="${project.binaries}" />
										<mkdir dir="${project.binaries}/win32" />
										<mkdir dir="${project.binaries}/win32/avisynth" />
										<mkdir dir="${project.binaries}/win32/codecs" />
										<mkdir dir="${project.binaries}/win32/fonts" />
										<mkdir dir="${project.binaries}/win32/fonts/conf.avail" />
										<mkdir dir="${project.binaries}/win32/fonts/conf.d" />
										<mkdir dir="${project.binaries}/win32/interframe" />
										<mkdir dir="${project.binaries}/win32/jre-x64" />
										<mkdir dir="${project.binaries}/win32/jre-x64/bin" />
										<mkdir dir="${project.binaries}/win32/jre-x64/bin/dtplugin" />
										<mkdir dir="${project.binaries}/win32/jre-x64/bin/plugin2" />
										<mkdir dir="${project.binaries}/win32/jre-x64/bin/server" />
										<mkdir dir="${project.binaries}/win32/jre-x64/lib" />
										<mkdir dir="${project.binaries}/win32/jre-x64/lib/amd64" />
										<mkdir dir="${project.binaries}/win32/jre-x64/lib/cmm" />
										<mkdir dir="${project.binaries}/win32/jre-x64/lib/deploy" />
										<mkdir dir="${project.binaries}/win32/jre-x64/lib/ext" />
										<mkdir dir="${project.binaries}/win32/jre-x64/lib/fonts" />
										<mkdir dir="${project.binaries}/win32/jre-x64/lib/images" />
										<mkdir dir="${project.binaries}/win32/jre-x64/lib/images/cursors" />
										<mkdir dir="${project.binaries}/win32/jre-x64/lib/jfr" />
										<mkdir dir="${project.binaries}/win32/jre-x64/lib/management" />
										<mkdir dir="${project.binaries}/win32/jre-x64/lib/security" />
										<mkdir dir="${project.binaries}/win32/jre-x64/lib/security/policy" />
										<mkdir dir="${project.binaries}/win32/jre-x64/lib/security/policy/limited" />
										<mkdir dir="${project.binaries}/win32/jre-x64/lib/security/policy/unlimited" />
										<mkdir dir="${project.binaries}/win32/jre-x86" />
										<mkdir dir="${project.binaries}/win32/jre-x86/bin" />
										<mkdir dir="${project.binaries}/win32/jre-x86/bin/client" />
										<mkdir dir="${project.binaries}/win32/jre-x86/bin/dtplugin" />
										<mkdir dir="${project.binaries}/win32/jre-x86/bin/plugin2" />
										<mkdir dir="${project.binaries}/win32/jre-x86/bin/server" />
										<mkdir dir="${project.binaries}/win32/jre-x86/lib" />
										<mkdir dir="${project.binaries}/win32/jre-x86/lib/cmm" />
										<mkdir dir="${project.binaries}/win32/jre-x86/lib/deploy" />
										<mkdir dir="${project.binaries}/win32/jre-x86/lib/ext" />
										<mkdir dir="${project.binaries}/win32/jre-x86/lib/fonts" />
										<mkdir dir="${project.binaries}/win32/jre-x86/lib/i386" />
										<mkdir dir="${project.binaries}/win32/jre-x86/lib/images" />
										<mkdir dir="${project.binaries}/win32/jre-x86/lib/images/cursors" />
										<mkdir dir="${project.binaries}/win32/jre-x86/lib/jfr" />
										<mkdir dir="${project.binaries}/win32/jre-x86/lib/management" />
										<mkdir dir="${project.binaries}/win32/jre-x86/lib/security" />
										<mkdir dir="${project.binaries}/win32/jre-x86/lib/security/policy" />
										<mkdir dir="${project.binaries}/win32/jre-x86/lib/security/policy/limited" />
										<mkdir dir="${project.binaries}/win32/jre-x86/lib/security/policy/unlimited" />
										<mkdir dir="${project.binaries}/win32/mplayer" />
										<mkdir dir="${project.binaries}/win32/service" />

										<!-- Download all necessary Windows binaries. Keep the same structure because NSIS expects it that way. -->
										<get src="${project.binaries-base}/MediaInfo.dll?p=${binary-revision}" dest="${project.binaries}/MediaInfo.dll"  usetimestamp="true" />
										<get src="${project.binaries-base}/MediaInfo64.dll?p=${binary-revision}" dest="${project.binaries}/MediaInfo64.dll" usetimestamp="true" />
										<get src="${project.binaries-base}/MediaInfo-License.html?p=${binary-revision}" dest="${project.binaries}/MediaInfo-License.html" usetimestamp="true" />
										<get src="${project.binaries-base}/win32/LICENSE-dsnative.txt?p=${binary-revision}" dest="${project.binaries}/win32/LICENSE-dsnative.txt" usetimestamp="true" />
										<get src="${project.binaries-base}/win32/LICENSE-mplayer.txt?p=${binary-revision}" dest="${project.binaries}/win32/LICENSE-mplayer.txt" usetimestamp="true" />
										<get src="${project.binaries-base}/win32/builds.txt?p=${binary-revision}" dest="${project.binaries}/win32/builds.txt" usetimestamp="true" />
										<get src="${project.binaries-base}/win32/dcrawMS.exe?p=${binary-revision}" dest="${project.binaries}/win32/dcrawMS.exe" usetimestamp="true" />
										<get src="${project.binaries-base}/win32/ffmpeg.exe?p=${binary-revision}" dest="${project.binaries}/win32/ffmpeg.exe" usetimestamp="true" />
										<get src="${project.binaries-base}/win32/ffmpeg64.exe?p=${binary-revision}" dest="${project.binaries}/win32/ffmpeg64.exe" usetimestamp="true" />
										<get src="${project.binaries-base}/win32/flac.exe?p=${binary-revision}" dest="${project.binaries}/win32/flac.exe" usetimestamp="true" />
										<get src="${project.binaries-base}/win32/mencoder.exe?p=${binary-revision}" dest="${project.binaries}/win32/mencoder.exe" usetimestamp="true" />
										<get src="${project.binaries-base}/win32/mplayer.exe?p=${binary-revision}" dest="${project.binaries}/win32/mplayer.exe"  usetimestamp="true" />
										<get src="${project.binaries-base}/win32/tsMuxeR.exe?p=${binary-revision}" dest="${project.binaries}/win32/tsMuxeR.exe" usetimestamp="true" />
										<get src="${project.binaries-base}/win32/tsMuxeR-new.exe?p=${binary-revision}" dest="${project.binaries}/win32/tsMuxeR-new.exe" usetimestamp="true" />
										<get src="${project.binaries-base}/win32/vcomp100.dll?p=${binary-revision}" dest="${project.binaries}/win32/vcomp100.dll" usetimestamp="true" />
										<get src="${project.binaries-base}/win32/avisynth/avisynth.exe?p=${binary-revision}" dest="${project.binaries}/win32/avisynth/avisynth.exe" usetimestamp="true" />
										<get src="${project.binaries-base}/win32/codecs/drv33260.dll?p=${binary-revision}" dest="${project.binaries}/win32/codecs/drv33260.dll" usetimestamp="true" />
										<get src="${project.binaries-base}/win32/codecs/drv43260.dll?p=${binary-revision}" dest="${project.binaries}/win32/codecs/drv43260.dll" usetimestamp="true" />
										<get src="${project.binaries-base}/win32/codecs/drvc.dll?p=${binary-revision}" dest="${project.binaries}/win32/codecs/drvc.dll" usetimestamp="true" />
										<get src="${project.binaries-base}/win32/codecs/pncrt.dll?p=${binary-revision}" dest="${project.binaries}/win32/codecs/pncrt.dll" usetimestamp="true" />
										<get src="${project.binaries-base}/win32/codecs/sipr3260.dll?p=${binary-revision}" dest="${project.binaries}/win32/codecs/sipr3260.dll" usetimestamp="true" />
										<get src="${project.binaries-base}/win32/codecs/tokr3260.dll?p=${binary-revision}" dest="${project.binaries}/win32/codecs/tokr3260.dll" usetimestamp="true" />
										<get src="${project.binaries-base}/win32/codecs/wma9dmod.dll?p=${binary-revision}" dest="${project.binaries}/win32/codecs/wma9dmod.dll" usetimestamp="true" />
										<get src="${project.binaries-base}/win32/codecs/wmv9dmod.dll?p=${binary-revision}" dest="${project.binaries}/win32/codecs/wmv9dmod.dll" usetimestamp="true" />
										<get src="${project.binaries-base}/win32/codecs/wmvdmod.dll?p=${binary-revision}" dest="${project.binaries}/win32/codecs/wmvdmod.dll" usetimestamp="true" />
										<get src="${project.binaries-base}/win32/fonts/fonts.conf?p=${binary-revision}" dest="${project.binaries}/win32/fonts/fonts.conf" usetimestamp="true" />
										<get src="${project.binaries-base}/win32/fonts/conf.d/10-scale-bitmap-fonts.conf?p=${binary-revision}" dest="${project.binaries}/win32/fonts/conf.d/10-scale-bitmap-fonts.conf" usetimestamp="true" />
										<get src="${project.binaries-base}/win32/fonts/conf.d/20-unhint-small-vera.conf?p=${binary-revision}" dest="${project.binaries}/win32/fonts/conf.d/20-unhint-small-vera.conf" usetimestamp="true" />
										<get src="${project.binaries-base}/win32/fonts/conf.d/30-metric-aliases.conf?p=${binary-revision}" dest="${project.binaries}/win32/fonts/conf.d/30-metric-aliases.conf" usetimestamp="true" />
										<get src="${project.binaries-base}/win32/fonts/conf.d/30-urw-aliases.conf?p=${binary-revision}" dest="${project.binaries}/win32/fonts/conf.d/30-urw-aliases.conf" usetimestamp="true" />
										<get src="${project.binaries-base}/win32/fonts/conf.d/40-nonlatin.conf?p=${binary-revision}" dest="${project.binaries}/win32/fonts/conf.d/40-nonlatin.conf" usetimestamp="true" />
										<get src="${project.binaries-base}/win32/fonts/conf.d/45-latin.conf?p=${binary-revision}" dest="${project.binaries}/win32/fonts/conf.d/45-latin.conf" usetimestamp="true" />
										<get src="${project.binaries-base}/win32/fonts/conf.d/49-sansserif.conf?p=${binary-revision}" dest="${project.binaries}/win32/fonts/conf.d/49-sansserif.conf" usetimestamp="true" />
										<get src="${project.binaries-base}/win32/fonts/conf.d/50-user.conf?p=${binary-revision}" dest="${project.binaries}/win32/fonts/conf.d/50-user.conf" usetimestamp="true" />
										<get src="${project.binaries-base}/win32/fonts/conf.d/51-local.conf?p=${binary-revision}" dest="${project.binaries}/win32/fonts/conf.d/51-local.conf" usetimestamp="true" />
										<get src="${project.binaries-base}/win32/fonts/conf.d/60-latin.conf?p=${binary-revision}" dest="${project.binaries}/win32/fonts/conf.d/60-latin.conf" usetimestamp="true" />
										<get src="${project.binaries-base}/win32/fonts/conf.d/65-fonts-persian.conf?p=${binary-revision}" dest="${project.binaries}/win32/fonts/conf.d/65-fonts-persian.conf" usetimestamp="true" />
										<get src="${project.binaries-base}/win32/fonts/conf.d/65-nonlatin.conf?p=${binary-revision}" dest="${project.binaries}/win32/fonts/conf.d/65-nonlatin.conf" usetimestamp="true" />
										<get src="${project.binaries-base}/win32/fonts/conf.d/69-unifont.conf?p=${binary-revision}" dest="${project.binaries}/win32/fonts/conf.d/69-unifont.conf" usetimestamp="true" />
										<get src="${project.binaries-base}/win32/fonts/conf.d/80-delicious.conf?p=${binary-revision}" dest="${project.binaries}/win32/fonts/conf.d/80-delicious.conf" usetimestamp="true" />
										<get src="${project.binaries-base}/win32/fonts/conf.d/90-synthetic.conf?p=${binary-revision}" dest="${project.binaries}/win32/fonts/conf.d/90-synthetic.conf" usetimestamp="true" />
										<get src="${project.binaries-base}/win32/fonts/conf.d/README?p=${binary-revision}" dest="${project.binaries}/win32/fonts/conf.d/README" usetimestamp="true" />
										<get src="${project.binaries-base}/win32/interframe/InterFrame2.avsi?p=${binary-revision}" dest="${project.binaries}/win32/interframe/InterFrame2.avsi" usetimestamp="true" />
										<get src="${project.binaries-base}/win32/interframe/svpflow1.dll?p=${binary-revision}" dest="${project.binaries}/win32/interframe/svpflow1.dll" usetimestamp="true" />
										<get src="${project.binaries-base}/win32/interframe/svpflow2.dll?p=${binary-revision}" dest="${project.binaries}/win32/interframe/svpflow2.dll" usetimestamp="true" />

										<get src="${project.binaries-base}/win32/jre-x64/COPYRIGHT?p=${binary-revision}" dest="${project.binaries}/win32/jre-x64/COPYRIGHT" usetimestamp="true" />
										<get src="${project.binaries-base}/win32/jre-x64/LICENSE?p=${binary-revision}" dest="${project.binaries}/win32/jre-x64/LICENSE" usetimestamp="true" />
										<get src="${project.binaries-base}/win32/jre-x64/README.txt?p=${binary-revision}" dest="${project.binaries}/win32/jre-x64/README.txt" usetimestamp="true" />
										<get src="${project.binaries-base}/win32/jre-x64/release?p=${binary-revision}" dest="${project.binaries}/win32/jre-x64/release" usetimestamp="true" />
										<get src="${project.binaries-base}/win32/jre-x64/THIRDPARTYLICENSEREADME.txt?p=${binary-revision}" dest="${project.binaries}/win32/jre-x64/THIRDPARTYLICENSEREADME.txt" usetimestamp="true" />
										<get src="${project.binaries-base}/win32/jre-x64/THIRDPARTYLICENSEREADME-JAVAFX.txt?p=${binary-revision}" dest="${project.binaries}/win32/jre-x64/THIRDPARTYLICENSEREADME-JAVAFX.txt" usetimestamp="true" />
										<get src="${project.binaries-base}/win32/jre-x64/Welcome.html?p=${binary-revision}" dest="${project.binaries}/win32/jre-x64/Welcome.html" usetimestamp="true" />
										<get src="${project.binaries-base}/win32/jre-x64/bin/api-ms-win-core-console-l1-1-0.dll?p=${binary-revision}" dest="${project.binaries}/win32/jre-x64/bin/api-ms-win-core-console-l1-1-0.dll" usetimestamp="true" />
										<get src="${project.binaries-base}/win32/jre-x64/bin/api-ms-win-core-datetime-l1-1-0.dll?p=${binary-revision}" dest="${project.binaries}/win32/jre-x64/bin/api-ms-win-core-datetime-l1-1-0.dll" usetimestamp="true" />
										<get src="${project.binaries-base}/win32/jre-x64/bin/api-ms-win-core-debug-l1-1-0.dll?p=${binary-revision}" dest="${project.binaries}/win32/jre-x64/bin/api-ms-win-core-debug-l1-1-0.dll" usetimestamp="true" />
										<get src="${project.binaries-base}/win32/jre-x64/bin/api-ms-win-core-errorhandling-l1-1-0.dll?p=${binary-revision}" dest="${project.binaries}/win32/jre-x64/bin/api-ms-win-core-errorhandling-l1-1-0.dll" usetimestamp="true" />
										<get src="${project.binaries-base}/win32/jre-x64/bin/api-ms-win-core-file-l1-1-0.dll?p=${binary-revision}" dest="${project.binaries}/win32/jre-x64/bin/api-ms-win-core-file-l1-1-0.dll" usetimestamp="true" />
										<get src="${project.binaries-base}/win32/jre-x64/bin/api-ms-win-core-file-l1-2-0.dll?p=${binary-revision}" dest="${project.binaries}/win32/jre-x64/bin/api-ms-win-core-file-l1-2-0.dll" usetimestamp="true" />
										<get src="${project.binaries-base}/win32/jre-x64/bin/api-ms-win-core-file-l2-1-0.dll?p=${binary-revision}" dest="${project.binaries}/win32/jre-x64/bin/api-ms-win-core-file-l2-1-0.dll" usetimestamp="true" />
										<get src="${project.binaries-base}/win32/jre-x64/bin/api-ms-win-core-handle-l1-1-0.dll?p=${binary-revision}" dest="${project.binaries}/win32/jre-x64/bin/api-ms-win-core-handle-l1-1-0.dll" usetimestamp="true" />
										<get src="${project.binaries-base}/win32/jre-x64/bin/api-ms-win-core-heap-l1-1-0.dll?p=${binary-revision}" dest="${project.binaries}/win32/jre-x64/bin/api-ms-win-core-heap-l1-1-0.dll" usetimestamp="true" />
										<get src="${project.binaries-base}/win32/jre-x64/bin/api-ms-win-core-interlocked-l1-1-0.dll?p=${binary-revision}" dest="${project.binaries}/win32/jre-x64/bin/api-ms-win-core-interlocked-l1-1-0.dll" usetimestamp="true" />
										<get src="${project.binaries-base}/win32/jre-x64/bin/api-ms-win-core-libraryloader-l1-1-0.dll?p=${binary-revision}" dest="${project.binaries}/win32/jre-x64/bin/api-ms-win-core-libraryloader-l1-1-0.dll" usetimestamp="true" />
										<get src="${project.binaries-base}/win32/jre-x64/bin/api-ms-win-core-localization-l1-2-0.dll?p=${binary-revision}" dest="${project.binaries}/win32/jre-x64/bin/api-ms-win-core-localization-l1-2-0.dll" usetimestamp="true" />
										<get src="${project.binaries-base}/win32/jre-x64/bin/api-ms-win-core-memory-l1-1-0.dll?p=${binary-revision}" dest="${project.binaries}/win32/jre-x64/bin/api-ms-win-core-memory-l1-1-0.dll" usetimestamp="true" />
										<get src="${project.binaries-base}/win32/jre-x64/bin/api-ms-win-core-namedpipe-l1-1-0.dll?p=${binary-revision}" dest="${project.binaries}/win32/jre-x64/bin/api-ms-win-core-namedpipe-l1-1-0.dll" usetimestamp="true" />
										<get src="${project.binaries-base}/win32/jre-x64/bin/api-ms-win-core-processenvironment-l1-1-0.dll?p=${binary-revision}" dest="${project.binaries}/win32/jre-x64/bin/api-ms-win-core-processenvironment-l1-1-0.dll" usetimestamp="true" />
										<get src="${project.binaries-base}/win32/jre-x64/bin/api-ms-win-core-processthreads-l1-1-0.dll?p=${binary-revision}" dest="${project.binaries}/win32/jre-x64/bin/api-ms-win-core-processthreads-l1-1-0.dll" usetimestamp="true" />
										<get src="${project.binaries-base}/win32/jre-x64/bin/api-ms-win-core-processthreads-l1-1-1.dll?p=${binary-revision}" dest="${project.binaries}/win32/jre-x64/bin/api-ms-win-core-processthreads-l1-1-1.dll" usetimestamp="true" />
										<get src="${project.binaries-base}/win32/jre-x64/bin/api-ms-win-core-profile-l1-1-0.dll?p=${binary-revision}" dest="${project.binaries}/win32/jre-x64/bin/api-ms-win-core-profile-l1-1-0.dll" usetimestamp="true" />
										<get src="${project.binaries-base}/win32/jre-x64/bin/api-ms-win-core-rtlsupport-l1-1-0.dll?p=${binary-revision}" dest="${project.binaries}/win32/jre-x64/bin/api-ms-win-core-rtlsupport-l1-1-0.dll" usetimestamp="true" />
										<get src="${project.binaries-base}/win32/jre-x64/bin/api-ms-win-core-string-l1-1-0.dll?p=${binary-revision}" dest="${project.binaries}/win32/jre-x64/bin/api-ms-win-core-string-l1-1-0.dll" usetimestamp="true" />
										<get src="${project.binaries-base}/win32/jre-x64/bin/api-ms-win-core-synch-l1-1-0.dll?p=${binary-revision}" dest="${project.binaries}/win32/jre-x64/bin/api-ms-win-core-synch-l1-1-0.dll" usetimestamp="true" />
										<get src="${project.binaries-base}/win32/jre-x64/bin/api-ms-win-core-synch-l1-2-0.dll?p=${binary-revision}" dest="${project.binaries}/win32/jre-x64/bin/api-ms-win-core-synch-l1-2-0.dll" usetimestamp="true" />
										<get src="${project.binaries-base}/win32/jre-x64/bin/api-ms-win-core-sysinfo-l1-1-0.dll?p=${binary-revision}" dest="${project.binaries}/win32/jre-x64/bin/api-ms-win-core-sysinfo-l1-1-0.dll" usetimestamp="true" />
										<get src="${project.binaries-base}/win32/jre-x64/bin/api-ms-win-core-timezone-l1-1-0.dll?p=${binary-revision}" dest="${project.binaries}/win32/jre-x64/bin/api-ms-win-core-timezone-l1-1-0.dll" usetimestamp="true" />
										<get src="${project.binaries-base}/win32/jre-x64/bin/api-ms-win-core-util-l1-1-0.dll?p=${binary-revision}" dest="${project.binaries}/win32/jre-x64/bin/api-ms-win-core-util-l1-1-0.dll" usetimestamp="true" />
										<get src="${project.binaries-base}/win32/jre-x64/bin/api-ms-win-crt-conio-l1-1-0.dll?p=${binary-revision}" dest="${project.binaries}/win32/jre-x64/bin/api-ms-win-crt-conio-l1-1-0.dll" usetimestamp="true" />
										<get src="${project.binaries-base}/win32/jre-x64/bin/api-ms-win-crt-convert-l1-1-0.dll?p=${binary-revision}" dest="${project.binaries}/win32/jre-x64/bin/api-ms-win-crt-convert-l1-1-0.dll" usetimestamp="true" />
										<get src="${project.binaries-base}/win32/jre-x64/bin/api-ms-win-crt-environment-l1-1-0.dll?p=${binary-revision}" dest="${project.binaries}/win32/jre-x64/bin/api-ms-win-crt-environment-l1-1-0.dll" usetimestamp="true" />
										<get src="${project.binaries-base}/win32/jre-x64/bin/api-ms-win-crt-filesystem-l1-1-0.dll?p=${binary-revision}" dest="${project.binaries}/win32/jre-x64/bin/api-ms-win-crt-filesystem-l1-1-0.dll" usetimestamp="true" />
										<get src="${project.binaries-base}/win32/jre-x64/bin/api-ms-win-crt-heap-l1-1-0.dll?p=${binary-revision}" dest="${project.binaries}/win32/jre-x64/bin/api-ms-win-crt-heap-l1-1-0.dll" usetimestamp="true" />
										<get src="${project.binaries-base}/win32/jre-x64/bin/api-ms-win-crt-locale-l1-1-0.dll?p=${binary-revision}" dest="${project.binaries}/win32/jre-x64/bin/api-ms-win-crt-locale-l1-1-0.dll" usetimestamp="true" />
										<get src="${project.binaries-base}/win32/jre-x64/bin/api-ms-win-crt-math-l1-1-0.dll?p=${binary-revision}" dest="${project.binaries}/win32/jre-x64/bin/api-ms-win-crt-math-l1-1-0.dll" usetimestamp="true" />
										<get src="${project.binaries-base}/win32/jre-x64/bin/api-ms-win-crt-multibyte-l1-1-0.dll?p=${binary-revision}" dest="${project.binaries}/win32/jre-x64/bin/api-ms-win-crt-multibyte-l1-1-0.dll" usetimestamp="true" />
										<get src="${project.binaries-base}/win32/jre-x64/bin/api-ms-win-crt-private-l1-1-0.dll?p=${binary-revision}" dest="${project.binaries}/win32/jre-x64/bin/api-ms-win-crt-private-l1-1-0.dll" usetimestamp="true" />
										<get src="${project.binaries-base}/win32/jre-x64/bin/api-ms-win-crt-process-l1-1-0.dll?p=${binary-revision}" dest="${project.binaries}/win32/jre-x64/bin/api-ms-win-crt-process-l1-1-0.dll" usetimestamp="true" />
										<get src="${project.binaries-base}/win32/jre-x64/bin/api-ms-win-crt-runtime-l1-1-0.dll?p=${binary-revision}" dest="${project.binaries}/win32/jre-x64/bin/api-ms-win-crt-runtime-l1-1-0.dll" usetimestamp="true" />
										<get src="${project.binaries-base}/win32/jre-x64/bin/api-ms-win-crt-stdio-l1-1-0.dll?p=${binary-revision}" dest="${project.binaries}/win32/jre-x64/bin/api-ms-win-crt-stdio-l1-1-0.dll" usetimestamp="true" />
										<get src="${project.binaries-base}/win32/jre-x64/bin/api-ms-win-crt-string-l1-1-0.dll?p=${binary-revision}" dest="${project.binaries}/win32/jre-x64/bin/api-ms-win-crt-string-l1-1-0.dll" usetimestamp="true" />
										<get src="${project.binaries-base}/win32/jre-x64/bin/api-ms-win-crt-time-l1-1-0.dll?p=${binary-revision}" dest="${project.binaries}/win32/jre-x64/bin/api-ms-win-crt-time-l1-1-0.dll" usetimestamp="true" />
										<get src="${project.binaries-base}/win32/jre-x64/bin/api-ms-win-crt-utility-l1-1-0.dll?p=${binary-revision}" dest="${project.binaries}/win32/jre-x64/bin/api-ms-win-crt-utility-l1-1-0.dll" usetimestamp="true" />
										<get src="${project.binaries-base}/win32/jre-x64/bin/awt.dll?p=${binary-revision}" dest="${project.binaries}/win32/jre-x64/bin/awt.dll" usetimestamp="true" />
										<get src="${project.binaries-base}/win32/jre-x64/bin/bci.dll?p=${binary-revision}" dest="${project.binaries}/win32/jre-x64/bin/bci.dll" usetimestamp="true" />
										<get src="${project.binaries-base}/win32/jre-x64/bin/concrt140.dll?p=${binary-revision}" dest="${project.binaries}/win32/jre-x64/bin/concrt140.dll" usetimestamp="true" />
										<get src="${project.binaries-base}/win32/jre-x64/bin/dcpr.dll?p=${binary-revision}" dest="${project.binaries}/win32/jre-x64/bin/dcpr.dll" usetimestamp="true" />
										<get src="${project.binaries-base}/win32/jre-x64/bin/decora_sse.dll?p=${binary-revision}" dest="${project.binaries}/win32/jre-x64/bin/decora_sse.dll" usetimestamp="true" />
										<get src="${project.binaries-base}/win32/jre-x64/bin/deploy.dll?p=${binary-revision}" dest="${project.binaries}/win32/jre-x64/bin/deploy.dll" usetimestamp="true" />
										<get src="${project.binaries-base}/win32/jre-x64/bin/dt_shmem.dll?p=${binary-revision}" dest="${project.binaries}/win32/jre-x64/bin/dt_shmem.dll" usetimestamp="true" />
										<get src="${project.binaries-base}/win32/jre-x64/bin/dt_socket.dll?p=${binary-revision}" dest="${project.binaries}/win32/jre-x64/bin/dt_socket.dll" usetimestamp="true" />
										<get src="${project.binaries-base}/win32/jre-x64/bin/eula.dll?p=${binary-revision}" dest="${project.binaries}/win32/jre-x64/bin/eula.dll" usetimestamp="true" />
										<get src="${project.binaries-base}/win32/jre-x64/bin/fontmanager.dll?p=${binary-revision}" dest="${project.binaries}/win32/jre-x64/bin/fontmanager.dll" usetimestamp="true" />
										<get src="${project.binaries-base}/win32/jre-x64/bin/fxplugins.dll?p=${binary-revision}" dest="${project.binaries}/win32/jre-x64/bin/fxplugins.dll" usetimestamp="true" />
										<get src="${project.binaries-base}/win32/jre-x64/bin/glass.dll?p=${binary-revision}" dest="${project.binaries}/win32/jre-x64/bin/glass.dll" usetimestamp="true" />
										<get src="${project.binaries-base}/win32/jre-x64/bin/glib-lite.dll?p=${binary-revision}" dest="${project.binaries}/win32/jre-x64/bin/glib-lite.dll" usetimestamp="true" />
										<get src="${project.binaries-base}/win32/jre-x64/bin/gstreamer-lite.dll?p=${binary-revision}" dest="${project.binaries}/win32/jre-x64/bin/gstreamer-lite.dll" usetimestamp="true" />
										<get src="${project.binaries-base}/win32/jre-x64/bin/hprof.dll?p=${binary-revision}" dest="${project.binaries}/win32/jre-x64/bin/hprof.dll" usetimestamp="true" />
										<get src="${project.binaries-base}/win32/jre-x64/bin/instrument.dll?p=${binary-revision}" dest="${project.binaries}/win32/jre-x64/bin/instrument.dll" usetimestamp="true" />
										<get src="${project.binaries-base}/win32/jre-x64/bin/j2pcsc.dll?p=${binary-revision}" dest="${project.binaries}/win32/jre-x64/bin/j2pcsc.dll" usetimestamp="true" />
										<get src="${project.binaries-base}/win32/jre-x64/bin/j2pkcs11.dll?p=${binary-revision}" dest="${project.binaries}/win32/jre-x64/bin/j2pkcs11.dll" usetimestamp="true" />
										<get src="${project.binaries-base}/win32/jre-x64/bin/jaas_nt.dll?p=${binary-revision}" dest="${project.binaries}/win32/jre-x64/bin/jaas_nt.dll" usetimestamp="true" />
										<get src="${project.binaries-base}/win32/jre-x64/bin/jabswitch.exe?p=${binary-revision}" dest="${project.binaries}/win32/jre-x64/bin/jabswitch.exe" usetimestamp="true" />
										<get src="${project.binaries-base}/win32/jre-x64/bin/java.dll?p=${binary-revision}" dest="${project.binaries}/win32/jre-x64/bin/java.dll" usetimestamp="true" />
										<get src="${project.binaries-base}/win32/jre-x64/bin/java.exe?p=${binary-revision}" dest="${project.binaries}/win32/jre-x64/bin/java.exe" usetimestamp="true" />
										<get src="${project.binaries-base}/win32/jre-x64/bin/java_crw_demo.dll?p=${binary-revision}" dest="${project.binaries}/win32/jre-x64/bin/java_crw_demo.dll" usetimestamp="true" />
										<get src="${project.binaries-base}/win32/jre-x64/bin/JavaAccessBridge-64.dll?p=${binary-revision}" dest="${project.binaries}/win32/jre-x64/bin/JavaAccessBridge-64.dll" usetimestamp="true" />
										<get src="${project.binaries-base}/win32/jre-x64/bin/javacpl.cpl?p=${binary-revision}" dest="${project.binaries}/win32/jre-x64/bin/javacpl.cpl" usetimestamp="true" />
										<get src="${project.binaries-base}/win32/jre-x64/bin/javacpl.exe?p=${binary-revision}" dest="${project.binaries}/win32/jre-x64/bin/javacpl.exe" usetimestamp="true" />
										<get src="${project.binaries-base}/win32/jre-x64/bin/javafx_font.dll?p=${binary-revision}" dest="${project.binaries}/win32/jre-x64/bin/javafx_font.dll" usetimestamp="true" />
										<get src="${project.binaries-base}/win32/jre-x64/bin/javafx_iio.dll?p=${binary-revision}" dest="${project.binaries}/win32/jre-x64/bin/javafx_iio.dll" usetimestamp="true" />
										<get src="${project.binaries-base}/win32/jre-x64/bin/java-rmi.exe?p=${binary-revision}" dest="${project.binaries}/win32/jre-x64/bin/java-rmi.exe" usetimestamp="true" />
										<get src="${project.binaries-base}/win32/jre-x64/bin/javaw.exe?p=${binary-revision}" dest="${project.binaries}/win32/jre-x64/bin/javaw.exe" usetimestamp="true" />
										<get src="${project.binaries-base}/win32/jre-x64/bin/javaws.exe?p=${binary-revision}" dest="${project.binaries}/win32/jre-x64/bin/javaws.exe" usetimestamp="true" />
										<get src="${project.binaries-base}/win32/jre-x64/bin/jawt.dll?p=${binary-revision}" dest="${project.binaries}/win32/jre-x64/bin/jawt.dll" usetimestamp="true" />
										<get src="${project.binaries-base}/win32/jre-x64/bin/JAWTAccessBridge-64.dll?p=${binary-revision}" dest="${project.binaries}/win32/jre-x64/bin/JAWTAccessBridge-64.dll" usetimestamp="true" />
										<get src="${project.binaries-base}/win32/jre-x64/bin/jdwp.dll?p=${binary-revision}" dest="${project.binaries}/win32/jre-x64/bin/jdwp.dll" usetimestamp="true" />
										<get src="${project.binaries-base}/win32/jre-x64/bin/jfr.dll?p=${binary-revision}" dest="${project.binaries}/win32/jre-x64/bin/jfr.dll" usetimestamp="true" />
										<get src="${project.binaries-base}/win32/jre-x64/bin/jfxmedia.dll?p=${binary-revision}" dest="${project.binaries}/win32/jre-x64/bin/jfxmedia.dll" usetimestamp="true" />
										<get src="${project.binaries-base}/win32/jre-x64/bin/jfxwebkit.dll?p=${binary-revision}" dest="${project.binaries}/win32/jre-x64/bin/jfxwebkit.dll" usetimestamp="true" />
										<get src="${project.binaries-base}/win32/jre-x64/bin/jjs.exe?p=${binary-revision}" dest="${project.binaries}/win32/jre-x64/bin/jjs.exe" usetimestamp="true" />
										<get src="${project.binaries-base}/win32/jre-x64/bin/jli.dll?p=${binary-revision}" dest="${project.binaries}/win32/jre-x64/bin/jli.dll" usetimestamp="true" />
										<get src="${project.binaries-base}/win32/jre-x64/bin/jp2iexp.dll?p=${binary-revision}" dest="${project.binaries}/win32/jre-x64/bin/jp2iexp.dll" usetimestamp="true" />
										<get src="${project.binaries-base}/win32/jre-x64/bin/jp2launcher.exe?p=${binary-revision}" dest="${project.binaries}/win32/jre-x64/bin/jp2launcher.exe" usetimestamp="true" />
										<get src="${project.binaries-base}/win32/jre-x64/bin/jp2native.dll?p=${binary-revision}" dest="${project.binaries}/win32/jre-x64/bin/jp2native.dll" usetimestamp="true" />
										<get src="${project.binaries-base}/win32/jre-x64/bin/jp2ssv.dll?p=${binary-revision}" dest="${project.binaries}/win32/jre-x64/bin/jp2ssv.dll" usetimestamp="true" />
										<get src="${project.binaries-base}/win32/jre-x64/bin/jpeg.dll?p=${binary-revision}" dest="${project.binaries}/win32/jre-x64/bin/jpeg.dll" usetimestamp="true" />
										<get src="${project.binaries-base}/win32/jre-x64/bin/jsdt.dll?p=${binary-revision}" dest="${project.binaries}/win32/jre-x64/bin/jsdt.dll" usetimestamp="true" />
										<get src="${project.binaries-base}/win32/jre-x64/bin/jsound.dll?p=${binary-revision}" dest="${project.binaries}/win32/jre-x64/bin/jsound.dll" usetimestamp="true" />
										<get src="${project.binaries-base}/win32/jre-x64/bin/jsoundds.dll?p=${binary-revision}" dest="${project.binaries}/win32/jre-x64/bin/jsoundds.dll" usetimestamp="true" />
										<get src="${project.binaries-base}/win32/jre-x64/bin/keytool.exe?p=${binary-revision}" dest="${project.binaries}/win32/jre-x64/bin/keytool.exe" usetimestamp="true" />
										<get src="${project.binaries-base}/win32/jre-x64/bin/kinit.exe?p=${binary-revision}" dest="${project.binaries}/win32/jre-x64/bin/kinit.exe" usetimestamp="true" />
										<get src="${project.binaries-base}/win32/jre-x64/bin/klist.exe?p=${binary-revision}" dest="${project.binaries}/win32/jre-x64/bin/klist.exe" usetimestamp="true" />
										<get src="${project.binaries-base}/win32/jre-x64/bin/ktab.exe?p=${binary-revision}" dest="${project.binaries}/win32/jre-x64/bin/ktab.exe" usetimestamp="true" />
										<get src="${project.binaries-base}/win32/jre-x64/bin/lcms.dll?p=${binary-revision}" dest="${project.binaries}/win32/jre-x64/bin/lcms.dll" usetimestamp="true" />
										<get src="${project.binaries-base}/win32/jre-x64/bin/management.dll?p=${binary-revision}" dest="${project.binaries}/win32/jre-x64/bin/management.dll" usetimestamp="true" />
										<get src="${project.binaries-base}/win32/jre-x64/bin/mlib_image.dll?p=${binary-revision}" dest="${project.binaries}/win32/jre-x64/bin/mlib_image.dll" usetimestamp="true" />
										<get src="${project.binaries-base}/win32/jre-x64/bin/msvcp140.dll?p=${binary-revision}" dest="${project.binaries}/win32/jre-x64/bin/msvcp140.dll" usetimestamp="true" />
										<get src="${project.binaries-base}/win32/jre-x64/bin/msvcr100.dll?p=${binary-revision}" dest="${project.binaries}/win32/jre-x64/bin/msvcr100.dll" usetimestamp="true" />
										<get src="${project.binaries-base}/win32/jre-x64/bin/net.dll?p=${binary-revision}" dest="${project.binaries}/win32/jre-x64/bin/net.dll" usetimestamp="true" />
										<get src="${project.binaries-base}/win32/jre-x64/bin/nio.dll?p=${binary-revision}" dest="${project.binaries}/win32/jre-x64/bin/nio.dll" usetimestamp="true" />
										<get src="${project.binaries-base}/win32/jre-x64/bin/npt.dll?p=${binary-revision}" dest="${project.binaries}/win32/jre-x64/bin/npt.dll" usetimestamp="true" />
										<get src="${project.binaries-base}/win32/jre-x64/bin/orbd.exe?p=${binary-revision}" dest="${project.binaries}/win32/jre-x64/bin/orbd.exe" usetimestamp="true" />
										<get src="${project.binaries-base}/win32/jre-x64/bin/pack200.exe?p=${binary-revision}" dest="${project.binaries}/win32/jre-x64/bin/pack200.exe" usetimestamp="true" />
										<get src="${project.binaries-base}/win32/jre-x64/bin/policytool.exe?p=${binary-revision}" dest="${project.binaries}/win32/jre-x64/bin/policytool.exe" usetimestamp="true" />
										<get src="${project.binaries-base}/win32/jre-x64/bin/prism_common.dll?p=${binary-revision}" dest="${project.binaries}/win32/jre-x64/bin/prism_common.dll" usetimestamp="true" />
										<get src="${project.binaries-base}/win32/jre-x64/bin/prism_d3d.dll?p=${binary-revision}" dest="${project.binaries}/win32/jre-x64/bin/prism_d3d.dll" usetimestamp="true" />
										<get src="${project.binaries-base}/win32/jre-x64/bin/prism_sw.dll?p=${binary-revision}" dest="${project.binaries}/win32/jre-x64/bin/prism_sw.dll" usetimestamp="true" />
										<get src="${project.binaries-base}/win32/jre-x64/bin/resource.dll?p=${binary-revision}" dest="${project.binaries}/win32/jre-x64/bin/resource.dll" usetimestamp="true" />
										<get src="${project.binaries-base}/win32/jre-x64/bin/rmid.exe?p=${binary-revision}" dest="${project.binaries}/win32/jre-x64/bin/rmid.exe" usetimestamp="true" />
										<get src="${project.binaries-base}/win32/jre-x64/bin/rmiregistry.exe?p=${binary-revision}" dest="${project.binaries}/win32/jre-x64/bin/rmiregistry.exe" usetimestamp="true" />
										<get src="${project.binaries-base}/win32/jre-x64/bin/servertool.exe?p=${binary-revision}" dest="${project.binaries}/win32/jre-x64/bin/servertool.exe" usetimestamp="true" />
										<get src="${project.binaries-base}/win32/jre-x64/bin/splashscreen.dll?p=${binary-revision}" dest="${project.binaries}/win32/jre-x64/bin/splashscreen.dll" usetimestamp="true" />
										<get src="${project.binaries-base}/win32/jre-x64/bin/ssv.dll?p=${binary-revision}" dest="${project.binaries}/win32/jre-x64/bin/ssv.dll" usetimestamp="true" />
										<get src="${project.binaries-base}/win32/jre-x64/bin/ssvagent.exe?p=${binary-revision}" dest="${project.binaries}/win32/jre-x64/bin/ssvagent.exe" usetimestamp="true" />
										<get src="${project.binaries-base}/win32/jre-x64/bin/sunec.dll?p=${binary-revision}" dest="${project.binaries}/win32/jre-x64/bin/sunec.dll" usetimestamp="true" />
										<get src="${project.binaries-base}/win32/jre-x64/bin/sunmscapi.dll?p=${binary-revision}" dest="${project.binaries}/win32/jre-x64/bin/sunmscapi.dll" usetimestamp="true" />
										<get src="${project.binaries-base}/win32/jre-x64/bin/t2k.dll?p=${binary-revision}" dest="${project.binaries}/win32/jre-x64/bin/t2k.dll" usetimestamp="true" />
										<get src="${project.binaries-base}/win32/jre-x64/bin/tnameserv.exe?p=${binary-revision}" dest="${project.binaries}/win32/jre-x64/bin/tnameserv.exe" usetimestamp="true" />
										<get src="${project.binaries-base}/win32/jre-x64/bin/ucrtbase.dll?p=${binary-revision}" dest="${project.binaries}/win32/jre-x64/bin/ucrtbase.dll" usetimestamp="true" />
										<get src="${project.binaries-base}/win32/jre-x64/bin/unpack.dll?p=${binary-revision}" dest="${project.binaries}/win32/jre-x64/bin/unpack.dll" usetimestamp="true" />
										<get src="${project.binaries-base}/win32/jre-x64/bin/unpack200.exe?p=${binary-revision}" dest="${project.binaries}/win32/jre-x64/bin/unpack200.exe" usetimestamp="true" />
										<get src="${project.binaries-base}/win32/jre-x64/bin/vcruntime140.dll?p=${binary-revision}" dest="${project.binaries}/win32/jre-x64/bin/vcruntime140.dll" usetimestamp="true" />
										<get src="${project.binaries-base}/win32/jre-x64/bin/verify.dll?p=${binary-revision}" dest="${project.binaries}/win32/jre-x64/bin/verify.dll" usetimestamp="true" />
										<get src="${project.binaries-base}/win32/jre-x64/bin/w2k_lsa_auth.dll?p=${binary-revision}" dest="${project.binaries}/win32/jre-x64/bin/w2k_lsa_auth.dll" usetimestamp="true" />
										<get src="${project.binaries-base}/win32/jre-x64/bin/WindowsAccessBridge-64.dll?p=${binary-revision}" dest="${project.binaries}/win32/jre-x64/bin/WindowsAccessBridge-64.dll" usetimestamp="true" />
										<get src="${project.binaries-base}/win32/jre-x64/bin/wsdetect.dll?p=${binary-revision}" dest="${project.binaries}/win32/jre-x64/bin/wsdetect.dll" usetimestamp="true" />
										<get src="${project.binaries-base}/win32/jre-x64/bin/zip.dll?p=${binary-revision}" dest="${project.binaries}/win32/jre-x64/bin/zip.dll" usetimestamp="true" />
										<get src="${project.binaries-base}/win32/jre-x64/bin/dtplugin/deployJava1.dll?p=${binary-revision}" dest="${project.binaries}/win32/jre-x64/bin/dtplugin/deployJava1.dll" usetimestamp="true" />
										<get src="${project.binaries-base}/win32/jre-x64/bin/dtplugin/npdeployJava1.dll?p=${binary-revision}" dest="${project.binaries}/win32/jre-x64/bin/dtplugin/npdeployJava1.dll" usetimestamp="true" />
										<get src="${project.binaries-base}/win32/jre-x64/bin/plugin2/msvcr100.dll?p=${binary-revision}" dest="${project.binaries}/win32/jre-x64/bin/plugin2/msvcr100.dll" usetimestamp="true" />
										<get src="${project.binaries-base}/win32/jre-x64/bin/plugin2/npjp2.dll?p=${binary-revision}" dest="${project.binaries}/win32/jre-x64/bin/plugin2/npjp2.dll" usetimestamp="true" />
										<get src="${project.binaries-base}/win32/jre-x64/bin/server/jvm.dll?p=${binary-revision}" dest="${project.binaries}/win32/jre-x64/bin/server/jvm.dll" usetimestamp="true" />
										<get src="${project.binaries-base}/win32/jre-x64/bin/server/Xusage.txt?p=${binary-revision}" dest="${project.binaries}/win32/jre-x64/bin/server/Xusage.txt" usetimestamp="true" />
										<get src="${project.binaries-base}/win32/jre-x64/lib/accessibility.properties?p=${binary-revision}" dest="${project.binaries}/win32/jre-x64/lib/accessibility.properties" usetimestamp="true" />
										<get src="${project.binaries-base}/win32/jre-x64/lib/calendars.properties?p=${binary-revision}" dest="${project.binaries}/win32/jre-x64/lib/calendars.properties" usetimestamp="true" />
										<get src="${project.binaries-base}/win32/jre-x64/lib/charsets.jar?p=${binary-revision}" dest="${project.binaries}/win32/jre-x64/lib/charsets.jar" usetimestamp="true" />
										<get src="${project.binaries-base}/win32/jre-x64/lib/classlist?p=${binary-revision}" dest="${project.binaries}/win32/jre-x64/lib/classlist" usetimestamp="true" />
										<get src="${project.binaries-base}/win32/jre-x64/lib/content-types.properties?p=${binary-revision}" dest="${project.binaries}/win32/jre-x64/lib/content-types.properties" usetimestamp="true" />
										<get src="${project.binaries-base}/win32/jre-x64/lib/currency.data?p=${binary-revision}" dest="${project.binaries}/win32/jre-x64/lib/currency.data" usetimestamp="true" />
										<get src="${project.binaries-base}/win32/jre-x64/lib/deploy.jar?p=${binary-revision}" dest="${project.binaries}/win32/jre-x64/lib/deploy.jar" usetimestamp="true" />
										<get src="${project.binaries-base}/win32/jre-x64/lib/flavormap.properties?p=${binary-revision}" dest="${project.binaries}/win32/jre-x64/lib/flavormap.properties" usetimestamp="true" />
										<get src="${project.binaries-base}/win32/jre-x64/lib/fontconfig.bfc?p=${binary-revision}" dest="${project.binaries}/win32/jre-x64/lib/fontconfig.bfc" usetimestamp="true" />
										<get src="${project.binaries-base}/win32/jre-x64/lib/fontconfig.properties.src?p=${binary-revision}" dest="${project.binaries}/win32/jre-x64/lib/fontconfig.properties.src" usetimestamp="true" />
										<get src="${project.binaries-base}/win32/jre-x64/lib/hijrah-config-umalqura.properties?p=${binary-revision}" dest="${project.binaries}/win32/jre-x64/lib/hijrah-config-umalqura.properties" usetimestamp="true" />
										<get src="${project.binaries-base}/win32/jre-x64/lib/javafx.properties?p=${binary-revision}" dest="${project.binaries}/win32/jre-x64/lib/javafx.properties" usetimestamp="true" />
										<get src="${project.binaries-base}/win32/jre-x64/lib/javaws.jar?p=${binary-revision}" dest="${project.binaries}/win32/jre-x64/lib/javaws.jar" usetimestamp="true" />
										<get src="${project.binaries-base}/win32/jre-x64/lib/jce.jar?p=${binary-revision}" dest="${project.binaries}/win32/jre-x64/lib/jce.jar" usetimestamp="true" />
										<get src="${project.binaries-base}/win32/jre-x64/lib/jfr.jar?p=${binary-revision}" dest="${project.binaries}/win32/jre-x64/lib/jfr.jar" usetimestamp="true" />
										<get src="${project.binaries-base}/win32/jre-x64/lib/jfxswt.jar?p=${binary-revision}" dest="${project.binaries}/win32/jre-x64/lib/jfxswt.jar" usetimestamp="true" />
										<get src="${project.binaries-base}/win32/jre-x64/lib/jsse.jar?p=${binary-revision}" dest="${project.binaries}/win32/jre-x64/lib/jsse.jar" usetimestamp="true" />
										<get src="${project.binaries-base}/win32/jre-x64/lib/jvm.hprof.txt?p=${binary-revision}" dest="${project.binaries}/win32/jre-x64/lib/jvm.hprof.txt" usetimestamp="true" />
										<get src="${project.binaries-base}/win32/jre-x64/lib/logging.properties?p=${binary-revision}" dest="${project.binaries}/win32/jre-x64/lib/logging.properties" usetimestamp="true" />
										<get src="${project.binaries-base}/win32/jre-x64/lib/management-agent.jar?p=${binary-revision}" dest="${project.binaries}/win32/jre-x64/lib/management-agent.jar" usetimestamp="true" />
										<get src="${project.binaries-base}/win32/jre-x64/lib/meta-index?p=${binary-revision}" dest="${project.binaries}/win32/jre-x64/lib/meta-index" usetimestamp="true" />
										<get src="${project.binaries-base}/win32/jre-x64/lib/net.properties?p=${binary-revision}" dest="${project.binaries}/win32/jre-x64/lib/net.properties" usetimestamp="true" />
										<get src="${project.binaries-base}/win32/jre-x64/lib/plugin.jar?p=${binary-revision}" dest="${project.binaries}/win32/jre-x64/lib/plugin.jar" usetimestamp="true" />
										<get src="${project.binaries-base}/win32/jre-x64/lib/psfont.properties.ja?p=${binary-revision}" dest="${project.binaries}/win32/jre-x64/lib/psfont.properties.ja" usetimestamp="true" />
										<get src="${project.binaries-base}/win32/jre-x64/lib/psfontj2d.properties?p=${binary-revision}" dest="${project.binaries}/win32/jre-x64/lib/psfontj2d.properties" usetimestamp="true" />
										<get src="${project.binaries-base}/win32/jre-x64/lib/resources.jar?p=${binary-revision}" dest="${project.binaries}/win32/jre-x64/lib/resources.jar" usetimestamp="true" />
										<get src="${project.binaries-base}/win32/jre-x64/lib/rt.jar?p=${binary-revision}" dest="${project.binaries}/win32/jre-x64/lib/rt.jar" usetimestamp="true" />
										<get src="${project.binaries-base}/win32/jre-x64/lib/sound.properties?p=${binary-revision}" dest="${project.binaries}/win32/jre-x64/lib/sound.properties" usetimestamp="true" />
										<get src="${project.binaries-base}/win32/jre-x64/lib/tzdb.dat?p=${binary-revision}" dest="${project.binaries}/win32/jre-x64/lib/tzdb.dat" usetimestamp="true" />
										<get src="${project.binaries-base}/win32/jre-x64/lib/tzmappings?p=${binary-revision}" dest="${project.binaries}/win32/jre-x64/lib/tzmappings" usetimestamp="true" />
										<get src="${project.binaries-base}/win32/jre-x64/lib/cmm/CIEXYZ.pf?p=${binary-revision}" dest="${project.binaries}/win32/jre-x64/lib/cmm/CIEXYZ.pf" usetimestamp="true" />
										<get src="${project.binaries-base}/win32/jre-x64/lib/cmm/GRAY.pf?p=${binary-revision}" dest="${project.binaries}/win32/jre-x64/lib/cmm/GRAY.pf" usetimestamp="true" />
										<get src="${project.binaries-base}/win32/jre-x64/lib/cmm/LINEAR_RGB.pf?p=${binary-revision}" dest="${project.binaries}/win32/jre-x64/lib/cmm/LINEAR_RGB.pf" usetimestamp="true" />
										<get src="${project.binaries-base}/win32/jre-x64/lib/cmm/PYCC.pf?p=${binary-revision}" dest="${project.binaries}/win32/jre-x64/lib/cmm/PYCC.pf" usetimestamp="true" />
										<get src="${project.binaries-base}/win32/jre-x64/lib/cmm/sRGB.pf?p=${binary-revision}" dest="${project.binaries}/win32/jre-x64/lib/cmm/sRGB.pf" usetimestamp="true" />
										<get src="${project.binaries-base}/win32/jre-x64/lib/deploy/ffjcext.zip?p=${binary-revision}" dest="${project.binaries}/win32/jre-x64/lib/deploy/ffjcext.zip" usetimestamp="true" />
										<get src="${project.binaries-base}/win32/jre-x64/lib/deploy/messages.properties?p=${binary-revision}" dest="${project.binaries}/win32/jre-x64/lib/deploy/messages.properties" usetimestamp="true" />
										<get src="${project.binaries-base}/win32/jre-x64/lib/deploy/messages_de.properties?p=${binary-revision}" dest="${project.binaries}/win32/jre-x64/lib/deploy/messages_de.properties" usetimestamp="true" />
										<get src="${project.binaries-base}/win32/jre-x64/lib/deploy/messages_es.properties?p=${binary-revision}" dest="${project.binaries}/win32/jre-x64/lib/deploy/messages_es.properties" usetimestamp="true" />
										<get src="${project.binaries-base}/win32/jre-x64/lib/deploy/messages_fr.properties?p=${binary-revision}" dest="${project.binaries}/win32/jre-x64/lib/deploy/messages_fr.properties" usetimestamp="true" />
										<get src="${project.binaries-base}/win32/jre-x64/lib/deploy/messages_it.properties?p=${binary-revision}" dest="${project.binaries}/win32/jre-x64/lib/deploy/messages_it.properties" usetimestamp="true" />
										<get src="${project.binaries-base}/win32/jre-x64/lib/deploy/messages_ja.properties?p=${binary-revision}" dest="${project.binaries}/win32/jre-x64/lib/deploy/messages_ja.properties" usetimestamp="true" />
										<get src="${project.binaries-base}/win32/jre-x64/lib/deploy/messages_ko.properties?p=${binary-revision}" dest="${project.binaries}/win32/jre-x64/lib/deploy/messages_ko.properties" usetimestamp="true" />
										<get src="${project.binaries-base}/win32/jre-x64/lib/deploy/messages_pt_BR.properties?p=${binary-revision}" dest="${project.binaries}/win32/jre-x64/lib/deploy/messages_pt_BR.properties" usetimestamp="true" />
										<get src="${project.binaries-base}/win32/jre-x64/lib/deploy/messages_sv.properties?p=${binary-revision}" dest="${project.binaries}/win32/jre-x64/lib/deploy/messages_sv.properties" usetimestamp="true" />
										<get src="${project.binaries-base}/win32/jre-x64/lib/deploy/messages_zh_CN.properties?p=${binary-revision}" dest="${project.binaries}/win32/jre-x64/lib/deploy/messages_zh_CN.properties" usetimestamp="true" />
										<get src="${project.binaries-base}/win32/jre-x64/lib/deploy/messages_zh_HK.properties?p=${binary-revision}" dest="${project.binaries}/win32/jre-x64/lib/deploy/messages_zh_HK.properties" usetimestamp="true" />
										<get src="${project.binaries-base}/win32/jre-x64/lib/deploy/messages_zh_TW.properties?p=${binary-revision}" dest="${project.binaries}/win32/jre-x64/lib/deploy/messages_zh_TW.properties" usetimestamp="true" />
										<get src="${project.binaries-base}/win32/jre-x64/lib/deploy/splash.gif?p=${binary-revision}" dest="${project.binaries}/win32/jre-x64/lib/deploy/splash.gif" usetimestamp="true" />
										<get src="${project.binaries-base}/win32/jre-x64/lib/deploy/splash@2x.gif?p=${binary-revision}" dest="${project.binaries}/win32/jre-x64/lib/deploy/splash@2x.gif" usetimestamp="true" />
										<get src="${project.binaries-base}/win32/jre-x64/lib/deploy/splash_11@2x-lic.gif?p=${binary-revision}" dest="${project.binaries}/win32/jre-x64/lib/deploy/splash_11@2x-lic.gif" usetimestamp="true" />
										<get src="${project.binaries-base}/win32/jre-x64/lib/deploy/splash_11-lic.gif?p=${binary-revision}" dest="${project.binaries}/win32/jre-x64/lib/deploy/splash_11-lic.gif" usetimestamp="true" />
										<get src="${project.binaries-base}/win32/jre-x64/lib/ext/access-bridge-64.jar?p=${binary-revision}" dest="${project.binaries}/win32/jre-x64/lib/ext/access-bridge-64.jar" usetimestamp="true" />
										<get src="${project.binaries-base}/win32/jre-x64/lib/ext/cldrdata.jar?p=${binary-revision}" dest="${project.binaries}/win32/jre-x64/lib/ext/cldrdata.jar" usetimestamp="true" />
										<get src="${project.binaries-base}/win32/jre-x64/lib/ext/dnsns.jar?p=${binary-revision}" dest="${project.binaries}/win32/jre-x64/lib/ext/dnsns.jar" usetimestamp="true" />
										<get src="${project.binaries-base}/win32/jre-x64/lib/ext/jaccess.jar?p=${binary-revision}" dest="${project.binaries}/win32/jre-x64/lib/ext/jaccess.jar" usetimestamp="true" />
										<get src="${project.binaries-base}/win32/jre-x64/lib/ext/jfxrt.jar?p=${binary-revision}" dest="${project.binaries}/win32/jre-x64/lib/ext/jfxrt.jar" usetimestamp="true" />
										<get src="${project.binaries-base}/win32/jre-x64/lib/ext/localedata.jar?p=${binary-revision}" dest="${project.binaries}/win32/jre-x64/lib/ext/localedata.jar" usetimestamp="true" />
										<get src="${project.binaries-base}/win32/jre-x64/lib/ext/meta-index?p=${binary-revision}" dest="${project.binaries}/win32/jre-x64/lib/ext/meta-index" usetimestamp="true" />
										<get src="${project.binaries-base}/win32/jre-x64/lib/ext/nashorn.jar?p=${binary-revision}" dest="${project.binaries}/win32/jre-x64/lib/ext/nashorn.jar" usetimestamp="true" />
										<get src="${project.binaries-base}/win32/jre-x64/lib/ext/sunec.jar?p=${binary-revision}" dest="${project.binaries}/win32/jre-x64/lib/ext/sunec.jar" usetimestamp="true" />
										<get src="${project.binaries-base}/win32/jre-x64/lib/ext/sunjce_provider.jar?p=${binary-revision}" dest="${project.binaries}/win32/jre-x64/lib/ext/sunjce_provider.jar" usetimestamp="true" />
										<get src="${project.binaries-base}/win32/jre-x64/lib/ext/sunmscapi.jar?p=${binary-revision}" dest="${project.binaries}/win32/jre-x64/lib/ext/sunmscapi.jar" usetimestamp="true" />
										<get src="${project.binaries-base}/win32/jre-x64/lib/ext/sunpkcs11.jar?p=${binary-revision}" dest="${project.binaries}/win32/jre-x64/lib/ext/sunpkcs11.jar" usetimestamp="true" />
										<get src="${project.binaries-base}/win32/jre-x64/lib/ext/zipfs.jar?p=${binary-revision}" dest="${project.binaries}/win32/jre-x64/lib/ext/zipfs.jar" usetimestamp="true" />
										<get src="${project.binaries-base}/win32/jre-x64/lib/fonts/LucidaBrightDemiBold.ttf?p=${binary-revision}" dest="${project.binaries}/win32/jre-x64/lib/fonts/LucidaBrightDemiBold.ttf" usetimestamp="true" />
										<get src="${project.binaries-base}/win32/jre-x64/lib/fonts/LucidaBrightDemiItalic.ttf?p=${binary-revision}" dest="${project.binaries}/win32/jre-x64/lib/fonts/LucidaBrightDemiItalic.ttf" usetimestamp="true" />
										<get src="${project.binaries-base}/win32/jre-x64/lib/fonts/LucidaBrightItalic.ttf?p=${binary-revision}" dest="${project.binaries}/win32/jre-x64/lib/fonts/LucidaBrightItalic.ttf" usetimestamp="true" />
										<get src="${project.binaries-base}/win32/jre-x64/lib/fonts/LucidaBrightRegular.ttf?p=${binary-revision}" dest="${project.binaries}/win32/jre-x64/lib/fonts/LucidaBrightRegular.ttf" usetimestamp="true" />
										<get src="${project.binaries-base}/win32/jre-x64/lib/fonts/LucidaSansDemiBold.ttf?p=${binary-revision}" dest="${project.binaries}/win32/jre-x64/lib/fonts/LucidaSansDemiBold.ttf" usetimestamp="true" />
										<get src="${project.binaries-base}/win32/jre-x64/lib/fonts/LucidaSansRegular.ttf?p=${binary-revision}" dest="${project.binaries}/win32/jre-x64/lib/fonts/LucidaSansRegular.ttf" usetimestamp="true" />
										<get src="${project.binaries-base}/win32/jre-x64/lib/fonts/LucidaTypewriterBold.ttf?p=${binary-revision}" dest="${project.binaries}/win32/jre-x64/lib/fonts/LucidaTypewriterBold.ttf" usetimestamp="true" />
										<get src="${project.binaries-base}/win32/jre-x64/lib/fonts/LucidaTypewriterRegular.ttf?p=${binary-revision}" dest="${project.binaries}/win32/jre-x64/lib/fonts/LucidaTypewriterRegular.ttf" usetimestamp="true" />
										<get src="${project.binaries-base}/win32/jre-x64/lib/amd64/jvm.cfg?p=${binary-revision}" dest="${project.binaries}/win32/jre-x64/lib/amd64/jvm.cfg" usetimestamp="true" />
										<get src="${project.binaries-base}/win32/jre-x64/lib/images/cursors/cursors.properties?p=${binary-revision}" dest="${project.binaries}/win32/jre-x64/lib/images/cursors/cursors.properties" usetimestamp="true" />
										<get src="${project.binaries-base}/win32/jre-x64/lib/images/cursors/invalid32x32.gif?p=${binary-revision}" dest="${project.binaries}/win32/jre-x64/lib/images/cursors/invalid32x32.gif" usetimestamp="true" />
										<get src="${project.binaries-base}/win32/jre-x64/lib/images/cursors/win32_CopyDrop32x32.gif?p=${binary-revision}" dest="${project.binaries}/win32/jre-x64/lib/images/cursors/win32_CopyDrop32x32.gif" usetimestamp="true" />
										<get src="${project.binaries-base}/win32/jre-x64/lib/images/cursors/win32_CopyNoDrop32x32.gif?p=${binary-revision}" dest="${project.binaries}/win32/jre-x64/lib/images/cursors/win32_CopyNoDrop32x32.gif" usetimestamp="true" />
										<get src="${project.binaries-base}/win32/jre-x64/lib/images/cursors/win32_LinkDrop32x32.gif?p=${binary-revision}" dest="${project.binaries}/win32/jre-x64/lib/images/cursors/win32_LinkDrop32x32.gif" usetimestamp="true" />
										<get src="${project.binaries-base}/win32/jre-x64/lib/images/cursors/win32_LinkNoDrop32x32.gif?p=${binary-revision}" dest="${project.binaries}/win32/jre-x64/lib/images/cursors/win32_LinkNoDrop32x32.gif" usetimestamp="true" />
										<get src="${project.binaries-base}/win32/jre-x64/lib/images/cursors/win32_MoveDrop32x32.gif?p=${binary-revision}" dest="${project.binaries}/win32/jre-x64/lib/images/cursors/win32_MoveDrop32x32.gif" usetimestamp="true" />
										<get src="${project.binaries-base}/win32/jre-x64/lib/images/cursors/win32_MoveNoDrop32x32.gif?p=${binary-revision}" dest="${project.binaries}/win32/jre-x64/lib/images/cursors/win32_MoveNoDrop32x32.gif" usetimestamp="true" />
										<get src="${project.binaries-base}/win32/jre-x64/lib/jfr/default.jfc?p=${binary-revision}" dest="${project.binaries}/win32/jre-x64/lib/jfr/default.jfc" usetimestamp="true" />
										<get src="${project.binaries-base}/win32/jre-x64/lib/jfr/profile.jfc?p=${binary-revision}" dest="${project.binaries}/win32/jre-x64/lib/jfr/profile.jfc" usetimestamp="true" />
										<get src="${project.binaries-base}/win32/jre-x64/lib/management/jmxremote.access?p=${binary-revision}" dest="${project.binaries}/win32/jre-x64/lib/management/jmxremote.access" usetimestamp="true" />
										<get src="${project.binaries-base}/win32/jre-x64/lib/management/jmxremote.password.template?p=${binary-revision}" dest="${project.binaries}/win32/jre-x64/lib/management/jmxremote.password.template" usetimestamp="true" />
										<get src="${project.binaries-base}/win32/jre-x64/lib/management/management.properties?p=${binary-revision}" dest="${project.binaries}/win32/jre-x64/lib/management/management.properties" usetimestamp="true" />
										<get src="${project.binaries-base}/win32/jre-x64/lib/management/snmp.acl.template?p=${binary-revision}" dest="${project.binaries}/win32/jre-x64/lib/management/snmp.acl.template" usetimestamp="true" />
										<get src="${project.binaries-base}/win32/jre-x64/lib/security/blacklist?p=${binary-revision}" dest="${project.binaries}/win32/jre-x64/lib/security/blacklist" usetimestamp="true" />
										<get src="${project.binaries-base}/win32/jre-x64/lib/security/blacklisted.certs?p=${binary-revision}" dest="${project.binaries}/win32/jre-x64/lib/security/blacklisted.certs" usetimestamp="true" />
										<get src="${project.binaries-base}/win32/jre-x64/lib/security/cacerts?p=${binary-revision}" dest="${project.binaries}/win32/jre-x64/lib/security/cacerts" usetimestamp="true" />
										<get src="${project.binaries-base}/win32/jre-x64/lib/security/java.policy?p=${binary-revision}" dest="${project.binaries}/win32/jre-x64/lib/security/java.policy" usetimestamp="true" />
										<get src="${project.binaries-base}/win32/jre-x64/lib/security/java.security?p=${binary-revision}" dest="${project.binaries}/win32/jre-x64/lib/security/java.security" usetimestamp="true" />
										<get src="${project.binaries-base}/win32/jre-x64/lib/security/javaws.policy?p=${binary-revision}" dest="${project.binaries}/win32/jre-x64/lib/security/javaws.policy" usetimestamp="true" />
										<get src="${project.binaries-base}/win32/jre-x64/lib/security/trusted.libraries?p=${binary-revision}" dest="${project.binaries}/win32/jre-x64/lib/security/trusted.libraries" usetimestamp="true" />
										<get src="${project.binaries-base}/win32/jre-x64/lib/security/policy/limited/local_policy.jar?p=${binary-revision}" dest="${project.binaries}/win32/jre-x64/lib/security/policy/limited/local_policy.jar" usetimestamp="true" />
										<get src="${project.binaries-base}/win32/jre-x64/lib/security/policy/limited/US_export_policy.jar?p=${binary-revision}" dest="${project.binaries}/win32/jre-x64/lib/security/policy/limited/US_export_policy.jar" usetimestamp="true" />
										<get src="${project.binaries-base}/win32/jre-x64/lib/security/policy/unlimited/local_policy.jar?p=${binary-revision}" dest="${project.binaries}/win32/jre-x64/lib/security/policy/unlimited/local_policy.jar" usetimestamp="true" />
										<get src="${project.binaries-base}/win32/jre-x64/lib/security/policy/unlimited/US_export_policy.jar?p=${binary-revision}" dest="${project.binaries}/win32/jre-x64/lib/security/policy/unlimited/US_export_policy.jar" usetimestamp="true" />

										<get src="${project.binaries-base}/win32/jre-x86/COPYRIGHT?p=${binary-revision}" dest="${project.binaries}/win32/jre-x86/COPYRIGHT" usetimestamp="true" />
										<get src="${project.binaries-base}/win32/jre-x86/LICENSE?p=${binary-revision}" dest="${project.binaries}/win32/jre-x86/LICENSE" usetimestamp="true" />
										<get src="${project.binaries-base}/win32/jre-x86/README.txt?p=${binary-revision}" dest="${project.binaries}/win32/jre-x86/README.txt" usetimestamp="true" />
										<get src="${project.binaries-base}/win32/jre-x86/release?p=${binary-revision}" dest="${project.binaries}/win32/jre-x86/release" usetimestamp="true" />
										<get src="${project.binaries-base}/win32/jre-x86/THIRDPARTYLICENSEREADME.txt?p=${binary-revision}" dest="${project.binaries}/win32/jre-x86/THIRDPARTYLICENSEREADME.txt" usetimestamp="true" />
										<get src="${project.binaries-base}/win32/jre-x86/THIRDPARTYLICENSEREADME-JAVAFX.txt?p=${binary-revision}" dest="${project.binaries}/win32/jre-x86/THIRDPARTYLICENSEREADME-JAVAFX.txt" usetimestamp="true" />
										<get src="${project.binaries-base}/win32/jre-x86/Welcome.html?p=${binary-revision}" dest="${project.binaries}/win32/jre-x86/Welcome.html" usetimestamp="true" />
										<get src="${project.binaries-base}/win32/jre-x86/bin/api-ms-win-core-console-l1-1-0.dll?p=${binary-revision}" dest="${project.binaries}/win32/jre-x86/bin/api-ms-win-core-console-l1-1-0.dll" usetimestamp="true" />
										<get src="${project.binaries-base}/win32/jre-x86/bin/api-ms-win-core-datetime-l1-1-0.dll?p=${binary-revision}" dest="${project.binaries}/win32/jre-x86/bin/api-ms-win-core-datetime-l1-1-0.dll" usetimestamp="true" />
										<get src="${project.binaries-base}/win32/jre-x86/bin/api-ms-win-core-debug-l1-1-0.dll?p=${binary-revision}" dest="${project.binaries}/win32/jre-x86/bin/api-ms-win-core-debug-l1-1-0.dll" usetimestamp="true" />
										<get src="${project.binaries-base}/win32/jre-x86/bin/api-ms-win-core-errorhandling-l1-1-0.dll?p=${binary-revision}" dest="${project.binaries}/win32/jre-x86/bin/api-ms-win-core-errorhandling-l1-1-0.dll" usetimestamp="true" />
										<get src="${project.binaries-base}/win32/jre-x86/bin/api-ms-win-core-file-l1-1-0.dll?p=${binary-revision}" dest="${project.binaries}/win32/jre-x86/bin/api-ms-win-core-file-l1-1-0.dll" usetimestamp="true" />
										<get src="${project.binaries-base}/win32/jre-x86/bin/api-ms-win-core-file-l1-2-0.dll?p=${binary-revision}" dest="${project.binaries}/win32/jre-x86/bin/api-ms-win-core-file-l1-2-0.dll" usetimestamp="true" />
										<get src="${project.binaries-base}/win32/jre-x86/bin/api-ms-win-core-file-l2-1-0.dll?p=${binary-revision}" dest="${project.binaries}/win32/jre-x86/bin/api-ms-win-core-file-l2-1-0.dll" usetimestamp="true" />
										<get src="${project.binaries-base}/win32/jre-x86/bin/api-ms-win-core-handle-l1-1-0.dll?p=${binary-revision}" dest="${project.binaries}/win32/jre-x86/bin/api-ms-win-core-handle-l1-1-0.dll" usetimestamp="true" />
										<get src="${project.binaries-base}/win32/jre-x86/bin/api-ms-win-core-heap-l1-1-0.dll?p=${binary-revision}" dest="${project.binaries}/win32/jre-x86/bin/api-ms-win-core-heap-l1-1-0.dll" usetimestamp="true" />
										<get src="${project.binaries-base}/win32/jre-x86/bin/api-ms-win-core-interlocked-l1-1-0.dll?p=${binary-revision}" dest="${project.binaries}/win32/jre-x86/bin/api-ms-win-core-interlocked-l1-1-0.dll" usetimestamp="true" />
										<get src="${project.binaries-base}/win32/jre-x86/bin/api-ms-win-core-libraryloader-l1-1-0.dll?p=${binary-revision}" dest="${project.binaries}/win32/jre-x86/bin/api-ms-win-core-libraryloader-l1-1-0.dll" usetimestamp="true" />
										<get src="${project.binaries-base}/win32/jre-x86/bin/api-ms-win-core-localization-l1-2-0.dll?p=${binary-revision}" dest="${project.binaries}/win32/jre-x86/bin/api-ms-win-core-localization-l1-2-0.dll" usetimestamp="true" />
										<get src="${project.binaries-base}/win32/jre-x86/bin/api-ms-win-core-memory-l1-1-0.dll?p=${binary-revision}" dest="${project.binaries}/win32/jre-x86/bin/api-ms-win-core-memory-l1-1-0.dll" usetimestamp="true" />
										<get src="${project.binaries-base}/win32/jre-x86/bin/api-ms-win-core-namedpipe-l1-1-0.dll?p=${binary-revision}" dest="${project.binaries}/win32/jre-x86/bin/api-ms-win-core-namedpipe-l1-1-0.dll" usetimestamp="true" />
										<get src="${project.binaries-base}/win32/jre-x86/bin/api-ms-win-core-processenvironment-l1-1-0.dll?p=${binary-revision}" dest="${project.binaries}/win32/jre-x86/bin/api-ms-win-core-processenvironment-l1-1-0.dll" usetimestamp="true" />
										<get src="${project.binaries-base}/win32/jre-x86/bin/api-ms-win-core-processthreads-l1-1-0.dll?p=${binary-revision}" dest="${project.binaries}/win32/jre-x86/bin/api-ms-win-core-processthreads-l1-1-0.dll" usetimestamp="true" />
										<get src="${project.binaries-base}/win32/jre-x86/bin/api-ms-win-core-processthreads-l1-1-1.dll?p=${binary-revision}" dest="${project.binaries}/win32/jre-x86/bin/api-ms-win-core-processthreads-l1-1-1.dll" usetimestamp="true" />
										<get src="${project.binaries-base}/win32/jre-x86/bin/api-ms-win-core-profile-l1-1-0.dll?p=${binary-revision}" dest="${project.binaries}/win32/jre-x86/bin/api-ms-win-core-profile-l1-1-0.dll" usetimestamp="true" />
										<get src="${project.binaries-base}/win32/jre-x86/bin/api-ms-win-core-rtlsupport-l1-1-0.dll?p=${binary-revision}" dest="${project.binaries}/win32/jre-x86/bin/api-ms-win-core-rtlsupport-l1-1-0.dll" usetimestamp="true" />
										<get src="${project.binaries-base}/win32/jre-x86/bin/api-ms-win-core-string-l1-1-0.dll?p=${binary-revision}" dest="${project.binaries}/win32/jre-x86/bin/api-ms-win-core-string-l1-1-0.dll" usetimestamp="true" />
										<get src="${project.binaries-base}/win32/jre-x86/bin/api-ms-win-core-synch-l1-1-0.dll?p=${binary-revision}" dest="${project.binaries}/win32/jre-x86/bin/api-ms-win-core-synch-l1-1-0.dll" usetimestamp="true" />
										<get src="${project.binaries-base}/win32/jre-x86/bin/api-ms-win-core-synch-l1-2-0.dll?p=${binary-revision}" dest="${project.binaries}/win32/jre-x86/bin/api-ms-win-core-synch-l1-2-0.dll" usetimestamp="true" />
										<get src="${project.binaries-base}/win32/jre-x86/bin/api-ms-win-core-sysinfo-l1-1-0.dll?p=${binary-revision}" dest="${project.binaries}/win32/jre-x86/bin/api-ms-win-core-sysinfo-l1-1-0.dll" usetimestamp="true" />
										<get src="${project.binaries-base}/win32/jre-x86/bin/api-ms-win-core-timezone-l1-1-0.dll?p=${binary-revision}" dest="${project.binaries}/win32/jre-x86/bin/api-ms-win-core-timezone-l1-1-0.dll" usetimestamp="true" />
										<get src="${project.binaries-base}/win32/jre-x86/bin/api-ms-win-core-util-l1-1-0.dll?p=${binary-revision}" dest="${project.binaries}/win32/jre-x86/bin/api-ms-win-core-util-l1-1-0.dll" usetimestamp="true" />
										<get src="${project.binaries-base}/win32/jre-x86/bin/api-ms-win-crt-conio-l1-1-0.dll?p=${binary-revision}" dest="${project.binaries}/win32/jre-x86/bin/api-ms-win-crt-conio-l1-1-0.dll" usetimestamp="true" />
										<get src="${project.binaries-base}/win32/jre-x86/bin/api-ms-win-crt-convert-l1-1-0.dll?p=${binary-revision}" dest="${project.binaries}/win32/jre-x86/bin/api-ms-win-crt-convert-l1-1-0.dll" usetimestamp="true" />
										<get src="${project.binaries-base}/win32/jre-x86/bin/api-ms-win-crt-environment-l1-1-0.dll?p=${binary-revision}" dest="${project.binaries}/win32/jre-x86/bin/api-ms-win-crt-environment-l1-1-0.dll" usetimestamp="true" />
										<get src="${project.binaries-base}/win32/jre-x86/bin/api-ms-win-crt-filesystem-l1-1-0.dll?p=${binary-revision}" dest="${project.binaries}/win32/jre-x86/bin/api-ms-win-crt-filesystem-l1-1-0.dll" usetimestamp="true" />
										<get src="${project.binaries-base}/win32/jre-x86/bin/api-ms-win-crt-heap-l1-1-0.dll?p=${binary-revision}" dest="${project.binaries}/win32/jre-x86/bin/api-ms-win-crt-heap-l1-1-0.dll" usetimestamp="true" />
										<get src="${project.binaries-base}/win32/jre-x86/bin/api-ms-win-crt-locale-l1-1-0.dll?p=${binary-revision}" dest="${project.binaries}/win32/jre-x86/bin/api-ms-win-crt-locale-l1-1-0.dll" usetimestamp="true" />
										<get src="${project.binaries-base}/win32/jre-x86/bin/api-ms-win-crt-math-l1-1-0.dll?p=${binary-revision}" dest="${project.binaries}/win32/jre-x86/bin/api-ms-win-crt-math-l1-1-0.dll" usetimestamp="true" />
										<get src="${project.binaries-base}/win32/jre-x86/bin/api-ms-win-crt-multibyte-l1-1-0.dll?p=${binary-revision}" dest="${project.binaries}/win32/jre-x86/bin/api-ms-win-crt-multibyte-l1-1-0.dll" usetimestamp="true" />
										<get src="${project.binaries-base}/win32/jre-x86/bin/api-ms-win-crt-private-l1-1-0.dll?p=${binary-revision}" dest="${project.binaries}/win32/jre-x86/bin/api-ms-win-crt-private-l1-1-0.dll" usetimestamp="true" />
										<get src="${project.binaries-base}/win32/jre-x86/bin/api-ms-win-crt-process-l1-1-0.dll?p=${binary-revision}" dest="${project.binaries}/win32/jre-x86/bin/api-ms-win-crt-process-l1-1-0.dll" usetimestamp="true" />
										<get src="${project.binaries-base}/win32/jre-x86/bin/api-ms-win-crt-runtime-l1-1-0.dll?p=${binary-revision}" dest="${project.binaries}/win32/jre-x86/bin/api-ms-win-crt-runtime-l1-1-0.dll" usetimestamp="true" />
										<get src="${project.binaries-base}/win32/jre-x86/bin/api-ms-win-crt-stdio-l1-1-0.dll?p=${binary-revision}" dest="${project.binaries}/win32/jre-x86/bin/api-ms-win-crt-stdio-l1-1-0.dll" usetimestamp="true" />
										<get src="${project.binaries-base}/win32/jre-x86/bin/api-ms-win-crt-string-l1-1-0.dll?p=${binary-revision}" dest="${project.binaries}/win32/jre-x86/bin/api-ms-win-crt-string-l1-1-0.dll" usetimestamp="true" />
										<get src="${project.binaries-base}/win32/jre-x86/bin/api-ms-win-crt-time-l1-1-0.dll?p=${binary-revision}" dest="${project.binaries}/win32/jre-x86/bin/api-ms-win-crt-time-l1-1-0.dll" usetimestamp="true" />
										<get src="${project.binaries-base}/win32/jre-x86/bin/api-ms-win-crt-utility-l1-1-0.dll?p=${binary-revision}" dest="${project.binaries}/win32/jre-x86/bin/api-ms-win-crt-utility-l1-1-0.dll" usetimestamp="true" />
										<get src="${project.binaries-base}/win32/jre-x86/bin/awt.dll?p=${binary-revision}" dest="${project.binaries}/win32/jre-x86/bin/awt.dll" usetimestamp="true" />
										<get src="${project.binaries-base}/win32/jre-x86/bin/bci.dll?p=${binary-revision}" dest="${project.binaries}/win32/jre-x86/bin/bci.dll" usetimestamp="true" />
										<get src="${project.binaries-base}/win32/jre-x86/bin/concrt140.dll?p=${binary-revision}" dest="${project.binaries}/win32/jre-x86/bin/concrt140.dll" usetimestamp="true" />
										<get src="${project.binaries-base}/win32/jre-x86/bin/dcpr.dll?p=${binary-revision}" dest="${project.binaries}/win32/jre-x86/bin/dcpr.dll" usetimestamp="true" />
										<get src="${project.binaries-base}/win32/jre-x86/bin/decora_sse.dll?p=${binary-revision}" dest="${project.binaries}/win32/jre-x86/bin/decora_sse.dll" usetimestamp="true" />
										<get src="${project.binaries-base}/win32/jre-x86/bin/deploy.dll?p=${binary-revision}" dest="${project.binaries}/win32/jre-x86/bin/deploy.dll" usetimestamp="true" />
										<get src="${project.binaries-base}/win32/jre-x86/bin/dt_shmem.dll?p=${binary-revision}" dest="${project.binaries}/win32/jre-x86/bin/dt_shmem.dll" usetimestamp="true" />
										<get src="${project.binaries-base}/win32/jre-x86/bin/dt_socket.dll?p=${binary-revision}" dest="${project.binaries}/win32/jre-x86/bin/dt_socket.dll" usetimestamp="true" />
										<get src="${project.binaries-base}/win32/jre-x86/bin/eula.dll?p=${binary-revision}" dest="${project.binaries}/win32/jre-x86/bin/eula.dll" usetimestamp="true" />
										<get src="${project.binaries-base}/win32/jre-x86/bin/fontmanager.dll?p=${binary-revision}" dest="${project.binaries}/win32/jre-x86/bin/fontmanager.dll" usetimestamp="true" />
										<get src="${project.binaries-base}/win32/jre-x86/bin/fxplugins.dll?p=${binary-revision}" dest="${project.binaries}/win32/jre-x86/bin/fxplugins.dll" usetimestamp="true" />
										<get src="${project.binaries-base}/win32/jre-x86/bin/glass.dll?p=${binary-revision}" dest="${project.binaries}/win32/jre-x86/bin/glass.dll" usetimestamp="true" />
										<get src="${project.binaries-base}/win32/jre-x86/bin/glib-lite.dll?p=${binary-revision}" dest="${project.binaries}/win32/jre-x86/bin/glib-lite.dll" usetimestamp="true" />
										<get src="${project.binaries-base}/win32/jre-x86/bin/gstreamer-lite.dll?p=${binary-revision}" dest="${project.binaries}/win32/jre-x86/bin/gstreamer-lite.dll" usetimestamp="true" />
										<get src="${project.binaries-base}/win32/jre-x86/bin/hprof.dll?p=${binary-revision}" dest="${project.binaries}/win32/jre-x86/bin/hprof.dll" usetimestamp="true" />
										<get src="${project.binaries-base}/win32/jre-x86/bin/instrument.dll?p=${binary-revision}" dest="${project.binaries}/win32/jre-x86/bin/instrument.dll" usetimestamp="true" />
										<get src="${project.binaries-base}/win32/jre-x86/bin/j2pcsc.dll?p=${binary-revision}" dest="${project.binaries}/win32/jre-x86/bin/j2pcsc.dll" usetimestamp="true" />
										<get src="${project.binaries-base}/win32/jre-x86/bin/j2pkcs11.dll?p=${binary-revision}" dest="${project.binaries}/win32/jre-x86/bin/j2pkcs11.dll" usetimestamp="true" />
										<get src="${project.binaries-base}/win32/jre-x86/bin/jaas_nt.dll?p=${binary-revision}" dest="${project.binaries}/win32/jre-x86/bin/jaas_nt.dll" usetimestamp="true" />
										<get src="${project.binaries-base}/win32/jre-x86/bin/jabswitch.exe?p=${binary-revision}" dest="${project.binaries}/win32/jre-x86/bin/jabswitch.exe" usetimestamp="true" />
										<get src="${project.binaries-base}/win32/jre-x86/bin/java.dll?p=${binary-revision}" dest="${project.binaries}/win32/jre-x86/bin/java.dll" usetimestamp="true" />
										<get src="${project.binaries-base}/win32/jre-x86/bin/java.exe?p=${binary-revision}" dest="${project.binaries}/win32/jre-x86/bin/java.exe" usetimestamp="true" />
										<get src="${project.binaries-base}/win32/jre-x86/bin/java_crw_demo.dll?p=${binary-revision}" dest="${project.binaries}/win32/jre-x86/bin/java_crw_demo.dll" usetimestamp="true" />
										<get src="${project.binaries-base}/win32/jre-x86/bin/JavaAccessBridge.dll?p=${binary-revision}" dest="${project.binaries}/win32/jre-x86/bin/JavaAccessBridge.dll" usetimestamp="true" />
										<get src="${project.binaries-base}/win32/jre-x86/bin/JavaAccessBridge-32.dll?p=${binary-revision}" dest="${project.binaries}/win32/jre-x86/bin/JavaAccessBridge-32.dll" usetimestamp="true" />
										<get src="${project.binaries-base}/win32/jre-x86/bin/javacpl.cpl?p=${binary-revision}" dest="${project.binaries}/win32/jre-x86/bin/javacpl.cpl" usetimestamp="true" />
										<get src="${project.binaries-base}/win32/jre-x86/bin/javacpl.exe?p=${binary-revision}" dest="${project.binaries}/win32/jre-x86/bin/javacpl.exe" usetimestamp="true" />
										<get src="${project.binaries-base}/win32/jre-x86/bin/javafx_font.dll?p=${binary-revision}" dest="${project.binaries}/win32/jre-x86/bin/javafx_font.dll" usetimestamp="true" />
										<get src="${project.binaries-base}/win32/jre-x86/bin/javafx_iio.dll?p=${binary-revision}" dest="${project.binaries}/win32/jre-x86/bin/javafx_iio.dll" usetimestamp="true" />
										<get src="${project.binaries-base}/win32/jre-x86/bin/java-rmi.exe?p=${binary-revision}" dest="${project.binaries}/win32/jre-x86/bin/java-rmi.exe" usetimestamp="true" />
										<get src="${project.binaries-base}/win32/jre-x86/bin/javaw.exe?p=${binary-revision}" dest="${project.binaries}/win32/jre-x86/bin/javaw.exe" usetimestamp="true" />
										<get src="${project.binaries-base}/win32/jre-x86/bin/javaws.exe?p=${binary-revision}" dest="${project.binaries}/win32/jre-x86/bin/javaws.exe" usetimestamp="true" />
										<get src="${project.binaries-base}/win32/jre-x86/bin/jawt.dll?p=${binary-revision}" dest="${project.binaries}/win32/jre-x86/bin/jawt.dll" usetimestamp="true" />
										<get src="${project.binaries-base}/win32/jre-x86/bin/JAWTAccessBridge.dll?p=${binary-revision}" dest="${project.binaries}/win32/jre-x86/bin/JAWTAccessBridge.dll" usetimestamp="true" />
										<get src="${project.binaries-base}/win32/jre-x86/bin/JAWTAccessBridge-32.dll?p=${binary-revision}" dest="${project.binaries}/win32/jre-x86/bin/JAWTAccessBridge-32.dll" usetimestamp="true" />
										<get src="${project.binaries-base}/win32/jre-x86/bin/jdwp.dll?p=${binary-revision}" dest="${project.binaries}/win32/jre-x86/bin/jdwp.dll" usetimestamp="true" />
										<get src="${project.binaries-base}/win32/jre-x86/bin/jfr.dll?p=${binary-revision}" dest="${project.binaries}/win32/jre-x86/bin/jfr.dll" usetimestamp="true" />
										<get src="${project.binaries-base}/win32/jre-x86/bin/jfxmedia.dll?p=${binary-revision}" dest="${project.binaries}/win32/jre-x86/bin/jfxmedia.dll" usetimestamp="true" />
										<get src="${project.binaries-base}/win32/jre-x86/bin/jfxwebkit.dll?p=${binary-revision}" dest="${project.binaries}/win32/jre-x86/bin/jfxwebkit.dll" usetimestamp="true" />
										<get src="${project.binaries-base}/win32/jre-x86/bin/jjs.exe?p=${binary-revision}" dest="${project.binaries}/win32/jre-x86/bin/jjs.exe" usetimestamp="true" />
										<get src="${project.binaries-base}/win32/jre-x86/bin/jli.dll?p=${binary-revision}" dest="${project.binaries}/win32/jre-x86/bin/jli.dll" usetimestamp="true" />
										<get src="${project.binaries-base}/win32/jre-x86/bin/jp2iexp.dll?p=${binary-revision}" dest="${project.binaries}/win32/jre-x86/bin/jp2iexp.dll" usetimestamp="true" />
										<get src="${project.binaries-base}/win32/jre-x86/bin/jp2launcher.exe?p=${binary-revision}" dest="${project.binaries}/win32/jre-x86/bin/jp2launcher.exe" usetimestamp="true" />
										<get src="${project.binaries-base}/win32/jre-x86/bin/jp2native.dll?p=${binary-revision}" dest="${project.binaries}/win32/jre-x86/bin/jp2native.dll" usetimestamp="true" />
										<get src="${project.binaries-base}/win32/jre-x86/bin/jp2ssv.dll?p=${binary-revision}" dest="${project.binaries}/win32/jre-x86/bin/jp2ssv.dll" usetimestamp="true" />
										<get src="${project.binaries-base}/win32/jre-x86/bin/jpeg.dll?p=${binary-revision}" dest="${project.binaries}/win32/jre-x86/bin/jpeg.dll" usetimestamp="true" />
										<get src="${project.binaries-base}/win32/jre-x86/bin/jsdt.dll?p=${binary-revision}" dest="${project.binaries}/win32/jre-x86/bin/jsdt.dll" usetimestamp="true" />
										<get src="${project.binaries-base}/win32/jre-x86/bin/jsound.dll?p=${binary-revision}" dest="${project.binaries}/win32/jre-x86/bin/jsound.dll" usetimestamp="true" />
										<get src="${project.binaries-base}/win32/jre-x86/bin/jsoundds.dll?p=${binary-revision}" dest="${project.binaries}/win32/jre-x86/bin/jsoundds.dll" usetimestamp="true" />
										<get src="${project.binaries-base}/win32/jre-x86/bin/keytool.exe?p=${binary-revision}" dest="${project.binaries}/win32/jre-x86/bin/keytool.exe" usetimestamp="true" />
										<get src="${project.binaries-base}/win32/jre-x86/bin/kinit.exe?p=${binary-revision}" dest="${project.binaries}/win32/jre-x86/bin/kinit.exe" usetimestamp="true" />
										<get src="${project.binaries-base}/win32/jre-x86/bin/klist.exe?p=${binary-revision}" dest="${project.binaries}/win32/jre-x86/bin/klist.exe" usetimestamp="true" />
										<get src="${project.binaries-base}/win32/jre-x86/bin/ktab.exe?p=${binary-revision}" dest="${project.binaries}/win32/jre-x86/bin/ktab.exe" usetimestamp="true" />
										<get src="${project.binaries-base}/win32/jre-x86/bin/lcms.dll?p=${binary-revision}" dest="${project.binaries}/win32/jre-x86/bin/lcms.dll" usetimestamp="true" />
										<get src="${project.binaries-base}/win32/jre-x86/bin/management.dll?p=${binary-revision}" dest="${project.binaries}/win32/jre-x86/bin/management.dll" usetimestamp="true" />
										<get src="${project.binaries-base}/win32/jre-x86/bin/mlib_image.dll?p=${binary-revision}" dest="${project.binaries}/win32/jre-x86/bin/mlib_image.dll" usetimestamp="true" />
										<get src="${project.binaries-base}/win32/jre-x86/bin/msvcp140.dll?p=${binary-revision}" dest="${project.binaries}/win32/jre-x86/bin/msvcp140.dll" usetimestamp="true" />
										<get src="${project.binaries-base}/win32/jre-x86/bin/msvcr100.dll?p=${binary-revision}" dest="${project.binaries}/win32/jre-x86/bin/msvcr100.dll" usetimestamp="true" />
										<get src="${project.binaries-base}/win32/jre-x86/bin/net.dll?p=${binary-revision}" dest="${project.binaries}/win32/jre-x86/bin/net.dll" usetimestamp="true" />
										<get src="${project.binaries-base}/win32/jre-x86/bin/nio.dll?p=${binary-revision}" dest="${project.binaries}/win32/jre-x86/bin/nio.dll" usetimestamp="true" />
										<get src="${project.binaries-base}/win32/jre-x86/bin/npt.dll?p=${binary-revision}" dest="${project.binaries}/win32/jre-x86/bin/npt.dll" usetimestamp="true" />
										<get src="${project.binaries-base}/win32/jre-x86/bin/orbd.exe?p=${binary-revision}" dest="${project.binaries}/win32/jre-x86/bin/orbd.exe" usetimestamp="true" />
										<get src="${project.binaries-base}/win32/jre-x86/bin/pack200.exe?p=${binary-revision}" dest="${project.binaries}/win32/jre-x86/bin/pack200.exe" usetimestamp="true" />
										<get src="${project.binaries-base}/win32/jre-x86/bin/policytool.exe?p=${binary-revision}" dest="${project.binaries}/win32/jre-x86/bin/policytool.exe" usetimestamp="true" />
										<get src="${project.binaries-base}/win32/jre-x86/bin/prism_common.dll?p=${binary-revision}" dest="${project.binaries}/win32/jre-x86/bin/prism_common.dll" usetimestamp="true" />
										<get src="${project.binaries-base}/win32/jre-x86/bin/prism_d3d.dll?p=${binary-revision}" dest="${project.binaries}/win32/jre-x86/bin/prism_d3d.dll" usetimestamp="true" />
										<get src="${project.binaries-base}/win32/jre-x86/bin/prism_sw.dll?p=${binary-revision}" dest="${project.binaries}/win32/jre-x86/bin/prism_sw.dll" usetimestamp="true" />
										<get src="${project.binaries-base}/win32/jre-x86/bin/resource.dll?p=${binary-revision}" dest="${project.binaries}/win32/jre-x86/bin/resource.dll" usetimestamp="true" />
										<get src="${project.binaries-base}/win32/jre-x86/bin/rmid.exe?p=${binary-revision}" dest="${project.binaries}/win32/jre-x86/bin/rmid.exe" usetimestamp="true" />
										<get src="${project.binaries-base}/win32/jre-x86/bin/rmiregistry.exe?p=${binary-revision}" dest="${project.binaries}/win32/jre-x86/bin/rmiregistry.exe" usetimestamp="true" />
										<get src="${project.binaries-base}/win32/jre-x86/bin/servertool.exe?p=${binary-revision}" dest="${project.binaries}/win32/jre-x86/bin/servertool.exe" usetimestamp="true" />
										<get src="${project.binaries-base}/win32/jre-x86/bin/splashscreen.dll?p=${binary-revision}" dest="${project.binaries}/win32/jre-x86/bin/splashscreen.dll" usetimestamp="true" />
										<get src="${project.binaries-base}/win32/jre-x86/bin/ssv.dll?p=${binary-revision}" dest="${project.binaries}/win32/jre-x86/bin/ssv.dll" usetimestamp="true" />
										<get src="${project.binaries-base}/win32/jre-x86/bin/ssvagent.exe?p=${binary-revision}" dest="${project.binaries}/win32/jre-x86/bin/ssvagent.exe" usetimestamp="true" />
										<get src="${project.binaries-base}/win32/jre-x86/bin/sunec.dll?p=${binary-revision}" dest="${project.binaries}/win32/jre-x86/bin/sunec.dll" usetimestamp="true" />
										<get src="${project.binaries-base}/win32/jre-x86/bin/sunmscapi.dll?p=${binary-revision}" dest="${project.binaries}/win32/jre-x86/bin/sunmscapi.dll" usetimestamp="true" />
										<get src="${project.binaries-base}/win32/jre-x86/bin/t2k.dll?p=${binary-revision}" dest="${project.binaries}/win32/jre-x86/bin/t2k.dll" usetimestamp="true" />
										<get src="${project.binaries-base}/win32/jre-x86/bin/tnameserv.exe?p=${binary-revision}" dest="${project.binaries}/win32/jre-x86/bin/tnameserv.exe" usetimestamp="true" />
										<get src="${project.binaries-base}/win32/jre-x86/bin/ucrtbase.dll?p=${binary-revision}" dest="${project.binaries}/win32/jre-x86/bin/ucrtbase.dll" usetimestamp="true" />
										<get src="${project.binaries-base}/win32/jre-x86/bin/unpack.dll?p=${binary-revision}" dest="${project.binaries}/win32/jre-x86/bin/unpack.dll" usetimestamp="true" />
										<get src="${project.binaries-base}/win32/jre-x86/bin/unpack200.exe?p=${binary-revision}" dest="${project.binaries}/win32/jre-x86/bin/unpack200.exe" usetimestamp="true" />
										<get src="${project.binaries-base}/win32/jre-x86/bin/vcruntime140.dll?p=${binary-revision}" dest="${project.binaries}/win32/jre-x86/bin/vcruntime140.dll" usetimestamp="true" />
										<get src="${project.binaries-base}/win32/jre-x86/bin/verify.dll?p=${binary-revision}" dest="${project.binaries}/win32/jre-x86/bin/verify.dll" usetimestamp="true" />
										<get src="${project.binaries-base}/win32/jre-x86/bin/w2k_lsa_auth.dll?p=${binary-revision}" dest="${project.binaries}/win32/jre-x86/bin/w2k_lsa_auth.dll" usetimestamp="true" />
										<get src="${project.binaries-base}/win32/jre-x86/bin/WindowsAccessBridge.dll?p=${binary-revision}" dest="${project.binaries}/win32/jre-x86/bin/WindowsAccessBridge.dll" usetimestamp="true" />
										<get src="${project.binaries-base}/win32/jre-x86/bin/WindowsAccessBridge-32.dll?p=${binary-revision}" dest="${project.binaries}/win32/jre-x86/bin/WindowsAccessBridge-32.dll" usetimestamp="true" />
										<get src="${project.binaries-base}/win32/jre-x86/bin/wsdetect.dll?p=${binary-revision}" dest="${project.binaries}/win32/jre-x86/bin/wsdetect.dll" usetimestamp="true" />
										<get src="${project.binaries-base}/win32/jre-x86/bin/zip.dll?p=${binary-revision}" dest="${project.binaries}/win32/jre-x86/bin/zip.dll" usetimestamp="true" />
										<get src="${project.binaries-base}/win32/jre-x86/bin/client/jvm.dll?p=${binary-revision}" dest="${project.binaries}/win32/jre-x86/bin/client/jvm.dll" usetimestamp="true" />
										<get src="${project.binaries-base}/win32/jre-x86/bin/client/Xusage.txt?p=${binary-revision}" dest="${project.binaries}/win32/jre-x86/bin/client/Xusage.txt" usetimestamp="true" />
										<get src="${project.binaries-base}/win32/jre-x86/bin/dtplugin/deployJava1.dll?p=${binary-revision}" dest="${project.binaries}/win32/jre-x86/bin/dtplugin/deployJava1.dll" usetimestamp="true" />
										<get src="${project.binaries-base}/win32/jre-x86/bin/dtplugin/npdeployJava1.dll?p=${binary-revision}" dest="${project.binaries}/win32/jre-x86/bin/dtplugin/npdeployJava1.dll" usetimestamp="true" />
										<get src="${project.binaries-base}/win32/jre-x86/bin/plugin2/msvcr100.dll?p=${binary-revision}" dest="${project.binaries}/win32/jre-x86/bin/plugin2/msvcr100.dll" usetimestamp="true" />
										<get src="${project.binaries-base}/win32/jre-x86/bin/plugin2/npjp2.dll?p=${binary-revision}" dest="${project.binaries}/win32/jre-x86/bin/plugin2/npjp2.dll" usetimestamp="true" />
										<get src="${project.binaries-base}/win32/jre-x86/lib/accessibility.properties?p=${binary-revision}" dest="${project.binaries}/win32/jre-x86/lib/accessibility.properties" usetimestamp="true" />
										<get src="${project.binaries-base}/win32/jre-x86/lib/calendars.properties?p=${binary-revision}" dest="${project.binaries}/win32/jre-x86/lib/calendars.properties" usetimestamp="true" />
										<get src="${project.binaries-base}/win32/jre-x86/lib/charsets.jar?p=${binary-revision}" dest="${project.binaries}/win32/jre-x86/lib/charsets.jar" usetimestamp="true" />
										<get src="${project.binaries-base}/win32/jre-x86/lib/classlist?p=${binary-revision}" dest="${project.binaries}/win32/jre-x86/lib/classlist" usetimestamp="true" />
										<get src="${project.binaries-base}/win32/jre-x86/lib/content-types.properties?p=${binary-revision}" dest="${project.binaries}/win32/jre-x86/lib/content-types.properties" usetimestamp="true" />
										<get src="${project.binaries-base}/win32/jre-x86/lib/currency.data?p=${binary-revision}" dest="${project.binaries}/win32/jre-x86/lib/currency.data" usetimestamp="true" />
										<get src="${project.binaries-base}/win32/jre-x86/lib/deploy.jar?p=${binary-revision}" dest="${project.binaries}/win32/jre-x86/lib/deploy.jar" usetimestamp="true" />
										<get src="${project.binaries-base}/win32/jre-x86/lib/flavormap.properties?p=${binary-revision}" dest="${project.binaries}/win32/jre-x86/lib/flavormap.properties" usetimestamp="true" />
										<get src="${project.binaries-base}/win32/jre-x86/lib/fontconfig.bfc?p=${binary-revision}" dest="${project.binaries}/win32/jre-x86/lib/fontconfig.bfc" usetimestamp="true" />
										<get src="${project.binaries-base}/win32/jre-x86/lib/fontconfig.properties.src?p=${binary-revision}" dest="${project.binaries}/win32/jre-x86/lib/fontconfig.properties.src" usetimestamp="true" />
										<get src="${project.binaries-base}/win32/jre-x86/lib/hijrah-config-umalqura.properties?p=${binary-revision}" dest="${project.binaries}/win32/jre-x86/lib/hijrah-config-umalqura.properties" usetimestamp="true" />
										<get src="${project.binaries-base}/win32/jre-x86/lib/javafx.properties?p=${binary-revision}" dest="${project.binaries}/win32/jre-x86/lib/javafx.properties" usetimestamp="true" />
										<get src="${project.binaries-base}/win32/jre-x86/lib/javaws.jar?p=${binary-revision}" dest="${project.binaries}/win32/jre-x86/lib/javaws.jar" usetimestamp="true" />
										<get src="${project.binaries-base}/win32/jre-x86/lib/jce.jar?p=${binary-revision}" dest="${project.binaries}/win32/jre-x86/lib/jce.jar" usetimestamp="true" />
										<get src="${project.binaries-base}/win32/jre-x86/lib/jfr.jar?p=${binary-revision}" dest="${project.binaries}/win32/jre-x86/lib/jfr.jar" usetimestamp="true" />
										<get src="${project.binaries-base}/win32/jre-x86/lib/jfxswt.jar?p=${binary-revision}" dest="${project.binaries}/win32/jre-x86/lib/jfxswt.jar" usetimestamp="true" />
										<get src="${project.binaries-base}/win32/jre-x86/lib/jsse.jar?p=${binary-revision}" dest="${project.binaries}/win32/jre-x86/lib/jsse.jar" usetimestamp="true" />
										<get src="${project.binaries-base}/win32/jre-x86/lib/jvm.hprof.txt?p=${binary-revision}" dest="${project.binaries}/win32/jre-x86/lib/jvm.hprof.txt" usetimestamp="true" />
										<get src="${project.binaries-base}/win32/jre-x86/lib/logging.properties?p=${binary-revision}" dest="${project.binaries}/win32/jre-x86/lib/logging.properties" usetimestamp="true" />
										<get src="${project.binaries-base}/win32/jre-x86/lib/management-agent.jar?p=${binary-revision}" dest="${project.binaries}/win32/jre-x86/lib/management-agent.jar" usetimestamp="true" />
										<get src="${project.binaries-base}/win32/jre-x86/lib/meta-index?p=${binary-revision}" dest="${project.binaries}/win32/jre-x86/lib/meta-index" usetimestamp="true" />
										<get src="${project.binaries-base}/win32/jre-x86/lib/net.properties?p=${binary-revision}" dest="${project.binaries}/win32/jre-x86/lib/net.properties" usetimestamp="true" />
										<get src="${project.binaries-base}/win32/jre-x86/lib/plugin.jar?p=${binary-revision}" dest="${project.binaries}/win32/jre-x86/lib/plugin.jar" usetimestamp="true" />
										<get src="${project.binaries-base}/win32/jre-x86/lib/psfont.properties.ja?p=${binary-revision}" dest="${project.binaries}/win32/jre-x86/lib/psfont.properties.ja" usetimestamp="true" />
										<get src="${project.binaries-base}/win32/jre-x86/lib/psfontj2d.properties?p=${binary-revision}" dest="${project.binaries}/win32/jre-x86/lib/psfontj2d.properties" usetimestamp="true" />
										<get src="${project.binaries-base}/win32/jre-x86/lib/resources.jar?p=${binary-revision}" dest="${project.binaries}/win32/jre-x86/lib/resources.jar" usetimestamp="true" />
										<get src="${project.binaries-base}/win32/jre-x86/lib/rt.jar?p=${binary-revision}" dest="${project.binaries}/win32/jre-x86/lib/rt.jar" usetimestamp="true" />
										<get src="${project.binaries-base}/win32/jre-x86/lib/sound.properties?p=${binary-revision}" dest="${project.binaries}/win32/jre-x86/lib/sound.properties" usetimestamp="true" />
										<get src="${project.binaries-base}/win32/jre-x86/lib/tzdb.dat?p=${binary-revision}" dest="${project.binaries}/win32/jre-x86/lib/tzdb.dat" usetimestamp="true" />
										<get src="${project.binaries-base}/win32/jre-x86/lib/tzmappings?p=${binary-revision}" dest="${project.binaries}/win32/jre-x86/lib/tzmappings" usetimestamp="true" />
										<get src="${project.binaries-base}/win32/jre-x86/lib/cmm/CIEXYZ.pf?p=${binary-revision}" dest="${project.binaries}/win32/jre-x86/lib/cmm/CIEXYZ.pf" usetimestamp="true" />
										<get src="${project.binaries-base}/win32/jre-x86/lib/cmm/GRAY.pf?p=${binary-revision}" dest="${project.binaries}/win32/jre-x86/lib/cmm/GRAY.pf" usetimestamp="true" />
										<get src="${project.binaries-base}/win32/jre-x86/lib/cmm/LINEAR_RGB.pf?p=${binary-revision}" dest="${project.binaries}/win32/jre-x86/lib/cmm/LINEAR_RGB.pf" usetimestamp="true" />
										<get src="${project.binaries-base}/win32/jre-x86/lib/cmm/PYCC.pf?p=${binary-revision}" dest="${project.binaries}/win32/jre-x86/lib/cmm/PYCC.pf" usetimestamp="true" />
										<get src="${project.binaries-base}/win32/jre-x86/lib/cmm/sRGB.pf?p=${binary-revision}" dest="${project.binaries}/win32/jre-x86/lib/cmm/sRGB.pf" usetimestamp="true" />
										<get src="${project.binaries-base}/win32/jre-x86/lib/deploy/ffjcext.zip?p=${binary-revision}" dest="${project.binaries}/win32/jre-x86/lib/deploy/ffjcext.zip" usetimestamp="true" />
										<get src="${project.binaries-base}/win32/jre-x86/lib/deploy/messages.properties?p=${binary-revision}" dest="${project.binaries}/win32/jre-x86/lib/deploy/messages.properties" usetimestamp="true" />
										<get src="${project.binaries-base}/win32/jre-x86/lib/deploy/messages_de.properties?p=${binary-revision}" dest="${project.binaries}/win32/jre-x86/lib/deploy/messages_de.properties" usetimestamp="true" />
										<get src="${project.binaries-base}/win32/jre-x86/lib/deploy/messages_es.properties?p=${binary-revision}" dest="${project.binaries}/win32/jre-x86/lib/deploy/messages_es.properties" usetimestamp="true" />
										<get src="${project.binaries-base}/win32/jre-x86/lib/deploy/messages_fr.properties?p=${binary-revision}" dest="${project.binaries}/win32/jre-x86/lib/deploy/messages_fr.properties" usetimestamp="true" />
										<get src="${project.binaries-base}/win32/jre-x86/lib/deploy/messages_it.properties?p=${binary-revision}" dest="${project.binaries}/win32/jre-x86/lib/deploy/messages_it.properties" usetimestamp="true" />
										<get src="${project.binaries-base}/win32/jre-x86/lib/deploy/messages_ja.properties?p=${binary-revision}" dest="${project.binaries}/win32/jre-x86/lib/deploy/messages_ja.properties" usetimestamp="true" />
										<get src="${project.binaries-base}/win32/jre-x86/lib/deploy/messages_ko.properties?p=${binary-revision}" dest="${project.binaries}/win32/jre-x86/lib/deploy/messages_ko.properties" usetimestamp="true" />
										<get src="${project.binaries-base}/win32/jre-x86/lib/deploy/messages_pt_BR.properties?p=${binary-revision}" dest="${project.binaries}/win32/jre-x86/lib/deploy/messages_pt_BR.properties" usetimestamp="true" />
										<get src="${project.binaries-base}/win32/jre-x86/lib/deploy/messages_sv.properties?p=${binary-revision}" dest="${project.binaries}/win32/jre-x86/lib/deploy/messages_sv.properties" usetimestamp="true" />
										<get src="${project.binaries-base}/win32/jre-x86/lib/deploy/messages_zh_CN.properties?p=${binary-revision}" dest="${project.binaries}/win32/jre-x86/lib/deploy/messages_zh_CN.properties" usetimestamp="true" />
										<get src="${project.binaries-base}/win32/jre-x86/lib/deploy/messages_zh_HK.properties?p=${binary-revision}" dest="${project.binaries}/win32/jre-x86/lib/deploy/messages_zh_HK.properties" usetimestamp="true" />
										<get src="${project.binaries-base}/win32/jre-x86/lib/deploy/messages_zh_TW.properties?p=${binary-revision}" dest="${project.binaries}/win32/jre-x86/lib/deploy/messages_zh_TW.properties" usetimestamp="true" />
										<get src="${project.binaries-base}/win32/jre-x86/lib/deploy/splash.gif?p=${binary-revision}" dest="${project.binaries}/win32/jre-x86/lib/deploy/splash.gif" usetimestamp="true" />
										<get src="${project.binaries-base}/win32/jre-x86/lib/deploy/splash@2x.gif?p=${binary-revision}" dest="${project.binaries}/win32/jre-x86/lib/deploy/splash@2x.gif" usetimestamp="true" />
										<get src="${project.binaries-base}/win32/jre-x86/lib/deploy/splash_11@2x-lic.gif?p=${binary-revision}" dest="${project.binaries}/win32/jre-x86/lib/deploy/splash_11@2x-lic.gif" usetimestamp="true" />
										<get src="${project.binaries-base}/win32/jre-x86/lib/deploy/splash_11-lic.gif?p=${binary-revision}" dest="${project.binaries}/win32/jre-x86/lib/deploy/splash_11-lic.gif" usetimestamp="true" />
										<get src="${project.binaries-base}/win32/jre-x86/lib/ext/access-bridge.jar?p=${binary-revision}" dest="${project.binaries}/win32/jre-x86/lib/ext/access-bridge.jar" usetimestamp="true" />
										<get src="${project.binaries-base}/win32/jre-x86/lib/ext/access-bridge-32.jar?p=${binary-revision}" dest="${project.binaries}/win32/jre-x86/lib/ext/access-bridge-32.jar" usetimestamp="true" />
										<get src="${project.binaries-base}/win32/jre-x86/lib/ext/cldrdata.jar?p=${binary-revision}" dest="${project.binaries}/win32/jre-x86/lib/ext/cldrdata.jar" usetimestamp="true" />
										<get src="${project.binaries-base}/win32/jre-x86/lib/ext/dnsns.jar?p=${binary-revision}" dest="${project.binaries}/win32/jre-x86/lib/ext/dnsns.jar" usetimestamp="true" />
										<get src="${project.binaries-base}/win32/jre-x86/lib/ext/jaccess.jar?p=${binary-revision}" dest="${project.binaries}/win32/jre-x86/lib/ext/jaccess.jar" usetimestamp="true" />
										<get src="${project.binaries-base}/win32/jre-x86/lib/ext/jfxrt.jar?p=${binary-revision}" dest="${project.binaries}/win32/jre-x86/lib/ext/jfxrt.jar" usetimestamp="true" />
										<get src="${project.binaries-base}/win32/jre-x86/lib/ext/localedata.jar?p=${binary-revision}" dest="${project.binaries}/win32/jre-x86/lib/ext/localedata.jar" usetimestamp="true" />
										<get src="${project.binaries-base}/win32/jre-x86/lib/ext/meta-index?p=${binary-revision}" dest="${project.binaries}/win32/jre-x86/lib/ext/meta-index" usetimestamp="true" />
										<get src="${project.binaries-base}/win32/jre-x86/lib/ext/nashorn.jar?p=${binary-revision}" dest="${project.binaries}/win32/jre-x86/lib/ext/nashorn.jar" usetimestamp="true" />
										<get src="${project.binaries-base}/win32/jre-x86/lib/ext/sunec.jar?p=${binary-revision}" dest="${project.binaries}/win32/jre-x86/lib/ext/sunec.jar" usetimestamp="true" />
										<get src="${project.binaries-base}/win32/jre-x86/lib/ext/sunjce_provider.jar?p=${binary-revision}" dest="${project.binaries}/win32/jre-x86/lib/ext/sunjce_provider.jar" usetimestamp="true" />
										<get src="${project.binaries-base}/win32/jre-x86/lib/ext/sunmscapi.jar?p=${binary-revision}" dest="${project.binaries}/win32/jre-x86/lib/ext/sunmscapi.jar" usetimestamp="true" />
										<get src="${project.binaries-base}/win32/jre-x86/lib/ext/sunpkcs11.jar?p=${binary-revision}" dest="${project.binaries}/win32/jre-x86/lib/ext/sunpkcs11.jar" usetimestamp="true" />
										<get src="${project.binaries-base}/win32/jre-x86/lib/ext/zipfs.jar?p=${binary-revision}" dest="${project.binaries}/win32/jre-x86/lib/ext/zipfs.jar" usetimestamp="true" />
										<get src="${project.binaries-base}/win32/jre-x86/lib/fonts/LucidaBrightDemiBold.ttf?p=${binary-revision}" dest="${project.binaries}/win32/jre-x86/lib/fonts/LucidaBrightDemiBold.ttf" usetimestamp="true" />
										<get src="${project.binaries-base}/win32/jre-x86/lib/fonts/LucidaBrightDemiItalic.ttf?p=${binary-revision}" dest="${project.binaries}/win32/jre-x86/lib/fonts/LucidaBrightDemiItalic.ttf" usetimestamp="true" />
										<get src="${project.binaries-base}/win32/jre-x86/lib/fonts/LucidaBrightItalic.ttf?p=${binary-revision}" dest="${project.binaries}/win32/jre-x86/lib/fonts/LucidaBrightItalic.ttf" usetimestamp="true" />
										<get src="${project.binaries-base}/win32/jre-x86/lib/fonts/LucidaBrightRegular.ttf?p=${binary-revision}" dest="${project.binaries}/win32/jre-x86/lib/fonts/LucidaBrightRegular.ttf" usetimestamp="true" />
										<get src="${project.binaries-base}/win32/jre-x86/lib/fonts/LucidaSansDemiBold.ttf?p=${binary-revision}" dest="${project.binaries}/win32/jre-x86/lib/fonts/LucidaSansDemiBold.ttf" usetimestamp="true" />
										<get src="${project.binaries-base}/win32/jre-x86/lib/fonts/LucidaSansRegular.ttf?p=${binary-revision}" dest="${project.binaries}/win32/jre-x86/lib/fonts/LucidaSansRegular.ttf" usetimestamp="true" />
										<get src="${project.binaries-base}/win32/jre-x86/lib/fonts/LucidaTypewriterBold.ttf?p=${binary-revision}" dest="${project.binaries}/win32/jre-x86/lib/fonts/LucidaTypewriterBold.ttf" usetimestamp="true" />
										<get src="${project.binaries-base}/win32/jre-x86/lib/fonts/LucidaTypewriterRegular.ttf?p=${binary-revision}" dest="${project.binaries}/win32/jre-x86/lib/fonts/LucidaTypewriterRegular.ttf" usetimestamp="true" />
										<get src="${project.binaries-base}/win32/jre-x86/lib/i386/jvm.cfg?p=${binary-revision}" dest="${project.binaries}/win32/jre-x86/lib/i386/jvm.cfg" usetimestamp="true" />
										<get src="${project.binaries-base}/win32/jre-x86/lib/images/cursors/cursors.properties?p=${binary-revision}" dest="${project.binaries}/win32/jre-x86/lib/images/cursors/cursors.properties" usetimestamp="true" />
										<get src="${project.binaries-base}/win32/jre-x86/lib/images/cursors/invalid32x32.gif?p=${binary-revision}" dest="${project.binaries}/win32/jre-x86/lib/images/cursors/invalid32x32.gif" usetimestamp="true" />
										<get src="${project.binaries-base}/win32/jre-x86/lib/images/cursors/win32_CopyDrop32x32.gif?p=${binary-revision}" dest="${project.binaries}/win32/jre-x86/lib/images/cursors/win32_CopyDrop32x32.gif" usetimestamp="true" />
										<get src="${project.binaries-base}/win32/jre-x86/lib/images/cursors/win32_CopyNoDrop32x32.gif?p=${binary-revision}" dest="${project.binaries}/win32/jre-x86/lib/images/cursors/win32_CopyNoDrop32x32.gif" usetimestamp="true" />
										<get src="${project.binaries-base}/win32/jre-x86/lib/images/cursors/win32_LinkDrop32x32.gif?p=${binary-revision}" dest="${project.binaries}/win32/jre-x86/lib/images/cursors/win32_LinkDrop32x32.gif" usetimestamp="true" />
										<get src="${project.binaries-base}/win32/jre-x86/lib/images/cursors/win32_LinkNoDrop32x32.gif?p=${binary-revision}" dest="${project.binaries}/win32/jre-x86/lib/images/cursors/win32_LinkNoDrop32x32.gif" usetimestamp="true" />
										<get src="${project.binaries-base}/win32/jre-x86/lib/images/cursors/win32_MoveDrop32x32.gif?p=${binary-revision}" dest="${project.binaries}/win32/jre-x86/lib/images/cursors/win32_MoveDrop32x32.gif" usetimestamp="true" />
										<get src="${project.binaries-base}/win32/jre-x86/lib/images/cursors/win32_MoveNoDrop32x32.gif?p=${binary-revision}" dest="${project.binaries}/win32/jre-x86/lib/images/cursors/win32_MoveNoDrop32x32.gif" usetimestamp="true" />
										<get src="${project.binaries-base}/win32/jre-x86/lib/jfr/default.jfc?p=${binary-revision}" dest="${project.binaries}/win32/jre-x86/lib/jfr/default.jfc" usetimestamp="true" />
										<get src="${project.binaries-base}/win32/jre-x86/lib/jfr/profile.jfc?p=${binary-revision}" dest="${project.binaries}/win32/jre-x86/lib/jfr/profile.jfc" usetimestamp="true" />
										<get src="${project.binaries-base}/win32/jre-x86/lib/management/jmxremote.access?p=${binary-revision}" dest="${project.binaries}/win32/jre-x86/lib/management/jmxremote.access" usetimestamp="true" />
										<get src="${project.binaries-base}/win32/jre-x86/lib/management/jmxremote.password.template?p=${binary-revision}" dest="${project.binaries}/win32/jre-x86/lib/management/jmxremote.password.template" usetimestamp="true" />
										<get src="${project.binaries-base}/win32/jre-x86/lib/management/management.properties?p=${binary-revision}" dest="${project.binaries}/win32/jre-x86/lib/management/management.properties" usetimestamp="true" />
										<get src="${project.binaries-base}/win32/jre-x86/lib/management/snmp.acl.template?p=${binary-revision}" dest="${project.binaries}/win32/jre-x86/lib/management/snmp.acl.template" usetimestamp="true" />
										<get src="${project.binaries-base}/win32/jre-x86/lib/security/blacklist?p=${binary-revision}" dest="${project.binaries}/win32/jre-x86/lib/security/blacklist" usetimestamp="true" />
										<get src="${project.binaries-base}/win32/jre-x86/lib/security/blacklisted.certs?p=${binary-revision}" dest="${project.binaries}/win32/jre-x86/lib/security/blacklisted.certs" usetimestamp="true" />
										<get src="${project.binaries-base}/win32/jre-x86/lib/security/cacerts?p=${binary-revision}" dest="${project.binaries}/win32/jre-x86/lib/security/cacerts" usetimestamp="true" />
										<get src="${project.binaries-base}/win32/jre-x86/lib/security/java.policy?p=${binary-revision}" dest="${project.binaries}/win32/jre-x86/lib/security/java.policy" usetimestamp="true" />
										<get src="${project.binaries-base}/win32/jre-x86/lib/security/java.security?p=${binary-revision}" dest="${project.binaries}/win32/jre-x86/lib/security/java.security" usetimestamp="true" />
										<get src="${project.binaries-base}/win32/jre-x86/lib/security/javaws.policy?p=${binary-revision}" dest="${project.binaries}/win32/jre-x86/lib/security/javaws.policy" usetimestamp="true" />
										<get src="${project.binaries-base}/win32/jre-x86/lib/security/trusted.libraries?p=${binary-revision}" dest="${project.binaries}/win32/jre-x86/lib/security/trusted.libraries" usetimestamp="true" />
										<get src="${project.binaries-base}/win32/jre-x86/lib/security/policy/limited/local_policy.jar?p=${binary-revision}" dest="${project.binaries}/win32/jre-x86/lib/security/policy/limited/local_policy.jar" usetimestamp="true" />
										<get src="${project.binaries-base}/win32/jre-x86/lib/security/policy/limited/US_export_policy.jar?p=${binary-revision}" dest="${project.binaries}/win32/jre-x86/lib/security/policy/limited/US_export_policy.jar" usetimestamp="true" />
										<get src="${project.binaries-base}/win32/jre-x86/lib/security/policy/unlimited/local_policy.jar?p=${binary-revision}" dest="${project.binaries}/win32/jre-x86/lib/security/policy/unlimited/local_policy.jar" usetimestamp="true" />
										<get src="${project.binaries-base}/win32/jre-x86/lib/security/policy/unlimited/US_export_policy.jar?p=${binary-revision}" dest="${project.binaries}/win32/jre-x86/lib/security/policy/unlimited/US_export_policy.jar" usetimestamp="true" />

										<get src="${project.binaries-base}/win32/mplayer/config?p=${binary-revision}" dest="${project.binaries}/win32/mplayer/config" usetimestamp="true" />
										<get src="${project.binaries-base}/win32/mplayer/input.conf?p=${binary-revision}" dest="${project.binaries}/win32/mplayer/input.conf" usetimestamp="true" />
										<get src="${project.binaries-base}/win32/mplayer/subfont.ttf?p=${binary-revision}" dest="${project.binaries}/win32/mplayer/subfont.ttf" usetimestamp="true" />
									</target>
								</configuration>
							</execution>
							<execution>
								<id>prepare-package-windows</id>
								<phase>prepare-package</phase>
								<goals>
									<goal>run</goal>
								</goals>
								<configuration>
									<target>
										<!-- Copy ums-x.x.x-jar-with-dependencies.jar to ums.jar -->
										<copy file="${project.basedir}/target/${project.artifactId}-${project.version}-jar-with-dependencies.jar"
													tofile="${project.basedir}/target/ums.jar" overwrite="true" />

										<!-- MediaInfo library needs to be in the standard library path to be found -->
										<copy file="${project.binaries}/MediaInfo.dll" todir="${project.basedir}" />
										<copy file="${project.binaries}/MediaInfo64.dll" todir="${project.basedir}" />
										<copy file="${project.binaries}/MediaInfo-License.html" todir="${project.basedir}" />

										<!-- Copy the wrapper to its destination -->
										<mkdir dir="${project.basedir}/win32/service" />
										<copy todir="${project.basedir}/win32/service" overwrite="true">
											<fileset dir="${project.external-resources}/third-party/wrapper" />
										</copy>

										<!-- Copy the custom jnidispatch.dll for Windows XP -->
										<mkdir dir="${project.basedir}/win32/winxp" />
										<copy file="${project.external-resources}/lib/winxp/jnidispatch.dll" todir="${project.basedir}/win32/winxp" />
									</target>
								</configuration>
							</execution>
						</executions>
					</plugin>

					<!--
						Plugin to build a Windows installer using the nullsoft scriptable install system (NSIS)
						The "generate-project" goal generates a file "target/project.nsh", which contains the
						definitions for project variables like "${PROJECT_BASEDIR}" that can be used in the
						"pms.nsi" and "setup.nsi" files.
					-->
					<plugin>
						<groupId>org.codehaus.mojo</groupId>
						<artifactId>nsis-maven-plugin</artifactId>
						<version>1.0-SNAPSHOT</version>
						<executions>
							<execution>
								<id>build-pms-windows</id>
								<configuration>
									<makensisBin>${makensis-bin}</makensisBin>
									<outputFile>${project.build.directory}/UMS.exe</outputFile>
									<setupScript>${project.external-resources}/nsis/pms.nsi</setupScript>
								</configuration>
								<phase>package</phase>
								<goals>
									<goal>generate-project</goal>
									<goal>compile</goal>
								</goals>
							</execution>

							<execution>
								<id>build-setup-windows</id>
								<configuration>
									<makensisBin>${makensis-bin}</makensisBin>
									<outputFile>${project.build.directory}/UMS-setup.exe</outputFile>
									<setupScript>${project.external-resources}/nsis/setup.nsi</setupScript>
								</configuration>
								<phase>package</phase>
								<goals>
									<goal>generate-project</goal>
									<goal>compile</goal>
								</goals>
							</execution>
						</executions>
					</plugin>
				</plugins>
			</build>
		</profile>
		<profile>
			<id>linux-arm64</id>
			<!--
				this setting does the right thing on Linux
				and is needed for the Hudson profile to work
			-->
			<activation>
				<activeByDefault>true</activeByDefault>
			</activation>

			<build>
				<plugins>
					<plugin>
						<artifactId>maven-assembly-plugin</artifactId>
						<version>${maven-assembly-plugin-version}</version>
						<executions>
							<!-- Assemble a jar with dependencies -->
							<execution>
								<id>make-jar-with-dependencies-linux</id>
								<phase>package</phase>
								<goals>
									<goal>single</goal>
								</goals>
								<configuration>
									<descriptors>
										<descriptor>${project.basedir}/src/main/assembly/jar-with-dependencies.xml</descriptor>
									</descriptors>
									<archive>
										<manifest>
											<mainClass>net.pms.PMS</mainClass>
											<addDefaultImplementationEntries>true</addDefaultImplementationEntries> <!-- see above for documentation -->
										</manifest>
									</archive>
								</configuration>
							</execution>

							<!-- Assemble the distribution file. -->
							<execution>
								<id>build-pms-linux</id>
								<phase>package</phase>
								<goals>
									<goal>single</goal>
								</goals>
								<configuration>
									<descriptors>
										<descriptor>${project.basedir}/src/main/assembly/assembly-linux-arm64.xml</descriptor>
									</descriptors>
									<archive>
										<manifest>
											<mainClass>net.pms.PMS</mainClass>
											<addDefaultImplementationEntries>true</addDefaultImplementationEntries> <!-- see above for documentation -->
										</manifest>
									</archive>
								</configuration>
							</execution>
						</executions>
					</plugin>
					<!--
						Use the antrun plugin to:

						Download the tsMuxeR binary to ${project.binaries}/tsMuxeR
						Copy the ums-x.x.x-jar-with-dependencies.jar to ums.jar
					-->
					<plugin>
						<groupId>org.apache.maven.plugins</groupId>
						<artifactId>maven-antrun-plugin</artifactId>
<<<<<<< HEAD
						<version>${maven-antrun-plugin-version}</version>
=======
						<version>3.0.0</version>
>>>>>>> 2b356163
						<executions>
							<execution>
								<id>process-resources-linux</id>
								<phase>process-resources</phase>
								<goals>
									<goal>run</goal>
								</goals>
								<configuration>
									<target unless="offline">
										<!-- Make sure the binaries folder exists -->
										<mkdir dir="${project.binaries}" />
										<mkdir dir="${project.binaries}/linux" />
										<mkdir dir="${project.binaries}/linux/arm64" />
										<mkdir dir="${project.binaries}/linux/arm64/ffmpeg" />

										<!-- Download binaries -->
										<get src="${project.binaries-base}/linux/arm64/ffmpeg/ffmpeg?p=${binary-revision}" dest="${project.binaries}/linux/arm64/ffmpeg/ffmpeg" usetimestamp="true" />
										<get src="${project.binaries-base}/linux/tsMuxeR?p=${binary-revision}" dest="${project.binaries}/linux/tsMuxeR" usetimestamp="true" />
										<get src="${project.binaries-base}/linux/tsMuxeR-new?p=${binary-revision}" dest="${project.binaries}/linux/tsMuxeR-new" usetimestamp="true" />
										<get src="${project.binaries-base}/linux/tsMuxeR_licence.txt?p=${binary-revision}" dest="${project.binaries}/linux/tsMuxeR_license.txt" usetimestamp="true" />
									</target>
								</configuration>
							</execution>
							<execution>
								<id>copy-jar-with-dependencies-linux</id>
								<phase>package</phase>
								<goals>
									<goal>run</goal>
								</goals>
								<configuration>
									<target>
										<copy file="${project.basedir}/target/${project.artifactId}-${project.version}-jar-with-dependencies.jar"
											tofile="${project.basedir}/target/ums.jar" overwrite="true" />
									</target>
								</configuration>
							</execution>
						</executions>
					</plugin>
				</plugins>
			</build>
		</profile>
		<profile>
			<id>linux-armel</id>
			<!--
				this setting does the right thing on Linux
				and is needed for the Hudson profile to work
			-->
			<activation>
				<activeByDefault>true</activeByDefault>
			</activation>

			<build>
				<plugins>
					<plugin>
						<artifactId>maven-assembly-plugin</artifactId>
						<version>${maven-assembly-plugin-version}</version>
						<executions>
							<!-- Assemble a jar with dependencies -->
							<execution>
								<id>make-jar-with-dependencies-linux</id>
								<phase>package</phase>
								<goals>
									<goal>single</goal>
								</goals>
								<configuration>
									<descriptors>
										<descriptor>${project.basedir}/src/main/assembly/jar-with-dependencies.xml</descriptor>
									</descriptors>
									<archive>
										<manifest>
											<mainClass>net.pms.PMS</mainClass>
											<addDefaultImplementationEntries>true</addDefaultImplementationEntries> <!-- see above for documentation -->
										</manifest>
									</archive>
								</configuration>
							</execution>

							<!-- Assemble the distribution file. -->
							<execution>
								<id>build-pms-linux</id>
								<phase>package</phase>
								<goals>
									<goal>single</goal>
								</goals>
								<configuration>
									<descriptors>
										<descriptor>${project.basedir}/src/main/assembly/assembly-linux-armel.xml</descriptor>
									</descriptors>
									<archive>
										<manifest>
											<mainClass>net.pms.PMS</mainClass>
											<addDefaultImplementationEntries>true</addDefaultImplementationEntries> <!-- see above for documentation -->
										</manifest>
									</archive>
								</configuration>
							</execution>
						</executions>
					</plugin>
					<!--
						Use the antrun plugin to:

						Download the tsMuxeR binary to ${project.binaries}/tsMuxeR
						Copy the ums-x.x.x-jar-with-dependencies.jar to ums.jar
					-->
					<plugin>
						<groupId>org.apache.maven.plugins</groupId>
						<artifactId>maven-antrun-plugin</artifactId>
<<<<<<< HEAD
						<version>${maven-antrun-plugin-version}</version>
=======
						<version>3.0.0</version>
>>>>>>> 2b356163
						<executions>
							<execution>
								<id>process-resources-linux</id>
								<phase>process-resources</phase>
								<goals>
									<goal>run</goal>
								</goals>
								<configuration>
									<target unless="offline">
										<!-- Make sure the binaries folder exists -->
										<mkdir dir="${project.binaries}" />
										<mkdir dir="${project.binaries}/linux" />
										<mkdir dir="${project.binaries}/linux/armel" />
										<mkdir dir="${project.binaries}/linux/armel/ffmpeg" />

										<!-- Download binaries -->
										<get src="${project.binaries-base}/linux/armel/ffmpeg/ffmpeg?p=${binary-revision}" dest="${project.binaries}/linux/armel/ffmpeg/ffmpeg" usetimestamp="true" />
										<get src="${project.binaries-base}/linux/tsMuxeR?p=${binary-revision}" dest="${project.binaries}/linux/tsMuxeR" usetimestamp="true" />
										<get src="${project.binaries-base}/linux/tsMuxeR-new?p=${binary-revision}" dest="${project.binaries}/linux/tsMuxeR-new" usetimestamp="true" />
										<get src="${project.binaries-base}/linux/tsMuxeR_licence.txt?p=${binary-revision}" dest="${project.binaries}/linux/tsMuxeR_license.txt" usetimestamp="true" />
									</target>
								</configuration>
							</execution>
							<execution>
								<id>copy-jar-with-dependencies-linux</id>
								<phase>package</phase>
								<goals>
									<goal>run</goal>
								</goals>
								<configuration>
									<target>
										<copy file="${project.basedir}/target/${project.artifactId}-${project.version}-jar-with-dependencies.jar"
											tofile="${project.basedir}/target/ums.jar" overwrite="true" />
									</target>
								</configuration>
							</execution>
						</executions>
					</plugin>
				</plugins>
			</build>
		</profile>
		<profile>
			<id>linux-armhf</id>
			<!--
				this setting does the right thing on Linux
				and is needed for the Hudson profile to work
			-->
			<activation>
				<activeByDefault>true</activeByDefault>
			</activation>

			<build>
				<plugins>
					<plugin>
						<artifactId>maven-assembly-plugin</artifactId>
						<version>${maven-assembly-plugin-version}</version>
						<executions>
							<!-- Assemble a jar with dependencies -->
							<execution>
								<id>make-jar-with-dependencies-linux</id>
								<phase>package</phase>
								<goals>
									<goal>single</goal>
								</goals>
								<configuration>
									<descriptors>
										<descriptor>${project.basedir}/src/main/assembly/jar-with-dependencies.xml</descriptor>
									</descriptors>
									<archive>
										<manifest>
											<mainClass>net.pms.PMS</mainClass>
											<addDefaultImplementationEntries>true</addDefaultImplementationEntries> <!-- see above for documentation -->
										</manifest>
									</archive>
								</configuration>
							</execution>

							<!-- Assemble the distribution file. -->
							<execution>
								<id>build-pms-linux</id>
								<phase>package</phase>
								<goals>
									<goal>single</goal>
								</goals>
								<configuration>
									<descriptors>
										<descriptor>${project.basedir}/src/main/assembly/assembly-linux-armhf.xml</descriptor>
									</descriptors>
									<archive>
										<manifest>
											<mainClass>net.pms.PMS</mainClass>
											<addDefaultImplementationEntries>true</addDefaultImplementationEntries> <!-- see above for documentation -->
										</manifest>
									</archive>
								</configuration>
							</execution>
						</executions>
					</plugin>
					<!--
						Use the antrun plugin to:

						Download the tsMuxeR binary to ${project.binaries}/tsMuxeR
						Copy the ums-x.x.x-jar-with-dependencies.jar to ums.jar
					-->
					<plugin>
						<groupId>org.apache.maven.plugins</groupId>
						<artifactId>maven-antrun-plugin</artifactId>
<<<<<<< HEAD
						<version>${maven-antrun-plugin-version}</version>
=======
						<version>3.0.0</version>
>>>>>>> 2b356163
						<executions>
							<execution>
								<id>process-resources-linux</id>
								<phase>process-resources</phase>
								<goals>
									<goal>run</goal>
								</goals>
								<configuration>
									<target unless="offline">
										<!-- Make sure the binaries folder exists -->
										<mkdir dir="${project.binaries}" />
										<mkdir dir="${project.binaries}/linux" />
										<mkdir dir="${project.binaries}/linux/armhf" />
										<mkdir dir="${project.binaries}/linux/armhf/ffmpeg" />

										<!-- Download binaries -->
										<get src="${project.binaries-base}/linux/armhf/ffmpeg/ffmpeg?p=${binary-revision}" dest="${project.binaries}/linux/armhf/ffmpeg/ffmpeg" usetimestamp="true" />
										<get src="${project.binaries-base}/linux/tsMuxeR?p=${binary-revision}" dest="${project.binaries}/linux/tsMuxeR" usetimestamp="true" />
										<get src="${project.binaries-base}/linux/tsMuxeR-new?p=${binary-revision}" dest="${project.binaries}/linux/tsMuxeR-new" usetimestamp="true" />
										<get src="${project.binaries-base}/linux/tsMuxeR_licence.txt?p=${binary-revision}" dest="${project.binaries}/linux/tsMuxeR_license.txt" usetimestamp="true" />
									</target>
								</configuration>
							</execution>
							<execution>
								<id>copy-jar-with-dependencies-linux</id>
								<phase>package</phase>
								<goals>
									<goal>run</goal>
								</goals>
								<configuration>
									<target>
										<copy file="${project.basedir}/target/${project.artifactId}-${project.version}-jar-with-dependencies.jar"
											tofile="${project.basedir}/target/ums.jar" overwrite="true" />
									</target>
								</configuration>
							</execution>
						</executions>
					</plugin>
				</plugins>
			</build>
		</profile>
		<profile>
			<id>linux-x86</id>
			<!--
				this setting does the right thing on Linux
				and is needed for the Hudson profile to work
			-->
			<activation>
				<activeByDefault>true</activeByDefault>
			</activation>

			<build>
				<plugins>
					<plugin>
						<artifactId>maven-assembly-plugin</artifactId>
						<version>${maven-assembly-plugin-version}</version>
						<executions>
							<!-- Assemble a jar with dependencies -->
							<execution>
								<id>make-jar-with-dependencies-linux</id>
								<phase>package</phase>
								<goals>
									<goal>single</goal>
								</goals>
								<configuration>
									<descriptors>
										<descriptor>${project.basedir}/src/main/assembly/jar-with-dependencies.xml</descriptor>
									</descriptors>
									<archive>
										<manifest>
											<mainClass>net.pms.PMS</mainClass>
											<addDefaultImplementationEntries>true</addDefaultImplementationEntries> <!-- see above for documentation -->
										</manifest>
									</archive>
								</configuration>
							</execution>

							<!-- Assemble the distribution file. -->
							<execution>
								<id>build-pms-linux</id>
								<phase>package</phase>
								<goals>
									<goal>single</goal>
								</goals>
								<configuration>
									<descriptors>
										<descriptor>${project.basedir}/src/main/assembly/assembly-linux-x86.xml</descriptor>
									</descriptors>
									<archive>
										<manifest>
											<mainClass>net.pms.PMS</mainClass>
											<addDefaultImplementationEntries>true</addDefaultImplementationEntries> <!-- see above for documentation -->
										</manifest>
									</archive>
								</configuration>
							</execution>
						</executions>
					</plugin>
					<!--
						Use the antrun plugin to:

						Download the tsMuxeR binary to ${project.binaries}/tsMuxeR
						Copy the ums-x.x.x-jar-with-dependencies.jar to ums.jar
					-->
					<plugin>
						<groupId>org.apache.maven.plugins</groupId>
						<artifactId>maven-antrun-plugin</artifactId>
<<<<<<< HEAD
						<version>${maven-antrun-plugin-version}</version>
=======
						<version>3.0.0</version>
>>>>>>> 2b356163
						<executions>
							<execution>
								<id>process-resources-linux</id>
								<phase>process-resources</phase>
								<goals>
									<goal>run</goal>
								</goals>
								<configuration>
									<target unless="offline">
										<!-- Make sure the binaries folder exists -->
										<mkdir dir="${project.binaries}" />
										<mkdir dir="${project.binaries}/linux" />
										<mkdir dir="${project.binaries}/linux/x86" />
										<mkdir dir="${project.binaries}/linux/x86/ffmpeg" />
										<mkdir dir="${project.binaries}/linux/x86/jre" />
										<mkdir dir="${project.binaries}/linux/x86/jre/bin" />
										<mkdir dir="${project.binaries}/linux/x86/jre/lib" />
										<mkdir dir="${project.binaries}/linux/x86/jre/lib/applet" />
										<mkdir dir="${project.binaries}/linux/x86/jre/lib/cmm" />
										<mkdir dir="${project.binaries}/linux/x86/jre/lib/deploy" />
										<mkdir dir="${project.binaries}/linux/x86/jre/lib/desktop" />
										<mkdir dir="${project.binaries}/linux/x86/jre/lib/desktop/applications" />
										<mkdir dir="${project.binaries}/linux/x86/jre/lib/desktop/icons" />
										<mkdir dir="${project.binaries}/linux/x86/jre/lib/desktop/icons/hicolor" />
										<mkdir dir="${project.binaries}/linux/x86/jre/lib/desktop/icons/hicolor/16x16" />
										<mkdir dir="${project.binaries}/linux/x86/jre/lib/desktop/icons/hicolor/16x16/apps" />
										<mkdir dir="${project.binaries}/linux/x86/jre/lib/desktop/icons/hicolor/16x16/mimetypes" />
										<mkdir dir="${project.binaries}/linux/x86/jre/lib/desktop/icons/hicolor/48x48/apps" />
										<mkdir dir="${project.binaries}/linux/x86/jre/lib/desktop/icons/hicolor/48x48/mimetypes" />
										<mkdir dir="${project.binaries}/linux/x86/jre/lib/desktop/icons/HighContrast/16x16" />
										<mkdir dir="${project.binaries}/linux/x86/jre/lib/desktop/icons/HighContrast/16x16/apps" />
										<mkdir dir="${project.binaries}/linux/x86/jre/lib/desktop/icons/HighContrast/16x16/mimetypes" />
										<mkdir dir="${project.binaries}/linux/x86/jre/lib/desktop/icons/HighContrast/48x48/apps" />
										<mkdir dir="${project.binaries}/linux/x86/jre/lib/desktop/icons/HighContrast/48x48/mimetypes" />
										<mkdir dir="${project.binaries}/linux/x86/jre/lib/desktop/icons/HighContrastInverse/16x16" />
										<mkdir dir="${project.binaries}/linux/x86/jre/lib/desktop/icons/HighContrastInverse/48x48" />
										<mkdir dir="${project.binaries}/linux/x86/jre/lib/desktop/icons/HighContrastInverse/16x16/apps" />
										<mkdir dir="${project.binaries}/linux/x86/jre/lib/desktop/icons/HighContrastInverse/16x16/mimetypes" />
										<mkdir dir="${project.binaries}/linux/x86/jre/lib/desktop/icons/HighContrastInverse/48x48/apps" />
										<mkdir dir="${project.binaries}/linux/x86/jre/lib/desktop/icons/HighContrastInverse/48x48/mimetypes" />
										<mkdir dir="${project.binaries}/linux/x86/jre/lib/desktop/icons/LowContrast/16x16" />
										<mkdir dir="${project.binaries}/linux/x86/jre/lib/desktop/icons/LowContrast/48x48" />
										<mkdir dir="${project.binaries}/linux/x86/jre/lib/desktop/icons/LowContrast/16x16/apps" />
										<mkdir dir="${project.binaries}/linux/x86/jre/lib/desktop/icons/LowContrast/16x16/mimetypes" />
										<mkdir dir="${project.binaries}/linux/x86/jre/lib/desktop/icons/LowContrast/48x48/apps" />
										<mkdir dir="${project.binaries}/linux/x86/jre/lib/desktop/icons/LowContrast/48x48/mimetypes" />
										<mkdir dir="${project.binaries}/linux/x86/jre/lib/desktop/mime" />
										<mkdir dir="${project.binaries}/linux/x86/jre/lib/desktop/mime/packages" />
										<mkdir dir="${project.binaries}/linux/x86/jre/lib/ext" />
										<mkdir dir="${project.binaries}/linux/x86/jre/lib/fonts" />
										<mkdir dir="${project.binaries}/linux/x86/jre/lib/i386" />
										<mkdir dir="${project.binaries}/linux/x86/jre/lib/i386/jli" />
										<mkdir dir="${project.binaries}/linux/x86/jre/lib/i386/client" />
										<mkdir dir="${project.binaries}/linux/x86/jre/lib/i386/server" />
										<mkdir dir="${project.binaries}/linux/x86/jre/lib/images" />
										<mkdir dir="${project.binaries}/linux/x86/jre/lib/images/cursors" />
										<mkdir dir="${project.binaries}/linux/x86/jre/lib/images/icons" />
										<mkdir dir="${project.binaries}/linux/x86/jre/lib/jfr" />
										<mkdir dir="${project.binaries}/linux/x86/jre/lib/locale" />
										<mkdir dir="${project.binaries}/linux/x86/jre/lib/locale/de" />
										<mkdir dir="${project.binaries}/linux/x86/jre/lib/locale/de/LC_MESSAGES" />
										<mkdir dir="${project.binaries}/linux/x86/jre/lib/locale/es" />
										<mkdir dir="${project.binaries}/linux/x86/jre/lib/locale/es/LC_MESSAGES" />
										<mkdir dir="${project.binaries}/linux/x86/jre/lib/locale/fr" />
										<mkdir dir="${project.binaries}/linux/x86/jre/lib/locale/fr/LC_MESSAGES" />
										<mkdir dir="${project.binaries}/linux/x86/jre/lib/locale/it" />
										<mkdir dir="${project.binaries}/linux/x86/jre/lib/locale/it/LC_MESSAGES" />
										<mkdir dir="${project.binaries}/linux/x86/jre/lib/locale/ja" />
										<mkdir dir="${project.binaries}/linux/x86/jre/lib/locale/ja/LC_MESSAGES" />
										<mkdir dir="${project.binaries}/linux/x86/jre/lib/locale/ko" />
										<mkdir dir="${project.binaries}/linux/x86/jre/lib/locale/ko/LC_MESSAGES" />
										<mkdir dir="${project.binaries}/linux/x86/jre/lib/locale/ko.UTF-8" />
										<mkdir dir="${project.binaries}/linux/x86/jre/lib/locale/ko.UTF-8/LC_MESSAGES" />
										<mkdir dir="${project.binaries}/linux/x86/jre/lib/locale/pt_BR" />
										<mkdir dir="${project.binaries}/linux/x86/jre/lib/locale/pt_BR/LC_MESSAGES" />
										<mkdir dir="${project.binaries}/linux/x86/jre/lib/locale/sv" />
										<mkdir dir="${project.binaries}/linux/x86/jre/lib/locale/sv/LC_MESSAGES" />
										<mkdir dir="${project.binaries}/linux/x86/jre/lib/locale/zh" />
										<mkdir dir="${project.binaries}/linux/x86/jre/lib/locale/zh/LC_MESSAGES" />
										<mkdir dir="${project.binaries}/linux/x86/jre/lib/locale/zh.GBK" />
										<mkdir dir="${project.binaries}/linux/x86/jre/lib/locale/zh.GBK/LC_MESSAGES" />
										<mkdir dir="${project.binaries}/linux/x86/jre/lib/locale/zh_HK.BIG5HK" />
										<mkdir dir="${project.binaries}/linux/x86/jre/lib/locale/zh_HK.BIG5HK/LC_MESSAGES" />
										<mkdir dir="${project.binaries}/linux/x86/jre/lib/locale/zh_TW" />
										<mkdir dir="${project.binaries}/linux/x86/jre/lib/locale/zh_TW/LC_MESSAGES" />
										<mkdir dir="${project.binaries}/linux/x86/jre/lib/locale/zh_TW.BIG5" />
										<mkdir dir="${project.binaries}/linux/x86/jre/lib/locale/zh_TW.BIG5/LC_MESSAGES" />
										<mkdir dir="${project.binaries}/linux/x86/jre/lib/management" />
										<mkdir dir="${project.binaries}/linux/x86/jre/lib/oblique-fonts" />
										<mkdir dir="${project.binaries}/linux/x86/jre/lib/security" />
										<mkdir dir="${project.binaries}/linux/x86/jre/lib/security/policy" />
										<mkdir dir="${project.binaries}/linux/x86/jre/lib/security/policy/limited" />
										<mkdir dir="${project.binaries}/linux/x86/jre/lib/security/policy/unlimited" />
										<mkdir dir="${project.binaries}/linux/x86/jre/plugin" />
										<mkdir dir="${project.binaries}/linux/x86/jre/plugin/desktop" />

										<!-- Download binaries -->
										<get src="${project.binaries-base}/linux/x86/ffmpeg/ffmpeg?p=${binary-revision}" dest="${project.binaries}/linux/x86/ffmpeg/ffmpeg" usetimestamp="true" />
										<get src="${project.binaries-base}/linux/tsMuxeR?p=${binary-revision}" dest="${project.binaries}/linux/tsMuxeR" usetimestamp="true" />
										<get src="${project.binaries-base}/linux/tsMuxeR-new?p=${binary-revision}" dest="${project.binaries}/linux/tsMuxeR-new" usetimestamp="true" />
										<get src="${project.binaries-base}/linux/tsMuxeR_licence.txt?p=${binary-revision}" dest="${project.binaries}/linux/tsMuxeR_license.txt" usetimestamp="true" />

										<get src="${project.binaries-base}/linux/x86/jre/COPYRIGHT?p=${binary-revision}" dest="${project.binaries}/linux/x86/jre/COPYRIGHT" usetimestamp="true" />
										<get src="${project.binaries-base}/linux/x86/jre/LICENSE?p=${binary-revision}" dest="${project.binaries}/linux/x86/jre/LICENSE" usetimestamp="true" />
										<get src="${project.binaries-base}/linux/x86/jre/README?p=${binary-revision}" dest="${project.binaries}/linux/x86/jre/README" usetimestamp="true" />
										<get src="${project.binaries-base}/linux/x86/jre/release?p=${binary-revision}" dest="${project.binaries}/linux/x86/jre/release" usetimestamp="true" />
										<get src="${project.binaries-base}/linux/x86/jre/THIRDPARTYLICENSEREADME.txt?p=${binary-revision}" dest="${project.binaries}/linux/x86/jre/THIRDPARTYLICENSEREADME.txt" usetimestamp="true" />
										<get src="${project.binaries-base}/linux/x86/jre/THIRDPARTYLICENSEREADME-JAVAFX.txt?p=${binary-revision}" dest="${project.binaries}/linux/x86/jre/THIRDPARTYLICENSEREADME-JAVAFX.txt" usetimestamp="true" />
										<get src="${project.binaries-base}/linux/x86/jre/Welcome.html?p=${binary-revision}" dest="${project.binaries}/linux/x86/jre/Welcome.html" usetimestamp="true" />
										<get src="${project.binaries-base}/linux/x86/jre/bin/ControlPanel?p=${binary-revision}" dest="${project.binaries}/linux/x86/jre/bin/ControlPanel" usetimestamp="true" />
										<get src="${project.binaries-base}/linux/x86/jre/bin/java?p=${binary-revision}" dest="${project.binaries}/linux/x86/jre/bin/java" usetimestamp="true" />
										<get src="${project.binaries-base}/linux/x86/jre/bin/javaws?p=${binary-revision}" dest="${project.binaries}/linux/x86/jre/bin/javaws" usetimestamp="true" />
										<get src="${project.binaries-base}/linux/x86/jre/bin/jcontrol?p=${binary-revision}" dest="${project.binaries}/linux/x86/jre/bin/jcontrol" usetimestamp="true" />
										<get src="${project.binaries-base}/linux/x86/jre/bin/jjs?p=${binary-revision}" dest="${project.binaries}/linux/x86/jre/bin/jjs" usetimestamp="true" />
										<get src="${project.binaries-base}/linux/x86/jre/bin/keytool?p=${binary-revision}" dest="${project.binaries}/linux/x86/jre/bin/keytool" usetimestamp="true" />
										<get src="${project.binaries-base}/linux/x86/jre/bin/orbd?p=${binary-revision}" dest="${project.binaries}/linux/x86/jre/bin/orbd" usetimestamp="true" />
										<get src="${project.binaries-base}/linux/x86/jre/bin/pack200?p=${binary-revision}" dest="${project.binaries}/linux/x86/jre/bin/pack200" usetimestamp="true" />
										<get src="${project.binaries-base}/linux/x86/jre/bin/policytool?p=${binary-revision}" dest="${project.binaries}/linux/x86/jre/bin/policytool" usetimestamp="true" />
										<get src="${project.binaries-base}/linux/x86/jre/bin/rmid?p=${binary-revision}" dest="${project.binaries}/linux/x86/jre/bin/rmid" usetimestamp="true" />
										<get src="${project.binaries-base}/linux/x86/jre/bin/rmiregistry?p=${binary-revision}" dest="${project.binaries}/linux/x86/jre/bin/rmiregistry" usetimestamp="true" />
										<get src="${project.binaries-base}/linux/x86/jre/bin/servertool?p=${binary-revision}" dest="${project.binaries}/linux/x86/jre/bin/servertool" usetimestamp="true" />
										<get src="${project.binaries-base}/linux/x86/jre/bin/tnameserv?p=${binary-revision}" dest="${project.binaries}/linux/x86/jre/bin/tnameserv" usetimestamp="true" />
										<get src="${project.binaries-base}/linux/x86/jre/bin/unpack200?p=${binary-revision}" dest="${project.binaries}/linux/x86/jre/bin/unpack200" usetimestamp="true" />
										<get src="${project.binaries-base}/linux/x86/jre/lib/calendars.properties?p=${binary-revision}" dest="${project.binaries}/linux/x86/jre/lib/calendars.properties" usetimestamp="true" />
										<get src="${project.binaries-base}/linux/x86/jre/lib/charsets.jar?p=${binary-revision}" dest="${project.binaries}/linux/x86/jre/lib/charsets.jar" usetimestamp="true" />
										<get src="${project.binaries-base}/linux/x86/jre/lib/classlist?p=${binary-revision}" dest="${project.binaries}/linux/x86/jre/lib/classlist" usetimestamp="true" />
										<get src="${project.binaries-base}/linux/x86/jre/lib/content-types.properties?p=${binary-revision}" dest="${project.binaries}/linux/x86/jre/lib/content-types.properties" usetimestamp="true" />
										<get src="${project.binaries-base}/linux/x86/jre/lib/currency.data?p=${binary-revision}" dest="${project.binaries}/linux/x86/jre/lib/currency.data" usetimestamp="true" />
										<get src="${project.binaries-base}/linux/x86/jre/lib/deploy.jar?p=${binary-revision}" dest="${project.binaries}/linux/x86/jre/lib/deploy.jar" usetimestamp="true" />
										<get src="${project.binaries-base}/linux/x86/jre/lib/flavormap.properties?p=${binary-revision}" dest="${project.binaries}/linux/x86/jre/lib/flavormap.properties" usetimestamp="true" />
										<get src="${project.binaries-base}/linux/x86/jre/lib/fontconfig.bfc?p=${binary-revision}" dest="${project.binaries}/linux/x86/jre/lib/fontconfig.bfc" usetimestamp="true" />
										<get src="${project.binaries-base}/linux/x86/jre/lib/fontconfig.properties.src?p=${binary-revision}" dest="${project.binaries}/linux/x86/jre/lib/fontconfig.properties.src" usetimestamp="true" />
										<get src="${project.binaries-base}/linux/x86/jre/lib/fontconfig.RedHat.5.bfc?p=${binary-revision}" dest="${project.binaries}/linux/x86/jre/lib/fontconfig.RedHat.5.bfc" usetimestamp="true" />
										<get src="${project.binaries-base}/linux/x86/jre/lib/fontconfig.RedHat.5.properties.src?p=${binary-revision}" dest="${project.binaries}/linux/x86/jre/lib/fontconfig.RedHat.5.properties.src" usetimestamp="true" />
										<get src="${project.binaries-base}/linux/x86/jre/lib/fontconfig.RedHat.6.bfc?p=${binary-revision}" dest="${project.binaries}/linux/x86/jre/lib/fontconfig.RedHat.6.bfc" usetimestamp="true" />
										<get src="${project.binaries-base}/linux/x86/jre/lib/fontconfig.RedHat.6.properties.src?p=${binary-revision}" dest="${project.binaries}/linux/x86/jre/lib/fontconfig.RedHat.6.properties.src" usetimestamp="true" />
										<get src="${project.binaries-base}/linux/x86/jre/lib/fontconfig.SuSE.10.bfc?p=${binary-revision}" dest="${project.binaries}/linux/x86/jre/lib/fontconfig.SuSE.10.bfc" usetimestamp="true" />
										<get src="${project.binaries-base}/linux/x86/jre/lib/fontconfig.SuSE.10.properties.src?p=${binary-revision}" dest="${project.binaries}/linux/x86/jre/lib/fontconfig.SuSE.10.properties.src" usetimestamp="true" />
										<get src="${project.binaries-base}/linux/x86/jre/lib/fontconfig.SuSE.11.bfc?p=${binary-revision}" dest="${project.binaries}/linux/x86/jre/lib/fontconfig.SuSE.11.bfc" usetimestamp="true" />
										<get src="${project.binaries-base}/linux/x86/jre/lib/fontconfig.SuSE.11.properties.src?p=${binary-revision}" dest="${project.binaries}/linux/x86/jre/lib/fontconfig.SuSE.11.properties.src" usetimestamp="true" />
										<get src="${project.binaries-base}/linux/x86/jre/lib/fontconfig.Turbo.bfc?p=${binary-revision}" dest="${project.binaries}/linux/x86/jre/lib/fontconfig.Turbo.bfc" usetimestamp="true" />
										<get src="${project.binaries-base}/linux/x86/jre/lib/fontconfig.Turbo.properties.src?p=${binary-revision}" dest="${project.binaries}/linux/x86/jre/lib/fontconfig.Turbo.properties.src" usetimestamp="true" />
										<get src="${project.binaries-base}/linux/x86/jre/lib/hijrah-config-umalqura.properties?p=${binary-revision}" dest="${project.binaries}/linux/x86/jre/lib/hijrah-config-umalqura.properties" usetimestamp="true" />
										<get src="${project.binaries-base}/linux/x86/jre/lib/javafx.properties?p=${binary-revision}" dest="${project.binaries}/linux/x86/jre/lib/javafx.properties" usetimestamp="true" />
										<get src="${project.binaries-base}/linux/x86/jre/lib/javaws.jar?p=${binary-revision}" dest="${project.binaries}/linux/x86/jre/lib/javaws.jar" usetimestamp="true" />
										<get src="${project.binaries-base}/linux/x86/jre/lib/jce.jar?p=${binary-revision}" dest="${project.binaries}/linux/x86/jre/lib/jce.jar" usetimestamp="true" />
										<get src="${project.binaries-base}/linux/x86/jre/lib/jexec?p=${binary-revision}" dest="${project.binaries}/linux/x86/jre/lib/jexec" usetimestamp="true" />
										<get src="${project.binaries-base}/linux/x86/jre/lib/jfr.jar?p=${binary-revision}" dest="${project.binaries}/linux/x86/jre/lib/jfr.jar" usetimestamp="true" />
										<get src="${project.binaries-base}/linux/x86/jre/lib/jfxswt.jar?p=${binary-revision}" dest="${project.binaries}/linux/x86/jre/lib/jfxswt.jar" usetimestamp="true" />
										<get src="${project.binaries-base}/linux/x86/jre/lib/jsse.jar?p=${binary-revision}" dest="${project.binaries}/linux/x86/jre/lib/jsse.jar" usetimestamp="true" />
										<get src="${project.binaries-base}/linux/x86/jre/lib/jvm.hprof.txt?p=${binary-revision}" dest="${project.binaries}/linux/x86/jre/lib/jvm.hprof.txt" usetimestamp="true" />
										<get src="${project.binaries-base}/linux/x86/jre/lib/logging.properties?p=${binary-revision}" dest="${project.binaries}/linux/x86/jre/lib/logging.properties" usetimestamp="true" />
										<get src="${project.binaries-base}/linux/x86/jre/lib/management-agent.jar?p=${binary-revision}" dest="${project.binaries}/linux/x86/jre/lib/management-agent.jar" usetimestamp="true" />
										<get src="${project.binaries-base}/linux/x86/jre/lib/meta-index?p=${binary-revision}" dest="${project.binaries}/linux/x86/jre/lib/meta-index" usetimestamp="true" />
										<get src="${project.binaries-base}/linux/x86/jre/lib/net.properties?p=${binary-revision}" dest="${project.binaries}/linux/x86/jre/lib/net.properties" usetimestamp="true" />
										<get src="${project.binaries-base}/linux/x86/jre/lib/plugin.jar?p=${binary-revision}" dest="${project.binaries}/linux/x86/jre/lib/plugin.jar" usetimestamp="true" />
										<get src="${project.binaries-base}/linux/x86/jre/lib/psfont.properties.ja?p=${binary-revision}" dest="${project.binaries}/linux/x86/jre/lib/psfont.properties.ja" usetimestamp="true" />
										<get src="${project.binaries-base}/linux/x86/jre/lib/psfontj2d.properties?p=${binary-revision}" dest="${project.binaries}/linux/x86/jre/lib/psfontj2d.properties" usetimestamp="true" />
										<get src="${project.binaries-base}/linux/x86/jre/lib/resources.jar?p=${binary-revision}" dest="${project.binaries}/linux/x86/jre/lib/resources.jar" usetimestamp="true" />
										<get src="${project.binaries-base}/linux/x86/jre/lib/rt.jar?p=${binary-revision}" dest="${project.binaries}/linux/x86/jre/lib/rt.jar" usetimestamp="true" />
										<get src="${project.binaries-base}/linux/x86/jre/lib/sound.properties?p=${binary-revision}" dest="${project.binaries}/linux/x86/jre/lib/sound.properties" usetimestamp="true" />
										<get src="${project.binaries-base}/linux/x86/jre/lib/tzdb.dat?p=${binary-revision}" dest="${project.binaries}/linux/x86/jre/lib/tzdb.dat" usetimestamp="true" />
										<get src="${project.binaries-base}/linux/x86/jre/lib/cmm/CIEXYZ.pf?p=${binary-revision}" dest="${project.binaries}/linux/x86/jre/lib/cmm/CIEXYZ.pf" usetimestamp="true" />
										<get src="${project.binaries-base}/linux/x86/jre/lib/cmm/GRAY.pf?p=${binary-revision}" dest="${project.binaries}/linux/x86/jre/lib/cmm/GRAY.pf" usetimestamp="true" />
										<get src="${project.binaries-base}/linux/x86/jre/lib/cmm/LINEAR_RGB.pf?p=${binary-revision}" dest="${project.binaries}/linux/x86/jre/lib/cmm/LINEAR_RGB.pf" usetimestamp="true" />
										<get src="${project.binaries-base}/linux/x86/jre/lib/cmm/PYCC.pf?p=${binary-revision}" dest="${project.binaries}/linux/x86/jre/lib/cmm/PYCC.pf" usetimestamp="true" />
										<get src="${project.binaries-base}/linux/x86/jre/lib/cmm/sRGB.pf?p=${binary-revision}" dest="${project.binaries}/linux/x86/jre/lib/cmm/sRGB.pf" usetimestamp="true" />
										<get src="${project.binaries-base}/linux/x86/jre/lib/deploy/cautionshield.icns?p=${binary-revision}" dest="${project.binaries}/linux/x86/jre/lib/deploy/cautionshield.icns" usetimestamp="true" />
										<get src="${project.binaries-base}/linux/x86/jre/lib/deploy/ffjcext.zip?p=${binary-revision}" dest="${project.binaries}/linux/x86/jre/lib/deploy/ffjcext.zip" usetimestamp="true" />
										<get src="${project.binaries-base}/linux/x86/jre/lib/deploy/java-icon.ico?p=${binary-revision}" dest="${project.binaries}/linux/x86/jre/lib/deploy/java-icon.ico" usetimestamp="true" />
										<get src="${project.binaries-base}/linux/x86/jre/lib/deploy/messages.properties?p=${binary-revision}" dest="${project.binaries}/linux/x86/jre/lib/deploy/messages.properties" usetimestamp="true" />
										<get src="${project.binaries-base}/linux/x86/jre/lib/deploy/messages_de.properties?p=${binary-revision}" dest="${project.binaries}/linux/x86/jre/lib/deploy/messages_de.properties" usetimestamp="true" />
										<get src="${project.binaries-base}/linux/x86/jre/lib/deploy/messages_es.properties?p=${binary-revision}" dest="${project.binaries}/linux/x86/jre/lib/deploy/messages_es.properties" usetimestamp="true" />
										<get src="${project.binaries-base}/linux/x86/jre/lib/deploy/messages_fr.properties?p=${binary-revision}" dest="${project.binaries}/linux/x86/jre/lib/deploy/messages_fr.properties" usetimestamp="true" />
										<get src="${project.binaries-base}/linux/x86/jre/lib/deploy/messages_it.properties?p=${binary-revision}" dest="${project.binaries}/linux/x86/jre/lib/deploy/messages_it.properties" usetimestamp="true" />
										<get src="${project.binaries-base}/linux/x86/jre/lib/deploy/messages_ja.properties?p=${binary-revision}" dest="${project.binaries}/linux/x86/jre/lib/deploy/messages_ja.properties" usetimestamp="true" />
										<get src="${project.binaries-base}/linux/x86/jre/lib/deploy/messages_ko.properties?p=${binary-revision}" dest="${project.binaries}/linux/x86/jre/lib/deploy/messages_ko.properties" usetimestamp="true" />
										<get src="${project.binaries-base}/linux/x86/jre/lib/deploy/messages_pt_BR.properties?p=${binary-revision}" dest="${project.binaries}/linux/x86/jre/lib/deploy/messages_pt_BR.properties" usetimestamp="true" />
										<get src="${project.binaries-base}/linux/x86/jre/lib/deploy/messages_sv.properties?p=${binary-revision}" dest="${project.binaries}/linux/x86/jre/lib/deploy/messages_sv.properties" usetimestamp="true" />
										<get src="${project.binaries-base}/linux/x86/jre/lib/deploy/messages_zh_CN.properties?p=${binary-revision}" dest="${project.binaries}/linux/x86/jre/lib/deploy/messages_zh_CN.properties" usetimestamp="true" />
										<get src="${project.binaries-base}/linux/x86/jre/lib/deploy/messages_zh_HK.properties?p=${binary-revision}" dest="${project.binaries}/linux/x86/jre/lib/deploy/messages_zh_HK.properties" usetimestamp="true" />
										<get src="${project.binaries-base}/linux/x86/jre/lib/deploy/messages_zh_TW.properties?p=${binary-revision}" dest="${project.binaries}/linux/x86/jre/lib/deploy/messages_zh_TW.properties" usetimestamp="true" />
										<get src="${project.binaries-base}/linux/x86/jre/lib/deploy/mixcode_s.png?p=${binary-revision}" dest="${project.binaries}/linux/x86/jre/lib/deploy/mixcode_s.png" usetimestamp="true" />
										<get src="${project.binaries-base}/linux/x86/jre/lib/deploy/MixedCodeMainDialog.ui?p=${binary-revision}" dest="${project.binaries}/linux/x86/jre/lib/deploy/MixedCodeMainDialog.ui" usetimestamp="true" />
										<get src="${project.binaries-base}/linux/x86/jre/lib/deploy/MixedCodeMainDialogJs.ui?p=${binary-revision}" dest="${project.binaries}/linux/x86/jre/lib/deploy/MixedCodeMainDialogJs.ui" usetimestamp="true" />
										<get src="${project.binaries-base}/linux/x86/jre/lib/deploy/splash.gif?p=${binary-revision}" dest="${project.binaries}/linux/x86/jre/lib/deploy/splash.gif" usetimestamp="true" />
										<get src="${project.binaries-base}/linux/x86/jre/lib/deploy/splash@2x.gif?p=${binary-revision}" dest="${project.binaries}/linux/x86/jre/lib/deploy/splash@2x.gif" usetimestamp="true" />
										<get src="${project.binaries-base}/linux/x86/jre/lib/deploy/splash_11@2x-lic.gif?p=${binary-revision}" dest="${project.binaries}/linux/x86/jre/lib/deploy/splash_11@2x-lic.gif" usetimestamp="true" />
										<get src="${project.binaries-base}/linux/x86/jre/lib/deploy/splash_11-lic.gif?p=${binary-revision}" dest="${project.binaries}/linux/x86/jre/lib/deploy/splash_11-lic.gif" usetimestamp="true" />
										<get src="${project.binaries-base}/linux/x86/jre/lib/desktop/applications/sun_java.desktop?p=${binary-revision}" dest="${project.binaries}/linux/x86/jre/lib/desktop/applications/sun_java.desktop" usetimestamp="true" />
										<get src="${project.binaries-base}/linux/x86/jre/lib/desktop/applications/sun-java.desktop?p=${binary-revision}" dest="${project.binaries}/linux/x86/jre/lib/desktop/applications/sun-java.desktop" usetimestamp="true" />
										<get src="${project.binaries-base}/linux/x86/jre/lib/desktop/applications/sun-javaws.desktop?p=${binary-revision}" dest="${project.binaries}/linux/x86/jre/lib/desktop/applications/sun-javaws.desktop" usetimestamp="true" />
										<get src="${project.binaries-base}/linux/x86/jre/lib/desktop/icons/hicolor/16x16/apps/sun-java.png?p=${binary-revision}" dest="${project.binaries}/linux/x86/jre/lib/desktop/icons/hicolor/16x16/apps/sun-java.png" usetimestamp="true" />
										<get src="${project.binaries-base}/linux/x86/jre/lib/desktop/icons/hicolor/16x16/apps/sun-javaws.png?p=${binary-revision}" dest="${project.binaries}/linux/x86/jre/lib/desktop/icons/hicolor/16x16/apps/sun-javaws.png" usetimestamp="true" />
										<get src="${project.binaries-base}/linux/x86/jre/lib/desktop/icons/hicolor/16x16/apps/sun-jcontrol.png?p=${binary-revision}" dest="${project.binaries}/linux/x86/jre/lib/desktop/icons/hicolor/16x16/apps/sun-jcontrol.png" usetimestamp="true" />
										<get src="${project.binaries-base}/linux/x86/jre/lib/desktop/icons/hicolor/16x16/mimetypes/gnome-mime-application-x-java-archive.png?p=${binary-revision}" dest="${project.binaries}/linux/x86/jre/lib/desktop/icons/hicolor/16x16/mimetypes/gnome-mime-application-x-java-archive.png" usetimestamp="true" />
										<get src="${project.binaries-base}/linux/x86/jre/lib/desktop/icons/hicolor/16x16/mimetypes/gnome-mime-application-x-java-jnlp-file.png?p=${binary-revision}" dest="${project.binaries}/linux/x86/jre/lib/desktop/icons/hicolor/16x16/mimetypes/gnome-mime-application-x-java-jnlp-file.png" usetimestamp="true" />
										<get src="${project.binaries-base}/linux/x86/jre/lib/desktop/icons/hicolor/16x16/mimetypes/gnome-mime-text-x-java.png?p=${binary-revision}" dest="${project.binaries}/linux/x86/jre/lib/desktop/icons/hicolor/16x16/mimetypes/gnome-mime-text-x-java.png" usetimestamp="true" />
										<get src="${project.binaries-base}/linux/x86/jre/lib/desktop/icons/hicolor/48x48/apps/sun-java.png?p=${binary-revision}" dest="${project.binaries}/linux/x86/jre/lib/desktop/icons/hicolor/48x48/apps/sun-java.png" usetimestamp="true" />
										<get src="${project.binaries-base}/linux/x86/jre/lib/desktop/icons/hicolor/48x48/apps/sun-javaws.png?p=${binary-revision}" dest="${project.binaries}/linux/x86/jre/lib/desktop/icons/hicolor/48x48/apps/sun-javaws.png" usetimestamp="true" />
										<get src="${project.binaries-base}/linux/x86/jre/lib/desktop/icons/hicolor/48x48/apps/sun-jcontrol.png?p=${binary-revision}" dest="${project.binaries}/linux/x86/jre/lib/desktop/icons/hicolor/48x48/apps/sun-jcontrol.png" usetimestamp="true" />
										<get src="${project.binaries-base}/linux/x86/jre/lib/desktop/icons/hicolor/48x48/mimetypes/gnome-mime-application-x-java-archive.png?p=${binary-revision}" dest="${project.binaries}/linux/x86/jre/lib/desktop/icons/hicolor/48x48/mimetypes/gnome-mime-application-x-java-archive.png" usetimestamp="true" />
										<get src="${project.binaries-base}/linux/x86/jre/lib/desktop/icons/hicolor/48x48/mimetypes/gnome-mime-application-x-java-jnlp-file.png?p=${binary-revision}" dest="${project.binaries}/linux/x86/jre/lib/desktop/icons/hicolor/48x48/mimetypes/gnome-mime-application-x-java-jnlp-file.png" usetimestamp="true" />
										<get src="${project.binaries-base}/linux/x86/jre/lib/desktop/icons/hicolor/48x48/mimetypes/gnome-mime-text-x-java.png?p=${binary-revision}" dest="${project.binaries}/linux/x86/jre/lib/desktop/icons/hicolor/48x48/mimetypes/gnome-mime-text-x-java.png" usetimestamp="true" />
										<get src="${project.binaries-base}/linux/x86/jre/lib/desktop/icons/HighContrast/16x16/apps/sun-java.png?p=${binary-revision}" dest="${project.binaries}/linux/x86/jre/lib/desktop/icons/HighContrast/16x16/apps/sun-java.png" usetimestamp="true" />
										<get src="${project.binaries-base}/linux/x86/jre/lib/desktop/icons/HighContrast/16x16/apps/sun-javaws.png?p=${binary-revision}" dest="${project.binaries}/linux/x86/jre/lib/desktop/icons/HighContrast/16x16/apps/sun-javaws.png" usetimestamp="true" />
										<get src="${project.binaries-base}/linux/x86/jre/lib/desktop/icons/HighContrast/16x16/apps/sun-jcontrol.png?p=${binary-revision}" dest="${project.binaries}/linux/x86/jre/lib/desktop/icons/HighContrast/16x16/apps/sun-jcontrol.png" usetimestamp="true" />
										<get src="${project.binaries-base}/linux/x86/jre/lib/desktop/icons/HighContrast/16x16/mimetypes/gnome-mime-application-x-java-archive.png?p=${binary-revision}" dest="${project.binaries}/linux/x86/jre/lib/desktop/icons/HighContrast/16x16/mimetypes/gnome-mime-application-x-java-archive.png" usetimestamp="true" />
										<get src="${project.binaries-base}/linux/x86/jre/lib/desktop/icons/HighContrast/16x16/mimetypes/gnome-mime-application-x-java-jnlp-file.png?p=${binary-revision}" dest="${project.binaries}/linux/x86/jre/lib/desktop/icons/HighContrast/16x16/mimetypes/gnome-mime-application-x-java-jnlp-file.png" usetimestamp="true" />
										<get src="${project.binaries-base}/linux/x86/jre/lib/desktop/icons/HighContrast/16x16/mimetypes/gnome-mime-text-x-java.png?p=${binary-revision}" dest="${project.binaries}/linux/x86/jre/lib/desktop/icons/HighContrast/16x16/mimetypes/gnome-mime-text-x-java.png" usetimestamp="true" />
										<get src="${project.binaries-base}/linux/x86/jre/lib/desktop/icons/HighContrast/48x48/apps/sun-java.png?p=${binary-revision}" dest="${project.binaries}/linux/x86/jre/lib/desktop/icons/HighContrast/48x48/apps/sun-java.png" usetimestamp="true" />
										<get src="${project.binaries-base}/linux/x86/jre/lib/desktop/icons/HighContrast/48x48/apps/sun-javaws.png?p=${binary-revision}" dest="${project.binaries}/linux/x86/jre/lib/desktop/icons/HighContrast/48x48/apps/sun-javaws.png" usetimestamp="true" />
										<get src="${project.binaries-base}/linux/x86/jre/lib/desktop/icons/HighContrast/48x48/apps/sun-jcontrol.png?p=${binary-revision}" dest="${project.binaries}/linux/x86/jre/lib/desktop/icons/HighContrast/48x48/apps/sun-jcontrol.png" usetimestamp="true" />
										<get src="${project.binaries-base}/linux/x86/jre/lib/desktop/icons/HighContrast/48x48/mimetypes/gnome-mime-application-x-java-archive.png?p=${binary-revision}" dest="${project.binaries}/linux/x86/jre/lib/desktop/icons/HighContrast/48x48/mimetypes/gnome-mime-application-x-java-archive.png" usetimestamp="true" />
										<get src="${project.binaries-base}/linux/x86/jre/lib/desktop/icons/HighContrast/48x48/mimetypes/gnome-mime-application-x-java-jnlp-file.png?p=${binary-revision}" dest="${project.binaries}/linux/x86/jre/lib/desktop/icons/HighContrast/48x48/mimetypes/gnome-mime-application-x-java-jnlp-file.png" usetimestamp="true" />
										<get src="${project.binaries-base}/linux/x86/jre/lib/desktop/icons/HighContrast/48x48/mimetypes/gnome-mime-text-x-java.png?p=${binary-revision}" dest="${project.binaries}/linux/x86/jre/lib/desktop/icons/HighContrast/48x48/mimetypes/gnome-mime-text-x-java.png" usetimestamp="true" />
										<get src="${project.binaries-base}/linux/x86/jre/lib/desktop/icons/HighContrastInverse/16x16/apps/sun-java.png?p=${binary-revision}" dest="${project.binaries}/linux/x86/jre/lib/desktop/icons/HighContrastInverse/16x16/apps/sun-java.png" usetimestamp="true" />
										<get src="${project.binaries-base}/linux/x86/jre/lib/desktop/icons/HighContrastInverse/16x16/apps/sun-javaws.png?p=${binary-revision}" dest="${project.binaries}/linux/x86/jre/lib/desktop/icons/HighContrastInverse/16x16/apps/sun-javaws.png" usetimestamp="true" />
										<get src="${project.binaries-base}/linux/x86/jre/lib/desktop/icons/HighContrastInverse/16x16/apps/sun-jcontrol.png?p=${binary-revision}" dest="${project.binaries}/linux/x86/jre/lib/desktop/icons/HighContrastInverse/16x16/apps/sun-jcontrol.png" usetimestamp="true" />
										<get src="${project.binaries-base}/linux/x86/jre/lib/desktop/icons/HighContrastInverse/16x16/mimetypes/gnome-mime-application-x-java-archive.png?p=${binary-revision}" dest="${project.binaries}/linux/x86/jre/lib/desktop/icons/HighContrastInverse/16x16/mimetypes/gnome-mime-application-x-java-archive.png" usetimestamp="true" />
										<get src="${project.binaries-base}/linux/x86/jre/lib/desktop/icons/HighContrastInverse/16x16/mimetypes/gnome-mime-application-x-java-jnlp-file.png?p=${binary-revision}" dest="${project.binaries}/linux/x86/jre/lib/desktop/icons/HighContrastInverse/16x16/mimetypes/gnome-mime-application-x-java-jnlp-file.png" usetimestamp="true" />
										<get src="${project.binaries-base}/linux/x86/jre/lib/desktop/icons/HighContrastInverse/16x16/mimetypes/gnome-mime-text-x-java.png?p=${binary-revision}" dest="${project.binaries}/linux/x86/jre/lib/desktop/icons/HighContrastInverse/16x16/mimetypes/gnome-mime-text-x-java.png" usetimestamp="true" />
										<get src="${project.binaries-base}/linux/x86/jre/lib/desktop/icons/HighContrastInverse/48x48/apps/sun-java.png?p=${binary-revision}" dest="${project.binaries}/linux/x86/jre/lib/desktop/icons/HighContrastInverse/48x48/apps/sun-java.png" usetimestamp="true" />
										<get src="${project.binaries-base}/linux/x86/jre/lib/desktop/icons/HighContrastInverse/48x48/apps/sun-javaws.png?p=${binary-revision}" dest="${project.binaries}/linux/x86/jre/lib/desktop/icons/HighContrastInverse/48x48/apps/sun-javaws.png" usetimestamp="true" />
										<get src="${project.binaries-base}/linux/x86/jre/lib/desktop/icons/HighContrastInverse/48x48/apps/sun-jcontrol.png?p=${binary-revision}" dest="${project.binaries}/linux/x86/jre/lib/desktop/icons/HighContrastInverse/48x48/apps/sun-jcontrol.png" usetimestamp="true" />
										<get src="${project.binaries-base}/linux/x86/jre/lib/desktop/icons/HighContrastInverse/48x48/mimetypes/gnome-mime-application-x-java-archive.png?p=${binary-revision}" dest="${project.binaries}/linux/x86/jre/lib/desktop/icons/HighContrastInverse/48x48/mimetypes/gnome-mime-application-x-java-archive.png" usetimestamp="true" />
										<get src="${project.binaries-base}/linux/x86/jre/lib/desktop/icons/HighContrastInverse/48x48/mimetypes/gnome-mime-application-x-java-jnlp-file.png?p=${binary-revision}" dest="${project.binaries}/linux/x86/jre/lib/desktop/icons/HighContrastInverse/48x48/mimetypes/gnome-mime-application-x-java-jnlp-file.png" usetimestamp="true" />
										<get src="${project.binaries-base}/linux/x86/jre/lib/desktop/icons/HighContrastInverse/48x48/mimetypes/gnome-mime-text-x-java.png?p=${binary-revision}" dest="${project.binaries}/linux/x86/jre/lib/desktop/icons/HighContrastInverse/48x48/mimetypes/gnome-mime-text-x-java.png" usetimestamp="true" />
										<get src="${project.binaries-base}/linux/x86/jre/lib/desktop/icons/LowContrast/16x16/apps/sun-java.png?p=${binary-revision}" dest="${project.binaries}/linux/x86/jre/lib/desktop/icons/LowContrast/16x16/apps/sun-java.png" usetimestamp="true" />
										<get src="${project.binaries-base}/linux/x86/jre/lib/desktop/icons/LowContrast/16x16/apps/sun-javaws.png?p=${binary-revision}" dest="${project.binaries}/linux/x86/jre/lib/desktop/icons/LowContrast/16x16/apps/sun-javaws.png" usetimestamp="true" />
										<get src="${project.binaries-base}/linux/x86/jre/lib/desktop/icons/LowContrast/16x16/apps/sun-jcontrol.png?p=${binary-revision}" dest="${project.binaries}/linux/x86/jre/lib/desktop/icons/LowContrast/16x16/apps/sun-jcontrol.png" usetimestamp="true" />
										<get src="${project.binaries-base}/linux/x86/jre/lib/desktop/icons/LowContrast/16x16/mimetypes/gnome-mime-application-x-java-archive.png?p=${binary-revision}" dest="${project.binaries}/linux/x86/jre/lib/desktop/icons/LowContrast/16x16/mimetypes/gnome-mime-application-x-java-archive.png" usetimestamp="true" />
										<get src="${project.binaries-base}/linux/x86/jre/lib/desktop/icons/LowContrast/16x16/mimetypes/gnome-mime-application-x-java-jnlp-file.png?p=${binary-revision}" dest="${project.binaries}/linux/x86/jre/lib/desktop/icons/LowContrast/16x16/mimetypes/gnome-mime-application-x-java-jnlp-file.png" usetimestamp="true" />
										<get src="${project.binaries-base}/linux/x86/jre/lib/desktop/icons/LowContrast/16x16/mimetypes/gnome-mime-text-x-java.png?p=${binary-revision}" dest="${project.binaries}/linux/x86/jre/lib/desktop/icons/LowContrast/16x16/mimetypes/gnome-mime-text-x-java.png" usetimestamp="true" />
										<get src="${project.binaries-base}/linux/x86/jre/lib/desktop/icons/LowContrast/48x48/apps/sun-java.png?p=${binary-revision}" dest="${project.binaries}/linux/x86/jre/lib/desktop/icons/LowContrast/48x48/apps/sun-java.png" usetimestamp="true" />
										<get src="${project.binaries-base}/linux/x86/jre/lib/desktop/icons/LowContrast/48x48/apps/sun-javaws.png?p=${binary-revision}" dest="${project.binaries}/linux/x86/jre/lib/desktop/icons/LowContrast/48x48/apps/sun-javaws.png" usetimestamp="true" />
										<get src="${project.binaries-base}/linux/x86/jre/lib/desktop/icons/LowContrast/48x48/apps/sun-jcontrol.png?p=${binary-revision}" dest="${project.binaries}/linux/x86/jre/lib/desktop/icons/LowContrast/48x48/apps/sun-jcontrol.png" usetimestamp="true" />
										<get src="${project.binaries-base}/linux/x86/jre/lib/desktop/icons/LowContrast/48x48/mimetypes/gnome-mime-application-x-java-archive.png?p=${binary-revision}" dest="${project.binaries}/linux/x86/jre/lib/desktop/icons/LowContrast/48x48/mimetypes/gnome-mime-application-x-java-archive.png" usetimestamp="true" />
										<get src="${project.binaries-base}/linux/x86/jre/lib/desktop/icons/LowContrast/48x48/mimetypes/gnome-mime-application-x-java-jnlp-file.png?p=${binary-revision}" dest="${project.binaries}/linux/x86/jre/lib/desktop/icons/LowContrast/48x48/mimetypes/gnome-mime-application-x-java-jnlp-file.png" usetimestamp="true" />
										<get src="${project.binaries-base}/linux/x86/jre/lib/desktop/icons/LowContrast/48x48/mimetypes/gnome-mime-text-x-java.png?p=${binary-revision}" dest="${project.binaries}/linux/x86/jre/lib/desktop/icons/LowContrast/48x48/mimetypes/gnome-mime-text-x-java.png" usetimestamp="true" />
										<get src="${project.binaries-base}/linux/x86/jre/lib/desktop/mime/packages/x-java-archive.xml?p=${binary-revision}" dest="${project.binaries}/linux/x86/jre/lib/desktop/mime/packages/x-java-archive.xml" usetimestamp="true" />
										<get src="${project.binaries-base}/linux/x86/jre/lib/desktop/mime/packages/x-java-jnlp-file.xml?p=${binary-revision}" dest="${project.binaries}/linux/x86/jre/lib/desktop/mime/packages/x-java-jnlp-file.xml" usetimestamp="true" />
										<get src="${project.binaries-base}/linux/x86/jre/lib/ext/cldrdata.jar?p=${binary-revision}" dest="${project.binaries}/linux/x86/jre/lib/ext/cldrdata.jar" usetimestamp="true" />
										<get src="${project.binaries-base}/linux/x86/jre/lib/ext/dnsns.jar?p=${binary-revision}" dest="${project.binaries}/linux/x86/jre/lib/ext/dnsns.jar" usetimestamp="true" />
										<get src="${project.binaries-base}/linux/x86/jre/lib/ext/jaccess.jar?p=${binary-revision}" dest="${project.binaries}/linux/x86/jre/lib/ext/jaccess.jar" usetimestamp="true" />
										<get src="${project.binaries-base}/linux/x86/jre/lib/ext/jfxrt.jar?p=${binary-revision}" dest="${project.binaries}/linux/x86/jre/lib/ext/jfxrt.jar" usetimestamp="true" />
										<get src="${project.binaries-base}/linux/x86/jre/lib/ext/localedata.jar?p=${binary-revision}" dest="${project.binaries}/linux/x86/jre/lib/ext/localedata.jar" usetimestamp="true" />
										<get src="${project.binaries-base}/linux/x86/jre/lib/ext/meta-index?p=${binary-revision}" dest="${project.binaries}/linux/x86/jre/lib/ext/meta-index" usetimestamp="true" />
										<get src="${project.binaries-base}/linux/x86/jre/lib/ext/nashorn.jar?p=${binary-revision}" dest="${project.binaries}/linux/x86/jre/lib/ext/nashorn.jar" usetimestamp="true" />
										<get src="${project.binaries-base}/linux/x86/jre/lib/ext/sunec.jar?p=${binary-revision}" dest="${project.binaries}/linux/x86/jre/lib/ext/sunec.jar" usetimestamp="true" />
										<get src="${project.binaries-base}/linux/x86/jre/lib/ext/sunjce_provider.jar?p=${binary-revision}" dest="${project.binaries}/linux/x86/jre/lib/ext/sunjce_provider.jar" usetimestamp="true" />
										<get src="${project.binaries-base}/linux/x86/jre/lib/ext/sunpkcs11.jar?p=${binary-revision}" dest="${project.binaries}/linux/x86/jre/lib/ext/sunpkcs11.jar" usetimestamp="true" />
										<get src="${project.binaries-base}/linux/x86/jre/lib/ext/zipfs.jar?p=${binary-revision}" dest="${project.binaries}/linux/x86/jre/lib/ext/zipfs.jar" usetimestamp="true" />
										<get src="${project.binaries-base}/linux/x86/jre/lib/fonts/fonts.dir?p=${binary-revision}" dest="${project.binaries}/linux/x86/jre/lib/fonts/fonts.dir" usetimestamp="true" />
										<get src="${project.binaries-base}/linux/x86/jre/lib/fonts/LucidaBrightDemiBold.ttf?p=${binary-revision}" dest="${project.binaries}/linux/x86/jre/lib/fonts/LucidaBrightDemiBold.ttf" usetimestamp="true" />
										<get src="${project.binaries-base}/linux/x86/jre/lib/fonts/LucidaBrightDemiItalic.ttf?p=${binary-revision}" dest="${project.binaries}/linux/x86/jre/lib/fonts/LucidaBrightDemiItalic.ttf" usetimestamp="true" />
										<get src="${project.binaries-base}/linux/x86/jre/lib/fonts/LucidaBrightItalic.ttf?p=${binary-revision}" dest="${project.binaries}/linux/x86/jre/lib/fonts/LucidaBrightItalic.ttf" usetimestamp="true" />
										<get src="${project.binaries-base}/linux/x86/jre/lib/fonts/LucidaBrightRegular.ttf?p=${binary-revision}" dest="${project.binaries}/linux/x86/jre/lib/fonts/LucidaBrightRegular.ttf" usetimestamp="true" />
										<get src="${project.binaries-base}/linux/x86/jre/lib/fonts/LucidaSansDemiBold.ttf?p=${binary-revision}" dest="${project.binaries}/linux/x86/jre/lib/fonts/LucidaSansDemiBold.ttf" usetimestamp="true" />
										<get src="${project.binaries-base}/linux/x86/jre/lib/fonts/LucidaSansRegular.ttf?p=${binary-revision}" dest="${project.binaries}/linux/x86/jre/lib/fonts/LucidaSansRegular.ttf" usetimestamp="true" />
										<get src="${project.binaries-base}/linux/x86/jre/lib/fonts/LucidaTypewriterBold.ttf?p=${binary-revision}" dest="${project.binaries}/linux/x86/jre/lib/fonts/LucidaTypewriterBold.ttf" usetimestamp="true" />
										<get src="${project.binaries-base}/linux/x86/jre/lib/fonts/LucidaTypewriterRegular.ttf?p=${binary-revision}" dest="${project.binaries}/linux/x86/jre/lib/fonts/LucidaTypewriterRegular.ttf" usetimestamp="true" />
										<get src="${project.binaries-base}/linux/x86/jre/lib/i386/jvm.cfg?p=${binary-revision}" dest="${project.binaries}/linux/x86/jre/lib/i386/jvm.cfg" usetimestamp="true" />
										<get src="${project.binaries-base}/linux/x86/jre/lib/i386/libavplugin-53.so?p=${binary-revision}" dest="${project.binaries}/linux/x86/jre/lib/i386/libavplugin-53.so" usetimestamp="true" />
										<get src="${project.binaries-base}/linux/x86/jre/lib/i386/libavplugin-54.so?p=${binary-revision}" dest="${project.binaries}/linux/x86/jre/lib/i386/libavplugin-54.so" usetimestamp="true" />
										<get src="${project.binaries-base}/linux/x86/jre/lib/i386/libavplugin-55.so?p=${binary-revision}" dest="${project.binaries}/linux/x86/jre/lib/i386/libavplugin-55.so" usetimestamp="true" />
										<get src="${project.binaries-base}/linux/x86/jre/lib/i386/libavplugin-56.so?p=${binary-revision}" dest="${project.binaries}/linux/x86/jre/lib/i386/libavplugin-56.so" usetimestamp="true" />
										<get src="${project.binaries-base}/linux/x86/jre/lib/i386/libavplugin-57.so?p=${binary-revision}" dest="${project.binaries}/linux/x86/jre/lib/i386/libavplugin-57.so" usetimestamp="true" />
										<get src="${project.binaries-base}/linux/x86/jre/lib/i386/libavplugin-ffmpeg-56.so?p=${binary-revision}" dest="${project.binaries}/linux/x86/jre/lib/i386/libavplugin-ffmpeg-56.so" usetimestamp="true" />
										<get src="${project.binaries-base}/linux/x86/jre/lib/i386/libavplugin-ffmpeg-57.so?p=${binary-revision}" dest="${project.binaries}/linux/x86/jre/lib/i386/libavplugin-ffmpeg-57.so" usetimestamp="true" />
										<get src="${project.binaries-base}/linux/x86/jre/lib/i386/libawt.so?p=${binary-revision}" dest="${project.binaries}/linux/x86/jre/lib/i386/libawt.so" usetimestamp="true" />
										<get src="${project.binaries-base}/linux/x86/jre/lib/i386/libawt_headless.so?p=${binary-revision}" dest="${project.binaries}/linux/x86/jre/lib/i386/libawt_headless.so" usetimestamp="true" />
										<get src="${project.binaries-base}/linux/x86/jre/lib/i386/libawt_xawt.so?p=${binary-revision}" dest="${project.binaries}/linux/x86/jre/lib/i386/libawt_xawt.so" usetimestamp="true" />
										<get src="${project.binaries-base}/linux/x86/jre/lib/i386/libbci.so?p=${binary-revision}" dest="${project.binaries}/linux/x86/jre/lib/i386/libbci.so" usetimestamp="true" />
										<get src="${project.binaries-base}/linux/x86/jre/lib/i386/libdcpr.so?p=${binary-revision}" dest="${project.binaries}/linux/x86/jre/lib/i386/libdcpr.so" usetimestamp="true" />
										<get src="${project.binaries-base}/linux/x86/jre/lib/i386/libdecora_sse.so?p=${binary-revision}" dest="${project.binaries}/linux/x86/jre/lib/i386/libdecora_sse.so" usetimestamp="true" />
										<get src="${project.binaries-base}/linux/x86/jre/lib/i386/libdeploy.so?p=${binary-revision}" dest="${project.binaries}/linux/x86/jre/lib/i386/libdeploy.so" usetimestamp="true" />
										<get src="${project.binaries-base}/linux/x86/jre/lib/i386/libdt_socket.so?p=${binary-revision}" dest="${project.binaries}/linux/x86/jre/lib/i386/libdt_socket.so" usetimestamp="true" />
										<get src="${project.binaries-base}/linux/x86/jre/lib/i386/libfontmanager.so?p=${binary-revision}" dest="${project.binaries}/linux/x86/jre/lib/i386/libfontmanager.so" usetimestamp="true" />
										<get src="${project.binaries-base}/linux/x86/jre/lib/i386/libfxplugins.so?p=${binary-revision}" dest="${project.binaries}/linux/x86/jre/lib/i386/libfxplugins.so" usetimestamp="true" />
										<get src="${project.binaries-base}/linux/x86/jre/lib/i386/libglass.so?p=${binary-revision}" dest="${project.binaries}/linux/x86/jre/lib/i386/libglass.so" usetimestamp="true" />
										<get src="${project.binaries-base}/linux/x86/jre/lib/i386/libglassgtk2.so?p=${binary-revision}" dest="${project.binaries}/linux/x86/jre/lib/i386/libglassgtk2.so" usetimestamp="true" />
										<get src="${project.binaries-base}/linux/x86/jre/lib/i386/libglassgtk3.so?p=${binary-revision}" dest="${project.binaries}/linux/x86/jre/lib/i386/libglassgtk3.so" usetimestamp="true" />
										<get src="${project.binaries-base}/linux/x86/jre/lib/i386/libglib-lite.so?p=${binary-revision}" dest="${project.binaries}/linux/x86/jre/lib/i386/libglib-lite.so" usetimestamp="true" />
										<get src="${project.binaries-base}/linux/x86/jre/lib/i386/libgstreamer-lite.so?p=${binary-revision}" dest="${project.binaries}/linux/x86/jre/lib/i386/libgstreamer-lite.so" usetimestamp="true" />
										<get src="${project.binaries-base}/linux/x86/jre/lib/i386/libhprof.so?p=${binary-revision}" dest="${project.binaries}/linux/x86/jre/lib/i386/libhprof.so" usetimestamp="true" />
										<get src="${project.binaries-base}/linux/x86/jre/lib/i386/libinstrument.so?p=${binary-revision}" dest="${project.binaries}/linux/x86/jre/lib/i386/libinstrument.so" usetimestamp="true" />
										<get src="${project.binaries-base}/linux/x86/jre/lib/i386/libj2gss.so?p=${binary-revision}" dest="${project.binaries}/linux/x86/jre/lib/i386/libj2gss.so" usetimestamp="true" />
										<get src="${project.binaries-base}/linux/x86/jre/lib/i386/libj2pcsc.so?p=${binary-revision}" dest="${project.binaries}/linux/x86/jre/lib/i386/libj2pcsc.so" usetimestamp="true" />
										<get src="${project.binaries-base}/linux/x86/jre/lib/i386/libj2pkcs11.so?p=${binary-revision}" dest="${project.binaries}/linux/x86/jre/lib/i386/libj2pkcs11.so" usetimestamp="true" />
										<get src="${project.binaries-base}/linux/x86/jre/lib/i386/libjaas_unix.so?p=${binary-revision}" dest="${project.binaries}/linux/x86/jre/lib/i386/libjaas_unix.so" usetimestamp="true" />
										<get src="${project.binaries-base}/linux/x86/jre/lib/i386/libjava.so?p=${binary-revision}" dest="${project.binaries}/linux/x86/jre/lib/i386/libjava.so" usetimestamp="true" />
										<get src="${project.binaries-base}/linux/x86/jre/lib/i386/libjava_crw_demo.so?p=${binary-revision}" dest="${project.binaries}/linux/x86/jre/lib/i386/libjava_crw_demo.so" usetimestamp="true" />
										<get src="${project.binaries-base}/linux/x86/jre/lib/i386/libjavafx_font.so?p=${binary-revision}" dest="${project.binaries}/linux/x86/jre/lib/i386/libjavafx_font.so" usetimestamp="true" />
										<get src="${project.binaries-base}/linux/x86/jre/lib/i386/libjavafx_font_freetype.so?p=${binary-revision}" dest="${project.binaries}/linux/x86/jre/lib/i386/libjavafx_font_freetype.so" usetimestamp="true" />
										<get src="${project.binaries-base}/linux/x86/jre/lib/i386/libjavafx_font_pango.so?p=${binary-revision}" dest="${project.binaries}/linux/x86/jre/lib/i386/libjavafx_font_pango.so" usetimestamp="true" />
										<get src="${project.binaries-base}/linux/x86/jre/lib/i386/libjavafx_iio.so?p=${binary-revision}" dest="${project.binaries}/linux/x86/jre/lib/i386/libjavafx_iio.so" usetimestamp="true" />
										<get src="${project.binaries-base}/linux/x86/jre/lib/i386/libjawt.so?p=${binary-revision}" dest="${project.binaries}/linux/x86/jre/lib/i386/libjawt.so" usetimestamp="true" />
										<get src="${project.binaries-base}/linux/x86/jre/lib/i386/libjdwp.so?p=${binary-revision}" dest="${project.binaries}/linux/x86/jre/lib/i386/libjdwp.so" usetimestamp="true" />
										<get src="${project.binaries-base}/linux/x86/jre/lib/i386/libjfr.so?p=${binary-revision}" dest="${project.binaries}/linux/x86/jre/lib/i386/libjfr.so" usetimestamp="true" />
										<get src="${project.binaries-base}/linux/x86/jre/lib/i386/libjfxmedia.so?p=${binary-revision}" dest="${project.binaries}/linux/x86/jre/lib/i386/libjfxmedia.so" usetimestamp="true" />
										<get src="${project.binaries-base}/linux/x86/jre/lib/i386/libjfxwebkit.so?p=${binary-revision}" dest="${project.binaries}/linux/x86/jre/lib/i386/libjfxwebkit.so" usetimestamp="true" />
										<get src="${project.binaries-base}/linux/x86/jre/lib/i386/libjpeg.so?p=${binary-revision}" dest="${project.binaries}/linux/x86/jre/lib/i386/libjpeg.so" usetimestamp="true" />
										<get src="${project.binaries-base}/linux/x86/jre/lib/i386/libjsdt.so?p=${binary-revision}" dest="${project.binaries}/linux/x86/jre/lib/i386/libjsdt.so" usetimestamp="true" />
										<get src="${project.binaries-base}/linux/x86/jre/lib/i386/libjsig.so?p=${binary-revision}" dest="${project.binaries}/linux/x86/jre/lib/i386/libjsig.so" usetimestamp="true" />
										<get src="${project.binaries-base}/linux/x86/jre/lib/i386/libjsound.so?p=${binary-revision}" dest="${project.binaries}/linux/x86/jre/lib/i386/libjsound.so" usetimestamp="true" />
										<get src="${project.binaries-base}/linux/x86/jre/lib/i386/libjsoundalsa.so?p=${binary-revision}" dest="${project.binaries}/linux/x86/jre/lib/i386/libjsoundalsa.so" usetimestamp="true" />
										<get src="${project.binaries-base}/linux/x86/jre/lib/i386/liblcms.so?p=${binary-revision}" dest="${project.binaries}/linux/x86/jre/lib/i386/liblcms.so" usetimestamp="true" />
										<get src="${project.binaries-base}/linux/x86/jre/lib/i386/libmanagement.so?p=${binary-revision}" dest="${project.binaries}/linux/x86/jre/lib/i386/libmanagement.so" usetimestamp="true" />
										<get src="${project.binaries-base}/linux/x86/jre/lib/i386/libmlib_image.so?p=${binary-revision}" dest="${project.binaries}/linux/x86/jre/lib/i386/libmlib_image.so" usetimestamp="true" />
										<get src="${project.binaries-base}/linux/x86/jre/lib/i386/libnet.so?p=${binary-revision}" dest="${project.binaries}/linux/x86/jre/lib/i386/libnet.so" usetimestamp="true" />
										<get src="${project.binaries-base}/linux/x86/jre/lib/i386/libnio.so?p=${binary-revision}" dest="${project.binaries}/linux/x86/jre/lib/i386/libnio.so" usetimestamp="true" />
										<get src="${project.binaries-base}/linux/x86/jre/lib/i386/libnpjp2.so?p=${binary-revision}" dest="${project.binaries}/linux/x86/jre/lib/i386/libnpjp2.so" usetimestamp="true" />
										<get src="${project.binaries-base}/linux/x86/jre/lib/i386/libnpt.so?p=${binary-revision}" dest="${project.binaries}/linux/x86/jre/lib/i386/libnpt.so" usetimestamp="true" />
										<get src="${project.binaries-base}/linux/x86/jre/lib/i386/libprism_common.so?p=${binary-revision}" dest="${project.binaries}/linux/x86/jre/lib/i386/libprism_common.so" usetimestamp="true" />
										<get src="${project.binaries-base}/linux/x86/jre/lib/i386/libprism_es2.so?p=${binary-revision}" dest="${project.binaries}/linux/x86/jre/lib/i386/libprism_es2.so" usetimestamp="true" />
										<get src="${project.binaries-base}/linux/x86/jre/lib/i386/libprism_sw.so?p=${binary-revision}" dest="${project.binaries}/linux/x86/jre/lib/i386/libprism_sw.so" usetimestamp="true" />
										<get src="${project.binaries-base}/linux/x86/jre/lib/i386/libresource.so?p=${binary-revision}" dest="${project.binaries}/linux/x86/jre/lib/i386/libresource.so" usetimestamp="true" />
										<get src="${project.binaries-base}/linux/x86/jre/lib/i386/libsctp.so?p=${binary-revision}" dest="${project.binaries}/linux/x86/jre/lib/i386/libsctp.so" usetimestamp="true" />
										<get src="${project.binaries-base}/linux/x86/jre/lib/i386/libsplashscreen.so?p=${binary-revision}" dest="${project.binaries}/linux/x86/jre/lib/i386/libsplashscreen.so" usetimestamp="true" />
										<get src="${project.binaries-base}/linux/x86/jre/lib/i386/libsunec.so?p=${binary-revision}" dest="${project.binaries}/linux/x86/jre/lib/i386/libsunec.so" usetimestamp="true" />
										<get src="${project.binaries-base}/linux/x86/jre/lib/i386/libt2k.so?p=${binary-revision}" dest="${project.binaries}/linux/x86/jre/lib/i386/libt2k.so" usetimestamp="true" />
										<get src="${project.binaries-base}/linux/x86/jre/lib/i386/libunpack.so?p=${binary-revision}" dest="${project.binaries}/linux/x86/jre/lib/i386/libunpack.so" usetimestamp="true" />
										<get src="${project.binaries-base}/linux/x86/jre/lib/i386/libverify.so?p=${binary-revision}" dest="${project.binaries}/linux/x86/jre/lib/i386/libverify.so" usetimestamp="true" />
										<get src="${project.binaries-base}/linux/x86/jre/lib/i386/libzip.so?p=${binary-revision}" dest="${project.binaries}/linux/x86/jre/lib/i386/libzip.so" usetimestamp="true" />
										<get src="${project.binaries-base}/linux/x86/jre/lib/i386/client/libjsig.so?p=${binary-revision}" dest="${project.binaries}/linux/x86/jre/lib/i386/client/libjsig.so" usetimestamp="true" />
										<get src="${project.binaries-base}/linux/x86/jre/lib/i386/client/libjvm.so?p=${binary-revision}" dest="${project.binaries}/linux/x86/jre/lib/i386/client/libjvm.so" usetimestamp="true" />
										<get src="${project.binaries-base}/linux/x86/jre/lib/i386/client/Xusage.txt?p=${binary-revision}" dest="${project.binaries}/linux/x86/jre/lib/i386/client/Xusage.txt" usetimestamp="true" />
										<get src="${project.binaries-base}/linux/x86/jre/lib/i386/jli/libjli.so?p=${binary-revision}" dest="${project.binaries}/linux/x86/jre/lib/i386/jli/libjli.so" usetimestamp="true" />
										<get src="${project.binaries-base}/linux/x86/jre/lib/i386/server/libjsig.so?p=${binary-revision}" dest="${project.binaries}/linux/x86/jre/lib/i386/server/libjsig.so" usetimestamp="true" />
										<get src="${project.binaries-base}/linux/x86/jre/lib/i386/server/libjvm.so?p=${binary-revision}" dest="${project.binaries}/linux/x86/jre/lib/i386/server/libjvm.so" usetimestamp="true" />
										<get src="${project.binaries-base}/linux/x86/jre/lib/i386/server/Xusage.txt?p=${binary-revision}" dest="${project.binaries}/linux/x86/jre/lib/i386/server/Xusage.txt" usetimestamp="true" />
										<get src="${project.binaries-base}/linux/x86/jre/lib/images/cursors/cursors.properties?p=${binary-revision}" dest="${project.binaries}/linux/x86/jre/lib/images/cursors/cursors.properties" usetimestamp="true" />
										<get src="${project.binaries-base}/linux/x86/jre/lib/images/cursors/invalid32x32.gif?p=${binary-revision}" dest="${project.binaries}/linux/x86/jre/lib/images/cursors/invalid32x32.gif" usetimestamp="true" />
										<get src="${project.binaries-base}/linux/x86/jre/lib/images/cursors/motif_CopyDrop32x32.gif?p=${binary-revision}" dest="${project.binaries}/linux/x86/jre/lib/images/cursors/motif_CopyDrop32x32.gif" usetimestamp="true" />
										<get src="${project.binaries-base}/linux/x86/jre/lib/images/cursors/motif_CopyNoDrop32x32.gif?p=${binary-revision}" dest="${project.binaries}/linux/x86/jre/lib/images/cursors/motif_CopyNoDrop32x32.gif" usetimestamp="true" />
										<get src="${project.binaries-base}/linux/x86/jre/lib/images/cursors/motif_LinkDrop32x32.gif?p=${binary-revision}" dest="${project.binaries}/linux/x86/jre/lib/images/cursors/motif_LinkDrop32x32.gif" usetimestamp="true" />
										<get src="${project.binaries-base}/linux/x86/jre/lib/images/cursors/motif_LinkNoDrop32x32.gif?p=${binary-revision}" dest="${project.binaries}/linux/x86/jre/lib/images/cursors/motif_LinkNoDrop32x32.gif" usetimestamp="true" />
										<get src="${project.binaries-base}/linux/x86/jre/lib/images/cursors/motif_MoveDrop32x32.gif?p=${binary-revision}" dest="${project.binaries}/linux/x86/jre/lib/images/cursors/motif_MoveDrop32x32.gif" usetimestamp="true" />
										<get src="${project.binaries-base}/linux/x86/jre/lib/images/cursors/motif_MoveNoDrop32x32.gif?p=${binary-revision}" dest="${project.binaries}/linux/x86/jre/lib/images/cursors/motif_MoveNoDrop32x32.gif" usetimestamp="true" />
										<get src="${project.binaries-base}/linux/x86/jre/lib/images/icons/sun-java.png?p=${binary-revision}" dest="${project.binaries}/linux/x86/jre/lib/images/icons/sun-java.png" usetimestamp="true" />
										<get src="${project.binaries-base}/linux/x86/jre/lib/images/icons/sun-java_HighContrast.png?p=${binary-revision}" dest="${project.binaries}/linux/x86/jre/lib/images/icons/sun-java_HighContrast.png" usetimestamp="true" />
										<get src="${project.binaries-base}/linux/x86/jre/lib/images/icons/sun-java_HighContrastInverse.png?p=${binary-revision}" dest="${project.binaries}/linux/x86/jre/lib/images/icons/sun-java_HighContrastInverse.png" usetimestamp="true" />
										<get src="${project.binaries-base}/linux/x86/jre/lib/images/icons/sun-java_LowContrast.png?p=${binary-revision}" dest="${project.binaries}/linux/x86/jre/lib/images/icons/sun-java_LowContrast.png" usetimestamp="true" />
										<get src="${project.binaries-base}/linux/x86/jre/lib/jfr/default.jfc?p=${binary-revision}" dest="${project.binaries}/linux/x86/jre/lib/jfr/default.jfc" usetimestamp="true" />
										<get src="${project.binaries-base}/linux/x86/jre/lib/jfr/profile.jfc?p=${binary-revision}" dest="${project.binaries}/linux/x86/jre/lib/jfr/profile.jfc" usetimestamp="true" />
										<get src="${project.binaries-base}/linux/x86/jre/lib/locale/de/LC_MESSAGES/sunw_java_plugin.mo?p=${binary-revision}" dest="${project.binaries}/linux/x86/jre/lib/locale/de/LC_MESSAGES/sunw_java_plugin.mo" usetimestamp="true" />
										<get src="${project.binaries-base}/linux/x86/jre/lib/locale/es/LC_MESSAGES/sunw_java_plugin.mo?p=${binary-revision}" dest="${project.binaries}/linux/x86/jre/lib/locale/es/LC_MESSAGES/sunw_java_plugin.mo" usetimestamp="true" />
										<get src="${project.binaries-base}/linux/x86/jre/lib/locale/fr/LC_MESSAGES/sunw_java_plugin.mo?p=${binary-revision}" dest="${project.binaries}/linux/x86/jre/lib/locale/fr/LC_MESSAGES/sunw_java_plugin.mo" usetimestamp="true" />
										<get src="${project.binaries-base}/linux/x86/jre/lib/locale/it/LC_MESSAGES/sunw_java_plugin.mo?p=${binary-revision}" dest="${project.binaries}/linux/x86/jre/lib/locale/it/LC_MESSAGES/sunw_java_plugin.mo" usetimestamp="true" />
										<get src="${project.binaries-base}/linux/x86/jre/lib/locale/ja/LC_MESSAGES/sunw_java_plugin.mo?p=${binary-revision}" dest="${project.binaries}/linux/x86/jre/lib/locale/ja/LC_MESSAGES/sunw_java_plugin.mo" usetimestamp="true" />
										<get src="${project.binaries-base}/linux/x86/jre/lib/locale/ko/LC_MESSAGES/sunw_java_plugin.mo?p=${binary-revision}" dest="${project.binaries}/linux/x86/jre/lib/locale/ko/LC_MESSAGES/sunw_java_plugin.mo" usetimestamp="true" />
										<get src="${project.binaries-base}/linux/x86/jre/lib/locale/ko.UTF-8/LC_MESSAGES/sunw_java_plugin.mo?p=${binary-revision}" dest="${project.binaries}/linux/x86/jre/lib/locale/ko.UTF-8/LC_MESSAGES/sunw_java_plugin.mo" usetimestamp="true" />
										<get src="${project.binaries-base}/linux/x86/jre/lib/locale/pt_BR/LC_MESSAGES/sunw_java_plugin.mo?p=${binary-revision}" dest="${project.binaries}/linux/x86/jre/lib/locale/pt_BR/LC_MESSAGES/sunw_java_plugin.mo" usetimestamp="true" />
										<get src="${project.binaries-base}/linux/x86/jre/lib/locale/sv/LC_MESSAGES/sunw_java_plugin.mo?p=${binary-revision}" dest="${project.binaries}/linux/x86/jre/lib/locale/sv/LC_MESSAGES/sunw_java_plugin.mo" usetimestamp="true" />
										<get src="${project.binaries-base}/linux/x86/jre/lib/locale/zh/LC_MESSAGES/sunw_java_plugin.mo?p=${binary-revision}" dest="${project.binaries}/linux/x86/jre/lib/locale/zh/LC_MESSAGES/sunw_java_plugin.mo" usetimestamp="true" />
										<get src="${project.binaries-base}/linux/x86/jre/lib/locale/zh.GBK/LC_MESSAGES/sunw_java_plugin.mo?p=${binary-revision}" dest="${project.binaries}/linux/x86/jre/lib/locale/zh.GBK/LC_MESSAGES/sunw_java_plugin.mo" usetimestamp="true" />
										<get src="${project.binaries-base}/linux/x86/jre/lib/locale/zh_HK.BIG5HK/LC_MESSAGES/sunw_java_plugin.mo?p=${binary-revision}" dest="${project.binaries}/linux/x86/jre/lib/locale/zh_HK.BIG5HK/LC_MESSAGES/sunw_java_plugin.mo" usetimestamp="true" />
										<get src="${project.binaries-base}/linux/x86/jre/lib/locale/zh_TW/LC_MESSAGES/sunw_java_plugin.mo?p=${binary-revision}" dest="${project.binaries}/linux/x86/jre/lib/locale/zh_TW/LC_MESSAGES/sunw_java_plugin.mo" usetimestamp="true" />
										<get src="${project.binaries-base}/linux/x86/jre/lib/locale/zh_TW.BIG5/LC_MESSAGES/sunw_java_plugin.mo?p=${binary-revision}" dest="${project.binaries}/linux/x86/jre/lib/locale/zh_TW.BIG5/LC_MESSAGES/sunw_java_plugin.mo" usetimestamp="true" />
										<get src="${project.binaries-base}/linux/x86/jre/lib/management/jmxremote.access?p=${binary-revision}" dest="${project.binaries}/linux/x86/jre/lib/management/jmxremote.access" usetimestamp="true" />
										<get src="${project.binaries-base}/linux/x86/jre/lib/management/jmxremote.password.template?p=${binary-revision}" dest="${project.binaries}/linux/x86/jre/lib/management/jmxremote.password.template" usetimestamp="true" />
										<get src="${project.binaries-base}/linux/x86/jre/lib/management/management.properties?p=${binary-revision}" dest="${project.binaries}/linux/x86/jre/lib/management/management.properties" usetimestamp="true" />
										<get src="${project.binaries-base}/linux/x86/jre/lib/management/snmp.acl.template?p=${binary-revision}" dest="${project.binaries}/linux/x86/jre/lib/management/snmp.acl.template" usetimestamp="true" />
										<get src="${project.binaries-base}/linux/x86/jre/lib/oblique-fonts/fonts.dir?p=${binary-revision}" dest="${project.binaries}/linux/x86/jre/lib/oblique-fonts/fonts.dir" usetimestamp="true" />
										<get src="${project.binaries-base}/linux/x86/jre/lib/oblique-fonts/LucidaSansDemiOblique.ttf?p=${binary-revision}" dest="${project.binaries}/linux/x86/jre/lib/oblique-fonts/LucidaSansDemiOblique.ttf" usetimestamp="true" />
										<get src="${project.binaries-base}/linux/x86/jre/lib/oblique-fonts/LucidaSansOblique.ttf?p=${binary-revision}" dest="${project.binaries}/linux/x86/jre/lib/oblique-fonts/LucidaSansOblique.ttf" usetimestamp="true" />
										<get src="${project.binaries-base}/linux/x86/jre/lib/oblique-fonts/LucidaTypewriterBoldOblique.ttf?p=${binary-revision}" dest="${project.binaries}/linux/x86/jre/lib/oblique-fonts/LucidaTypewriterBoldOblique.ttf" usetimestamp="true" />
										<get src="${project.binaries-base}/linux/x86/jre/lib/oblique-fonts/LucidaTypewriterOblique.ttf?p=${binary-revision}" dest="${project.binaries}/linux/x86/jre/lib/oblique-fonts/LucidaTypewriterOblique.ttf" usetimestamp="true" />
										<get src="${project.binaries-base}/linux/x86/jre/lib/security/blacklist?p=${binary-revision}" dest="${project.binaries}/linux/x86/jre/lib/security/blacklist" usetimestamp="true" />
										<get src="${project.binaries-base}/linux/x86/jre/lib/security/blacklisted.certs?p=${binary-revision}" dest="${project.binaries}/linux/x86/jre/lib/security/blacklisted.certs" usetimestamp="true" />
										<get src="${project.binaries-base}/linux/x86/jre/lib/security/cacerts?p=${binary-revision}" dest="${project.binaries}/linux/x86/jre/lib/security/cacerts" usetimestamp="true" />
										<get src="${project.binaries-base}/linux/x86/jre/lib/security/java.policy?p=${binary-revision}" dest="${project.binaries}/linux/x86/jre/lib/security/java.policy" usetimestamp="true" />
										<get src="${project.binaries-base}/linux/x86/jre/lib/security/java.security?p=${binary-revision}" dest="${project.binaries}/linux/x86/jre/lib/security/java.security" usetimestamp="true" />
										<get src="${project.binaries-base}/linux/x86/jre/lib/security/javaws.policy?p=${binary-revision}" dest="${project.binaries}/linux/x86/jre/lib/security/javaws.policy" usetimestamp="true" />
										<get src="${project.binaries-base}/linux/x86/jre/lib/security/trusted.libraries?p=${binary-revision}" dest="${project.binaries}/linux/x86/jre/lib/security/trusted.libraries" usetimestamp="true" />
										<get src="${project.binaries-base}/linux/x86/jre/lib/security/policy/limited/local_policy.jar?p=${binary-revision}" dest="${project.binaries}/linux/x86/jre/lib/security/policy/limited/local_policy.jar" usetimestamp="true" />
										<get src="${project.binaries-base}/linux/x86/jre/lib/security/policy/limited/US_export_policy.jar?p=${binary-revision}" dest="${project.binaries}/linux/x86/jre/lib/security/policy/limited/US_export_policy.jar" usetimestamp="true" />
										<get src="${project.binaries-base}/linux/x86/jre/lib/security/policy/unlimited/local_policy.jar?p=${binary-revision}" dest="${project.binaries}/linux/x86/jre/lib/security/policy/unlimited/local_policy.jar" usetimestamp="true" />
										<get src="${project.binaries-base}/linux/x86/jre/lib/security/policy/unlimited/US_export_policy.jar?p=${binary-revision}" dest="${project.binaries}/linux/x86/jre/lib/security/policy/unlimited/US_export_policy.jar" usetimestamp="true" />
										<get src="${project.binaries-base}/linux/x86/jre/plugin/desktop/sun_java.desktop?p=${binary-revision}" dest="${project.binaries}/linux/x86/jre/plugin/desktop/sun_java.desktop" usetimestamp="true" />
										<get src="${project.binaries-base}/linux/x86/jre/plugin/desktop/sun_java.png?p=${binary-revision}" dest="${project.binaries}/linux/x86/jre/plugin/desktop/sun_java.png" usetimestamp="true" />
									</target>
								</configuration>
							</execution>
							<execution>
								<id>copy-jar-with-dependencies-linux</id>
								<phase>package</phase>
								<goals>
									<goal>run</goal>
								</goals>
								<configuration>
									<target>
										<copy file="${project.basedir}/target/${project.artifactId}-${project.version}-jar-with-dependencies.jar"
											tofile="${project.basedir}/target/ums.jar" overwrite="true" />
									</target>
								</configuration>
							</execution>
						</executions>
					</plugin>
				</plugins>
			</build>
		</profile>
		<profile>
			<id>linux-x86_64</id>
			<!--
				this setting does the right thing on Linux
				and is needed for the Hudson profile to work
			-->
			<activation>
				<activeByDefault>true</activeByDefault>
			</activation>

			<build>
				<plugins>
					<plugin>
						<artifactId>maven-assembly-plugin</artifactId>
						<version>${maven-assembly-plugin-version}</version>
						<executions>
							<!-- Assemble a jar with dependencies -->
							<execution>
								<id>make-jar-with-dependencies-linux</id>
								<phase>package</phase>
								<goals>
									<goal>single</goal>
								</goals>
								<configuration>
									<descriptors>
										<descriptor>${project.basedir}/src/main/assembly/jar-with-dependencies.xml</descriptor>
									</descriptors>
									<archive>
										<manifest>
											<mainClass>net.pms.PMS</mainClass>
											<addDefaultImplementationEntries>true</addDefaultImplementationEntries> <!-- see above for documentation -->
										</manifest>
									</archive>
								</configuration>
							</execution>

							<!-- Assemble the distribution file. -->
							<execution>
								<id>build-pms-linux</id>
								<phase>package</phase>
								<goals>
									<goal>single</goal>
								</goals>
								<configuration>
									<descriptors>
										<descriptor>${project.basedir}/src/main/assembly/assembly-linux-x86_64.xml</descriptor>
									</descriptors>
									<archive>
										<manifest>
											<mainClass>net.pms.PMS</mainClass>
											<addDefaultImplementationEntries>true</addDefaultImplementationEntries> <!-- see above for documentation -->
										</manifest>
									</archive>
								</configuration>
							</execution>
						</executions>
					</plugin>
					<!--
						Use the antrun plugin to:

						Download the tsMuxeR binary to ${project.binaries}/tsMuxeR
						Copy the ums-x.x.x-jar-with-dependencies.jar to ums.jar
					-->
					<plugin>
						<groupId>org.apache.maven.plugins</groupId>
						<artifactId>maven-antrun-plugin</artifactId>
<<<<<<< HEAD
						<version>${maven-antrun-plugin-version}</version>
=======
						<version>3.0.0</version>
>>>>>>> 2b356163
						<executions>
							<execution>
								<id>process-resources-linux</id>
								<phase>process-resources</phase>
								<goals>
									<goal>run</goal>
								</goals>
								<configuration>
									<target unless="offline">
										<!-- Make sure the binaries folder exists -->
										<mkdir dir="${project.binaries}" />
										<mkdir dir="${project.binaries}/linux" />
										<mkdir dir="${project.binaries}/linux/x86_64" />
										<mkdir dir="${project.binaries}/linux/x86_64/ffmpeg" />
										<mkdir dir="${project.binaries}/linux/x86_64/jre" />
										<mkdir dir="${project.binaries}/linux/x86_64/jre/bin" />
										<mkdir dir="${project.binaries}/linux/x86_64/jre/lib" />
										<mkdir dir="${project.binaries}/linux/x86_64/jre/lib/amd64" />
										<mkdir dir="${project.binaries}/linux/x86_64/jre/lib/amd64/jli" />
										<mkdir dir="${project.binaries}/linux/x86_64/jre/lib/amd64/server" />
										<mkdir dir="${project.binaries}/linux/x86_64/jre/lib/applet" />
										<mkdir dir="${project.binaries}/linux/x86_64/jre/lib/cmm" />
										<mkdir dir="${project.binaries}/linux/x86_64/jre/lib/deploy" />
										<mkdir dir="${project.binaries}/linux/x86_64/jre/lib/desktop" />
										<mkdir dir="${project.binaries}/linux/x86_64/jre/lib/desktop/applications" />
										<mkdir dir="${project.binaries}/linux/x86_64/jre/lib/desktop/icons" />
										<mkdir dir="${project.binaries}/linux/x86_64/jre/lib/desktop/icons/hicolor" />
										<mkdir dir="${project.binaries}/linux/x86_64/jre/lib/desktop/icons/hicolor/16x16" />
										<mkdir dir="${project.binaries}/linux/x86_64/jre/lib/desktop/icons/hicolor/16x16/apps" />
										<mkdir dir="${project.binaries}/linux/x86_64/jre/lib/desktop/icons/hicolor/16x16/mimetypes" />
										<mkdir dir="${project.binaries}/linux/x86_64/jre/lib/desktop/icons/hicolor/48x48/apps" />
										<mkdir dir="${project.binaries}/linux/x86_64/jre/lib/desktop/icons/hicolor/48x48/mimetypes" />
										<mkdir dir="${project.binaries}/linux/x86_64/jre/lib/desktop/icons/HighContrast/16x16" />
										<mkdir dir="${project.binaries}/linux/x86_64/jre/lib/desktop/icons/HighContrast/16x16/apps" />
										<mkdir dir="${project.binaries}/linux/x86_64/jre/lib/desktop/icons/HighContrast/16x16/mimetypes" />
										<mkdir dir="${project.binaries}/linux/x86_64/jre/lib/desktop/icons/HighContrast/48x48/apps" />
										<mkdir dir="${project.binaries}/linux/x86_64/jre/lib/desktop/icons/HighContrast/48x48/mimetypes" />
										<mkdir dir="${project.binaries}/linux/x86_64/jre/lib/desktop/icons/HighContrastInverse/16x16" />
										<mkdir dir="${project.binaries}/linux/x86_64/jre/lib/desktop/icons/HighContrastInverse/48x48" />
										<mkdir dir="${project.binaries}/linux/x86_64/jre/lib/desktop/icons/HighContrastInverse/16x16/apps" />
										<mkdir dir="${project.binaries}/linux/x86_64/jre/lib/desktop/icons/HighContrastInverse/16x16/mimetypes" />
										<mkdir dir="${project.binaries}/linux/x86_64/jre/lib/desktop/icons/HighContrastInverse/48x48/apps" />
										<mkdir dir="${project.binaries}/linux/x86_64/jre/lib/desktop/icons/HighContrastInverse/48x48/mimetypes" />
										<mkdir dir="${project.binaries}/linux/x86_64/jre/lib/desktop/icons/LowContrast/16x16" />
										<mkdir dir="${project.binaries}/linux/x86_64/jre/lib/desktop/icons/LowContrast/48x48" />
										<mkdir dir="${project.binaries}/linux/x86_64/jre/lib/desktop/icons/LowContrast/16x16/apps" />
										<mkdir dir="${project.binaries}/linux/x86_64/jre/lib/desktop/icons/LowContrast/16x16/mimetypes" />
										<mkdir dir="${project.binaries}/linux/x86_64/jre/lib/desktop/icons/LowContrast/48x48/apps" />
										<mkdir dir="${project.binaries}/linux/x86_64/jre/lib/desktop/icons/LowContrast/48x48/mimetypes" />
										<mkdir dir="${project.binaries}/linux/x86_64/jre/lib/desktop/mime" />
										<mkdir dir="${project.binaries}/linux/x86_64/jre/lib/desktop/mime/packages" />
										<mkdir dir="${project.binaries}/linux/x86_64/jre/lib/ext" />
										<mkdir dir="${project.binaries}/linux/x86_64/jre/lib/fonts" />
										<mkdir dir="${project.binaries}/linux/x86_64/jre/lib/images" />
										<mkdir dir="${project.binaries}/linux/x86_64/jre/lib/images/cursors" />
										<mkdir dir="${project.binaries}/linux/x86_64/jre/lib/images/icons" />
										<mkdir dir="${project.binaries}/linux/x86_64/jre/lib/jfr" />
										<mkdir dir="${project.binaries}/linux/x86_64/jre/lib/locale" />
										<mkdir dir="${project.binaries}/linux/x86_64/jre/lib/locale/de" />
										<mkdir dir="${project.binaries}/linux/x86_64/jre/lib/locale/de/LC_MESSAGES" />
										<mkdir dir="${project.binaries}/linux/x86_64/jre/lib/locale/es" />
										<mkdir dir="${project.binaries}/linux/x86_64/jre/lib/locale/es/LC_MESSAGES" />
										<mkdir dir="${project.binaries}/linux/x86_64/jre/lib/locale/fr" />
										<mkdir dir="${project.binaries}/linux/x86_64/jre/lib/locale/fr/LC_MESSAGES" />
										<mkdir dir="${project.binaries}/linux/x86_64/jre/lib/locale/it" />
										<mkdir dir="${project.binaries}/linux/x86_64/jre/lib/locale/it/LC_MESSAGES" />
										<mkdir dir="${project.binaries}/linux/x86_64/jre/lib/locale/ja" />
										<mkdir dir="${project.binaries}/linux/x86_64/jre/lib/locale/ja/LC_MESSAGES" />
										<mkdir dir="${project.binaries}/linux/x86_64/jre/lib/locale/ko" />
										<mkdir dir="${project.binaries}/linux/x86_64/jre/lib/locale/ko/LC_MESSAGES" />
										<mkdir dir="${project.binaries}/linux/x86_64/jre/lib/locale/ko.UTF-8" />
										<mkdir dir="${project.binaries}/linux/x86_64/jre/lib/locale/ko.UTF-8/LC_MESSAGES" />
										<mkdir dir="${project.binaries}/linux/x86_64/jre/lib/locale/pt_BR" />
										<mkdir dir="${project.binaries}/linux/x86_64/jre/lib/locale/pt_BR/LC_MESSAGES" />
										<mkdir dir="${project.binaries}/linux/x86_64/jre/lib/locale/sv" />
										<mkdir dir="${project.binaries}/linux/x86_64/jre/lib/locale/sv/LC_MESSAGES" />
										<mkdir dir="${project.binaries}/linux/x86_64/jre/lib/locale/zh" />
										<mkdir dir="${project.binaries}/linux/x86_64/jre/lib/locale/zh/LC_MESSAGES" />
										<mkdir dir="${project.binaries}/linux/x86_64/jre/lib/locale/zh.GBK" />
										<mkdir dir="${project.binaries}/linux/x86_64/jre/lib/locale/zh.GBK/LC_MESSAGES" />
										<mkdir dir="${project.binaries}/linux/x86_64/jre/lib/locale/zh_HK.BIG5HK" />
										<mkdir dir="${project.binaries}/linux/x86_64/jre/lib/locale/zh_HK.BIG5HK/LC_MESSAGES" />
										<mkdir dir="${project.binaries}/linux/x86_64/jre/lib/locale/zh_TW" />
										<mkdir dir="${project.binaries}/linux/x86_64/jre/lib/locale/zh_TW/LC_MESSAGES" />
										<mkdir dir="${project.binaries}/linux/x86_64/jre/lib/locale/zh_TW.BIG5" />
										<mkdir dir="${project.binaries}/linux/x86_64/jre/lib/locale/zh_TW.BIG5/LC_MESSAGES" />
										<mkdir dir="${project.binaries}/linux/x86_64/jre/lib/management" />
										<mkdir dir="${project.binaries}/linux/x86_64/jre/lib/oblique-fonts" />
										<mkdir dir="${project.binaries}/linux/x86_64/jre/lib/security" />
										<mkdir dir="${project.binaries}/linux/x86_64/jre/lib/security/policy" />
										<mkdir dir="${project.binaries}/linux/x86_64/jre/lib/security/policy/limited" />
										<mkdir dir="${project.binaries}/linux/x86_64/jre/lib/security/policy/unlimited" />
										<mkdir dir="${project.binaries}/linux/x86_64/jre/plugin" />
										<mkdir dir="${project.binaries}/linux/x86_64/jre/plugin/desktop" />

										<!-- Download binaries -->
										<get src="${project.binaries-base}/linux/x86_64/ffmpeg/ffmpeg?p=${binary-revision}" dest="${project.binaries}/linux/x86_64/ffmpeg/ffmpeg" usetimestamp="true" />
										<get src="${project.binaries-base}/linux/tsMuxeR?p=${binary-revision}" dest="${project.binaries}/linux/tsMuxeR" usetimestamp="true" />
										<get src="${project.binaries-base}/linux/tsMuxeR-new?p=${binary-revision}" dest="${project.binaries}/linux/tsMuxeR-new" usetimestamp="true" />
										<get src="${project.binaries-base}/linux/tsMuxeR_licence.txt?p=${binary-revision}" dest="${project.binaries}/linux/tsMuxeR_license.txt" usetimestamp="true" />

										<get src="${project.binaries-base}/linux/x86_64/jre/COPYRIGHT?p=${binary-revision}" dest="${project.binaries}/linux/x86_64/jre/COPYRIGHT" usetimestamp="true" />
										<get src="${project.binaries-base}/linux/x86_64/jre/LICENSE?p=${binary-revision}" dest="${project.binaries}/linux/x86_64/jre/LICENSE" usetimestamp="true" />
										<get src="${project.binaries-base}/linux/x86_64/jre/README?p=${binary-revision}" dest="${project.binaries}/linux/x86_64/jre/README" usetimestamp="true" />
										<get src="${project.binaries-base}/linux/x86_64/jre/release?p=${binary-revision}" dest="${project.binaries}/linux/x86_64/jre/release" usetimestamp="true" />
										<get src="${project.binaries-base}/linux/x86_64/jre/THIRDPARTYLICENSEREADME.txt?p=${binary-revision}" dest="${project.binaries}/linux/x86_64/jre/THIRDPARTYLICENSEREADME.txt" usetimestamp="true" />
										<get src="${project.binaries-base}/linux/x86_64/jre/THIRDPARTYLICENSEREADME-JAVAFX.txt?p=${binary-revision}" dest="${project.binaries}/linux/x86_64/jre/THIRDPARTYLICENSEREADME-JAVAFX.txt" usetimestamp="true" />
										<get src="${project.binaries-base}/linux/x86_64/jre/Welcome.html?p=${binary-revision}" dest="${project.binaries}/linux/x86_64/jre/Welcome.html" usetimestamp="true" />
										<get src="${project.binaries-base}/linux/x86_64/jre/bin/ControlPanel?p=${binary-revision}" dest="${project.binaries}/linux/x86_64/jre/bin/ControlPanel" usetimestamp="true" />
										<get src="${project.binaries-base}/linux/x86_64/jre/bin/java?p=${binary-revision}" dest="${project.binaries}/linux/x86_64/jre/bin/java" usetimestamp="true" />
										<get src="${project.binaries-base}/linux/x86_64/jre/bin/javaws?p=${binary-revision}" dest="${project.binaries}/linux/x86_64/jre/bin/javaws" usetimestamp="true" />
										<get src="${project.binaries-base}/linux/x86_64/jre/bin/jcontrol?p=${binary-revision}" dest="${project.binaries}/linux/x86_64/jre/bin/jcontrol" usetimestamp="true" />
										<get src="${project.binaries-base}/linux/x86_64/jre/bin/jjs?p=${binary-revision}" dest="${project.binaries}/linux/x86_64/jre/bin/jjs" usetimestamp="true" />
										<get src="${project.binaries-base}/linux/x86_64/jre/bin/keytool?p=${binary-revision}" dest="${project.binaries}/linux/x86_64/jre/bin/keytool" usetimestamp="true" />
										<get src="${project.binaries-base}/linux/x86_64/jre/bin/orbd?p=${binary-revision}" dest="${project.binaries}/linux/x86_64/jre/bin/orbd" usetimestamp="true" />
										<get src="${project.binaries-base}/linux/x86_64/jre/bin/pack200?p=${binary-revision}" dest="${project.binaries}/linux/x86_64/jre/bin/pack200" usetimestamp="true" />
										<get src="${project.binaries-base}/linux/x86_64/jre/bin/policytool?p=${binary-revision}" dest="${project.binaries}/linux/x86_64/jre/bin/policytool" usetimestamp="true" />
										<get src="${project.binaries-base}/linux/x86_64/jre/bin/rmid?p=${binary-revision}" dest="${project.binaries}/linux/x86_64/jre/bin/rmid" usetimestamp="true" />
										<get src="${project.binaries-base}/linux/x86_64/jre/bin/rmiregistry?p=${binary-revision}" dest="${project.binaries}/linux/x86_64/jre/bin/rmiregistry" usetimestamp="true" />
										<get src="${project.binaries-base}/linux/x86_64/jre/bin/servertool?p=${binary-revision}" dest="${project.binaries}/linux/x86_64/jre/bin/servertool" usetimestamp="true" />
										<get src="${project.binaries-base}/linux/x86_64/jre/bin/tnameserv?p=${binary-revision}" dest="${project.binaries}/linux/x86_64/jre/bin/tnameserv" usetimestamp="true" />
										<get src="${project.binaries-base}/linux/x86_64/jre/bin/unpack200?p=${binary-revision}" dest="${project.binaries}/linux/x86_64/jre/bin/unpack200" usetimestamp="true" />
										<get src="${project.binaries-base}/linux/x86_64/jre/lib/calendars.properties?p=${binary-revision}" dest="${project.binaries}/linux/x86_64/jre/lib/calendars.properties" usetimestamp="true" />
										<get src="${project.binaries-base}/linux/x86_64/jre/lib/charsets.jar?p=${binary-revision}" dest="${project.binaries}/linux/x86_64/jre/lib/charsets.jar" usetimestamp="true" />
										<get src="${project.binaries-base}/linux/x86_64/jre/lib/classlist?p=${binary-revision}" dest="${project.binaries}/linux/x86_64/jre/lib/classlist" usetimestamp="true" />
										<get src="${project.binaries-base}/linux/x86_64/jre/lib/content-types.properties?p=${binary-revision}" dest="${project.binaries}/linux/x86_64/jre/lib/content-types.properties" usetimestamp="true" />
										<get src="${project.binaries-base}/linux/x86_64/jre/lib/currency.data?p=${binary-revision}" dest="${project.binaries}/linux/x86_64/jre/lib/currency.data" usetimestamp="true" />
										<get src="${project.binaries-base}/linux/x86_64/jre/lib/deploy.jar?p=${binary-revision}" dest="${project.binaries}/linux/x86_64/jre/lib/deploy.jar" usetimestamp="true" />
										<get src="${project.binaries-base}/linux/x86_64/jre/lib/flavormap.properties?p=${binary-revision}" dest="${project.binaries}/linux/x86_64/jre/lib/flavormap.properties" usetimestamp="true" />
										<get src="${project.binaries-base}/linux/x86_64/jre/lib/fontconfig.bfc?p=${binary-revision}" dest="${project.binaries}/linux/x86_64/jre/lib/fontconfig.bfc" usetimestamp="true" />
										<get src="${project.binaries-base}/linux/x86_64/jre/lib/fontconfig.properties.src?p=${binary-revision}" dest="${project.binaries}/linux/x86_64/jre/lib/fontconfig.properties.src" usetimestamp="true" />
										<get src="${project.binaries-base}/linux/x86_64/jre/lib/fontconfig.RedHat.5.bfc?p=${binary-revision}" dest="${project.binaries}/linux/x86_64/jre/lib/fontconfig.RedHat.5.bfc" usetimestamp="true" />
										<get src="${project.binaries-base}/linux/x86_64/jre/lib/fontconfig.RedHat.5.properties.src?p=${binary-revision}" dest="${project.binaries}/linux/x86_64/jre/lib/fontconfig.RedHat.5.properties.src" usetimestamp="true" />
										<get src="${project.binaries-base}/linux/x86_64/jre/lib/fontconfig.RedHat.6.bfc?p=${binary-revision}" dest="${project.binaries}/linux/x86_64/jre/lib/fontconfig.RedHat.6.bfc" usetimestamp="true" />
										<get src="${project.binaries-base}/linux/x86_64/jre/lib/fontconfig.RedHat.6.properties.src?p=${binary-revision}" dest="${project.binaries}/linux/x86_64/jre/lib/fontconfig.RedHat.6.properties.src" usetimestamp="true" />
										<get src="${project.binaries-base}/linux/x86_64/jre/lib/fontconfig.SuSE.10.bfc?p=${binary-revision}" dest="${project.binaries}/linux/x86_64/jre/lib/fontconfig.SuSE.10.bfc" usetimestamp="true" />
										<get src="${project.binaries-base}/linux/x86_64/jre/lib/fontconfig.SuSE.10.properties.src?p=${binary-revision}" dest="${project.binaries}/linux/x86_64/jre/lib/fontconfig.SuSE.10.properties.src" usetimestamp="true" />
										<get src="${project.binaries-base}/linux/x86_64/jre/lib/fontconfig.SuSE.11.bfc?p=${binary-revision}" dest="${project.binaries}/linux/x86_64/jre/lib/fontconfig.SuSE.11.bfc" usetimestamp="true" />
										<get src="${project.binaries-base}/linux/x86_64/jre/lib/fontconfig.SuSE.11.properties.src?p=${binary-revision}" dest="${project.binaries}/linux/x86_64/jre/lib/fontconfig.SuSE.11.properties.src" usetimestamp="true" />
										<get src="${project.binaries-base}/linux/x86_64/jre/lib/fontconfig.Turbo.bfc?p=${binary-revision}" dest="${project.binaries}/linux/x86_64/jre/lib/fontconfig.Turbo.bfc" usetimestamp="true" />
										<get src="${project.binaries-base}/linux/x86_64/jre/lib/fontconfig.Turbo.properties.src?p=${binary-revision}" dest="${project.binaries}/linux/x86_64/jre/lib/fontconfig.Turbo.properties.src" usetimestamp="true" />
										<get src="${project.binaries-base}/linux/x86_64/jre/lib/hijrah-config-umalqura.properties?p=${binary-revision}" dest="${project.binaries}/linux/x86_64/jre/lib/hijrah-config-umalqura.properties" usetimestamp="true" />
										<get src="${project.binaries-base}/linux/x86_64/jre/lib/javafx.properties?p=${binary-revision}" dest="${project.binaries}/linux/x86_64/jre/lib/javafx.properties" usetimestamp="true" />
										<get src="${project.binaries-base}/linux/x86_64/jre/lib/javaws.jar?p=${binary-revision}" dest="${project.binaries}/linux/x86_64/jre/lib/javaws.jar" usetimestamp="true" />
										<get src="${project.binaries-base}/linux/x86_64/jre/lib/jce.jar?p=${binary-revision}" dest="${project.binaries}/linux/x86_64/jre/lib/jce.jar" usetimestamp="true" />
										<get src="${project.binaries-base}/linux/x86_64/jre/lib/jexec?p=${binary-revision}" dest="${project.binaries}/linux/x86_64/jre/lib/jexec" usetimestamp="true" />
										<get src="${project.binaries-base}/linux/x86_64/jre/lib/jfr.jar?p=${binary-revision}" dest="${project.binaries}/linux/x86_64/jre/lib/jfr.jar" usetimestamp="true" />
										<get src="${project.binaries-base}/linux/x86_64/jre/lib/jfxswt.jar?p=${binary-revision}" dest="${project.binaries}/linux/x86_64/jre/lib/jfxswt.jar" usetimestamp="true" />
										<get src="${project.binaries-base}/linux/x86_64/jre/lib/jsse.jar?p=${binary-revision}" dest="${project.binaries}/linux/x86_64/jre/lib/jsse.jar" usetimestamp="true" />
										<get src="${project.binaries-base}/linux/x86_64/jre/lib/jvm.hprof.txt?p=${binary-revision}" dest="${project.binaries}/linux/x86_64/jre/lib/jvm.hprof.txt" usetimestamp="true" />
										<get src="${project.binaries-base}/linux/x86_64/jre/lib/logging.properties?p=${binary-revision}" dest="${project.binaries}/linux/x86_64/jre/lib/logging.properties" usetimestamp="true" />
										<get src="${project.binaries-base}/linux/x86_64/jre/lib/management-agent.jar?p=${binary-revision}" dest="${project.binaries}/linux/x86_64/jre/lib/management-agent.jar" usetimestamp="true" />
										<get src="${project.binaries-base}/linux/x86_64/jre/lib/meta-index?p=${binary-revision}" dest="${project.binaries}/linux/x86_64/jre/lib/meta-index" usetimestamp="true" />
										<get src="${project.binaries-base}/linux/x86_64/jre/lib/net.properties?p=${binary-revision}" dest="${project.binaries}/linux/x86_64/jre/lib/net.properties" usetimestamp="true" />
										<get src="${project.binaries-base}/linux/x86_64/jre/lib/plugin.jar?p=${binary-revision}" dest="${project.binaries}/linux/x86_64/jre/lib/plugin.jar" usetimestamp="true" />
										<get src="${project.binaries-base}/linux/x86_64/jre/lib/psfont.properties.ja?p=${binary-revision}" dest="${project.binaries}/linux/x86_64/jre/lib/psfont.properties.ja" usetimestamp="true" />
										<get src="${project.binaries-base}/linux/x86_64/jre/lib/psfontj2d.properties?p=${binary-revision}" dest="${project.binaries}/linux/x86_64/jre/lib/psfontj2d.properties" usetimestamp="true" />
										<get src="${project.binaries-base}/linux/x86_64/jre/lib/resources.jar?p=${binary-revision}" dest="${project.binaries}/linux/x86_64/jre/lib/resources.jar" usetimestamp="true" />
										<get src="${project.binaries-base}/linux/x86_64/jre/lib/rt.jar?p=${binary-revision}" dest="${project.binaries}/linux/x86_64/jre/lib/rt.jar" usetimestamp="true" />
										<get src="${project.binaries-base}/linux/x86_64/jre/lib/sound.properties?p=${binary-revision}" dest="${project.binaries}/linux/x86_64/jre/lib/sound.properties" usetimestamp="true" />
										<get src="${project.binaries-base}/linux/x86_64/jre/lib/tzdb.dat?p=${binary-revision}" dest="${project.binaries}/linux/x86_64/jre/lib/tzdb.dat" usetimestamp="true" />
										<get src="${project.binaries-base}/linux/x86_64/jre/lib/amd64/jvm.cfg?p=${binary-revision}" dest="${project.binaries}/linux/x86_64/jre/lib/amd64/jvm.cfg" usetimestamp="true" />
										<get src="${project.binaries-base}/linux/x86_64/jre/lib/amd64/libavplugin-53.so?p=${binary-revision}" dest="${project.binaries}/linux/x86_64/jre/lib/amd64/libavplugin-53.so" usetimestamp="true" />
										<get src="${project.binaries-base}/linux/x86_64/jre/lib/amd64/libavplugin-54.so?p=${binary-revision}" dest="${project.binaries}/linux/x86_64/jre/lib/amd64/libavplugin-54.so" usetimestamp="true" />
										<get src="${project.binaries-base}/linux/x86_64/jre/lib/amd64/libavplugin-55.so?p=${binary-revision}" dest="${project.binaries}/linux/x86_64/jre/lib/amd64/libavplugin-55.so" usetimestamp="true" />
										<get src="${project.binaries-base}/linux/x86_64/jre/lib/amd64/libavplugin-56.so?p=${binary-revision}" dest="${project.binaries}/linux/x86_64/jre/lib/amd64/libavplugin-56.so" usetimestamp="true" />
										<get src="${project.binaries-base}/linux/x86_64/jre/lib/amd64/libavplugin-57.so?p=${binary-revision}" dest="${project.binaries}/linux/x86_64/jre/lib/amd64/libavplugin-57.so" usetimestamp="true" />
										<get src="${project.binaries-base}/linux/x86_64/jre/lib/amd64/libavplugin-ffmpeg-56.so?p=${binary-revision}" dest="${project.binaries}/linux/x86_64/jre/lib/amd64/libavplugin-ffmpeg-56.so" usetimestamp="true" />
										<get src="${project.binaries-base}/linux/x86_64/jre/lib/amd64/libavplugin-ffmpeg-57.so?p=${binary-revision}" dest="${project.binaries}/linux/x86_64/jre/lib/amd64/libavplugin-ffmpeg-57.so" usetimestamp="true" />
										<get src="${project.binaries-base}/linux/x86_64/jre/lib/amd64/libawt.so?p=${binary-revision}" dest="${project.binaries}/linux/x86_64/jre/lib/amd64/libawt.so" usetimestamp="true" />
										<get src="${project.binaries-base}/linux/x86_64/jre/lib/amd64/libawt_headless.so?p=${binary-revision}" dest="${project.binaries}/linux/x86_64/jre/lib/amd64/libawt_headless.so" usetimestamp="true" />
										<get src="${project.binaries-base}/linux/x86_64/jre/lib/amd64/libawt_xawt.so?p=${binary-revision}" dest="${project.binaries}/linux/x86_64/jre/lib/amd64/libawt_xawt.so" usetimestamp="true" />
										<get src="${project.binaries-base}/linux/x86_64/jre/lib/amd64/libbci.so?p=${binary-revision}" dest="${project.binaries}/linux/x86_64/jre/lib/amd64/libbci.so" usetimestamp="true" />
										<get src="${project.binaries-base}/linux/x86_64/jre/lib/amd64/libdcpr.so?p=${binary-revision}" dest="${project.binaries}/linux/x86_64/jre/lib/amd64/libdcpr.so" usetimestamp="true" />
										<get src="${project.binaries-base}/linux/x86_64/jre/lib/amd64/libdecora_sse.so?p=${binary-revision}" dest="${project.binaries}/linux/x86_64/jre/lib/amd64/libdecora_sse.so" usetimestamp="true" />
										<get src="${project.binaries-base}/linux/x86_64/jre/lib/amd64/libdeploy.so?p=${binary-revision}" dest="${project.binaries}/linux/x86_64/jre/lib/amd64/libdeploy.so" usetimestamp="true" />
										<get src="${project.binaries-base}/linux/x86_64/jre/lib/amd64/libdt_socket.so?p=${binary-revision}" dest="${project.binaries}/linux/x86_64/jre/lib/amd64/libdt_socket.so" usetimestamp="true" />
										<get src="${project.binaries-base}/linux/x86_64/jre/lib/amd64/libfontmanager.so?p=${binary-revision}" dest="${project.binaries}/linux/x86_64/jre/lib/amd64/libfontmanager.so" usetimestamp="true" />
										<get src="${project.binaries-base}/linux/x86_64/jre/lib/amd64/libfxplugins.so?p=${binary-revision}" dest="${project.binaries}/linux/x86_64/jre/lib/amd64/libfxplugins.so" usetimestamp="true" />
										<get src="${project.binaries-base}/linux/x86_64/jre/lib/amd64/libglass.so?p=${binary-revision}" dest="${project.binaries}/linux/x86_64/jre/lib/amd64/libglass.so" usetimestamp="true" />
										<get src="${project.binaries-base}/linux/x86_64/jre/lib/amd64/libglassgtk2.so?p=${binary-revision}" dest="${project.binaries}/linux/x86_64/jre/lib/amd64/libglassgtk2.so" usetimestamp="true" />
										<get src="${project.binaries-base}/linux/x86_64/jre/lib/amd64/libglassgtk3.so?p=${binary-revision}" dest="${project.binaries}/linux/x86_64/jre/lib/amd64/libglassgtk3.so" usetimestamp="true" />
										<get src="${project.binaries-base}/linux/x86_64/jre/lib/amd64/libglib-lite.so?p=${binary-revision}" dest="${project.binaries}/linux/x86_64/jre/lib/amd64/libglib-lite.so" usetimestamp="true" />
										<get src="${project.binaries-base}/linux/x86_64/jre/lib/amd64/libgstreamer-lite.so?p=${binary-revision}" dest="${project.binaries}/linux/x86_64/jre/lib/amd64/libgstreamer-lite.so" usetimestamp="true" />
										<get src="${project.binaries-base}/linux/x86_64/jre/lib/amd64/libhprof.so?p=${binary-revision}" dest="${project.binaries}/linux/x86_64/jre/lib/amd64/libhprof.so" usetimestamp="true" />
										<get src="${project.binaries-base}/linux/x86_64/jre/lib/amd64/libinstrument.so?p=${binary-revision}" dest="${project.binaries}/linux/x86_64/jre/lib/amd64/libinstrument.so" usetimestamp="true" />
										<get src="${project.binaries-base}/linux/x86_64/jre/lib/amd64/libj2gss.so?p=${binary-revision}" dest="${project.binaries}/linux/x86_64/jre/lib/amd64/libj2gss.so" usetimestamp="true" />
										<get src="${project.binaries-base}/linux/x86_64/jre/lib/amd64/libj2pcsc.so?p=${binary-revision}" dest="${project.binaries}/linux/x86_64/jre/lib/amd64/libj2pcsc.so" usetimestamp="true" />
										<get src="${project.binaries-base}/linux/x86_64/jre/lib/amd64/libj2pkcs11.so?p=${binary-revision}" dest="${project.binaries}/linux/x86_64/jre/lib/amd64/libj2pkcs11.so" usetimestamp="true" />
										<get src="${project.binaries-base}/linux/x86_64/jre/lib/amd64/libjaas_unix.so?p=${binary-revision}" dest="${project.binaries}/linux/x86_64/jre/lib/amd64/libjaas_unix.so" usetimestamp="true" />
										<get src="${project.binaries-base}/linux/x86_64/jre/lib/amd64/libjava.so?p=${binary-revision}" dest="${project.binaries}/linux/x86_64/jre/lib/amd64/libjava.so" usetimestamp="true" />
										<get src="${project.binaries-base}/linux/x86_64/jre/lib/amd64/libjava_crw_demo.so?p=${binary-revision}" dest="${project.binaries}/linux/x86_64/jre/lib/amd64/libjava_crw_demo.so" usetimestamp="true" />
										<get src="${project.binaries-base}/linux/x86_64/jre/lib/amd64/libjavafx_font.so?p=${binary-revision}" dest="${project.binaries}/linux/x86_64/jre/lib/amd64/libjavafx_font.so" usetimestamp="true" />
										<get src="${project.binaries-base}/linux/x86_64/jre/lib/amd64/libjavafx_font_freetype.so?p=${binary-revision}" dest="${project.binaries}/linux/x86_64/jre/lib/amd64/libjavafx_font_freetype.so" usetimestamp="true" />
										<get src="${project.binaries-base}/linux/x86_64/jre/lib/amd64/libjavafx_font_pango.so?p=${binary-revision}" dest="${project.binaries}/linux/x86_64/jre/lib/amd64/libjavafx_font_pango.so" usetimestamp="true" />
										<get src="${project.binaries-base}/linux/x86_64/jre/lib/amd64/libjavafx_iio.so?p=${binary-revision}" dest="${project.binaries}/linux/x86_64/jre/lib/amd64/libjavafx_iio.so" usetimestamp="true" />
										<get src="${project.binaries-base}/linux/x86_64/jre/lib/amd64/libjawt.so?p=${binary-revision}" dest="${project.binaries}/linux/x86_64/jre/lib/amd64/libjawt.so" usetimestamp="true" />
										<get src="${project.binaries-base}/linux/x86_64/jre/lib/amd64/libjdwp.so?p=${binary-revision}" dest="${project.binaries}/linux/x86_64/jre/lib/amd64/libjdwp.so" usetimestamp="true" />
										<get src="${project.binaries-base}/linux/x86_64/jre/lib/amd64/libjfr.so?p=${binary-revision}" dest="${project.binaries}/linux/x86_64/jre/lib/amd64/libjfr.so" usetimestamp="true" />
										<get src="${project.binaries-base}/linux/x86_64/jre/lib/amd64/libjfxmedia.so?p=${binary-revision}" dest="${project.binaries}/linux/x86_64/jre/lib/amd64/libjfxmedia.so" usetimestamp="true" />
										<get src="${project.binaries-base}/linux/x86_64/jre/lib/amd64/libjfxwebkit.so?p=${binary-revision}" dest="${project.binaries}/linux/x86_64/jre/lib/amd64/libjfxwebkit.so" usetimestamp="true" />
										<get src="${project.binaries-base}/linux/x86_64/jre/lib/amd64/libjpeg.so?p=${binary-revision}" dest="${project.binaries}/linux/x86_64/jre/lib/amd64/libjpeg.so" usetimestamp="true" />
										<get src="${project.binaries-base}/linux/x86_64/jre/lib/amd64/libjsdt.so?p=${binary-revision}" dest="${project.binaries}/linux/x86_64/jre/lib/amd64/libjsdt.so" usetimestamp="true" />
										<get src="${project.binaries-base}/linux/x86_64/jre/lib/amd64/libjsig.so?p=${binary-revision}" dest="${project.binaries}/linux/x86_64/jre/lib/amd64/libjsig.so" usetimestamp="true" />
										<get src="${project.binaries-base}/linux/x86_64/jre/lib/amd64/libjsound.so?p=${binary-revision}" dest="${project.binaries}/linux/x86_64/jre/lib/amd64/libjsound.so" usetimestamp="true" />
										<get src="${project.binaries-base}/linux/x86_64/jre/lib/amd64/libjsoundalsa.so?p=${binary-revision}" dest="${project.binaries}/linux/x86_64/jre/lib/amd64/libjsoundalsa.so" usetimestamp="true" />
										<get src="${project.binaries-base}/linux/x86_64/jre/lib/amd64/liblcms.so?p=${binary-revision}" dest="${project.binaries}/linux/x86_64/jre/lib/amd64/liblcms.so" usetimestamp="true" />
										<get src="${project.binaries-base}/linux/x86_64/jre/lib/amd64/libmanagement.so?p=${binary-revision}" dest="${project.binaries}/linux/x86_64/jre/lib/amd64/libmanagement.so" usetimestamp="true" />
										<get src="${project.binaries-base}/linux/x86_64/jre/lib/amd64/libmlib_image.so?p=${binary-revision}" dest="${project.binaries}/linux/x86_64/jre/lib/amd64/libmlib_image.so" usetimestamp="true" />
										<get src="${project.binaries-base}/linux/x86_64/jre/lib/amd64/libnet.so?p=${binary-revision}" dest="${project.binaries}/linux/x86_64/jre/lib/amd64/libnet.so" usetimestamp="true" />
										<get src="${project.binaries-base}/linux/x86_64/jre/lib/amd64/libnio.so?p=${binary-revision}" dest="${project.binaries}/linux/x86_64/jre/lib/amd64/libnio.so" usetimestamp="true" />
										<get src="${project.binaries-base}/linux/x86_64/jre/lib/amd64/libnpjp2.so?p=${binary-revision}" dest="${project.binaries}/linux/x86_64/jre/lib/amd64/libnpjp2.so" usetimestamp="true" />
										<get src="${project.binaries-base}/linux/x86_64/jre/lib/amd64/libnpt.so?p=${binary-revision}" dest="${project.binaries}/linux/x86_64/jre/lib/amd64/libnpt.so" usetimestamp="true" />
										<get src="${project.binaries-base}/linux/x86_64/jre/lib/amd64/libprism_common.so?p=${binary-revision}" dest="${project.binaries}/linux/x86_64/jre/lib/amd64/libprism_common.so" usetimestamp="true" />
										<get src="${project.binaries-base}/linux/x86_64/jre/lib/amd64/libprism_es2.so?p=${binary-revision}" dest="${project.binaries}/linux/x86_64/jre/lib/amd64/libprism_es2.so" usetimestamp="true" />
										<get src="${project.binaries-base}/linux/x86_64/jre/lib/amd64/libprism_sw.so?p=${binary-revision}" dest="${project.binaries}/linux/x86_64/jre/lib/amd64/libprism_sw.so" usetimestamp="true" />
										<get src="${project.binaries-base}/linux/x86_64/jre/lib/amd64/libresource.so?p=${binary-revision}" dest="${project.binaries}/linux/x86_64/jre/lib/amd64/libresource.so" usetimestamp="true" />
										<get src="${project.binaries-base}/linux/x86_64/jre/lib/amd64/libsctp.so?p=${binary-revision}" dest="${project.binaries}/linux/x86_64/jre/lib/amd64/libsctp.so" usetimestamp="true" />
										<get src="${project.binaries-base}/linux/x86_64/jre/lib/amd64/libsplashscreen.so?p=${binary-revision}" dest="${project.binaries}/linux/x86_64/jre/lib/amd64/libsplashscreen.so" usetimestamp="true" />
										<get src="${project.binaries-base}/linux/x86_64/jre/lib/amd64/libsunec.so?p=${binary-revision}" dest="${project.binaries}/linux/x86_64/jre/lib/amd64/libsunec.so" usetimestamp="true" />
										<get src="${project.binaries-base}/linux/x86_64/jre/lib/amd64/libt2k.so?p=${binary-revision}" dest="${project.binaries}/linux/x86_64/jre/lib/amd64/libt2k.so" usetimestamp="true" />
										<get src="${project.binaries-base}/linux/x86_64/jre/lib/amd64/libunpack.so?p=${binary-revision}" dest="${project.binaries}/linux/x86_64/jre/lib/amd64/libunpack.so" usetimestamp="true" />
										<get src="${project.binaries-base}/linux/x86_64/jre/lib/amd64/libverify.so?p=${binary-revision}" dest="${project.binaries}/linux/x86_64/jre/lib/amd64/libverify.so" usetimestamp="true" />
										<get src="${project.binaries-base}/linux/x86_64/jre/lib/amd64/libzip.so?p=${binary-revision}" dest="${project.binaries}/linux/x86_64/jre/lib/amd64/libzip.so" usetimestamp="true" />
										<get src="${project.binaries-base}/linux/x86_64/jre/lib/amd64/jli/libjli.so?p=${binary-revision}" dest="${project.binaries}/linux/x86_64/jre/lib/amd64/jli/libjli.so" usetimestamp="true" />
										<get src="${project.binaries-base}/linux/x86_64/jre/lib/amd64/server/libjsig.so?p=${binary-revision}" dest="${project.binaries}/linux/x86_64/jre/lib/amd64/server/libjsig.so" usetimestamp="true" />
										<get src="${project.binaries-base}/linux/x86_64/jre/lib/amd64/server/libjvm.so?p=${binary-revision}" dest="${project.binaries}/linux/x86_64/jre/lib/amd64/server/libjvm.so" usetimestamp="true" />
										<get src="${project.binaries-base}/linux/x86_64/jre/lib/amd64/server/Xusage.txt?p=${binary-revision}" dest="${project.binaries}/linux/x86_64/jre/lib/amd64/server/Xusage.txt" usetimestamp="true" />
										<get src="${project.binaries-base}/linux/x86_64/jre/lib/cmm/CIEXYZ.pf?p=${binary-revision}" dest="${project.binaries}/linux/x86_64/jre/lib/cmm/CIEXYZ.pf" usetimestamp="true" />
										<get src="${project.binaries-base}/linux/x86_64/jre/lib/cmm/GRAY.pf?p=${binary-revision}" dest="${project.binaries}/linux/x86_64/jre/lib/cmm/GRAY.pf" usetimestamp="true" />
										<get src="${project.binaries-base}/linux/x86_64/jre/lib/cmm/LINEAR_RGB.pf?p=${binary-revision}" dest="${project.binaries}/linux/x86_64/jre/lib/cmm/LINEAR_RGB.pf" usetimestamp="true" />
										<get src="${project.binaries-base}/linux/x86_64/jre/lib/cmm/PYCC.pf?p=${binary-revision}" dest="${project.binaries}/linux/x86_64/jre/lib/cmm/PYCC.pf" usetimestamp="true" />
										<get src="${project.binaries-base}/linux/x86_64/jre/lib/cmm/sRGB.pf?p=${binary-revision}" dest="${project.binaries}/linux/x86_64/jre/lib/cmm/sRGB.pf" usetimestamp="true" />
										<get src="${project.binaries-base}/linux/x86_64/jre/lib/deploy/cautionshield.icns?p=${binary-revision}" dest="${project.binaries}/linux/x86_64/jre/lib/deploy/cautionshield.icns" usetimestamp="true" />
										<get src="${project.binaries-base}/linux/x86_64/jre/lib/deploy/ffjcext.zip?p=${binary-revision}" dest="${project.binaries}/linux/x86_64/jre/lib/deploy/ffjcext.zip" usetimestamp="true" />
										<get src="${project.binaries-base}/linux/x86_64/jre/lib/deploy/java-icon.ico?p=${binary-revision}" dest="${project.binaries}/linux/x86_64/jre/lib/deploy/java-icon.ico" usetimestamp="true" />
										<get src="${project.binaries-base}/linux/x86_64/jre/lib/deploy/messages.properties?p=${binary-revision}" dest="${project.binaries}/linux/x86_64/jre/lib/deploy/messages.properties" usetimestamp="true" />
										<get src="${project.binaries-base}/linux/x86_64/jre/lib/deploy/messages_de.properties?p=${binary-revision}" dest="${project.binaries}/linux/x86_64/jre/lib/deploy/messages_de.properties" usetimestamp="true" />
										<get src="${project.binaries-base}/linux/x86_64/jre/lib/deploy/messages_es.properties?p=${binary-revision}" dest="${project.binaries}/linux/x86_64/jre/lib/deploy/messages_es.properties" usetimestamp="true" />
										<get src="${project.binaries-base}/linux/x86_64/jre/lib/deploy/messages_fr.properties?p=${binary-revision}" dest="${project.binaries}/linux/x86_64/jre/lib/deploy/messages_fr.properties" usetimestamp="true" />
										<get src="${project.binaries-base}/linux/x86_64/jre/lib/deploy/messages_it.properties?p=${binary-revision}" dest="${project.binaries}/linux/x86_64/jre/lib/deploy/messages_it.properties" usetimestamp="true" />
										<get src="${project.binaries-base}/linux/x86_64/jre/lib/deploy/messages_ja.properties?p=${binary-revision}" dest="${project.binaries}/linux/x86_64/jre/lib/deploy/messages_ja.properties" usetimestamp="true" />
										<get src="${project.binaries-base}/linux/x86_64/jre/lib/deploy/messages_ko.properties?p=${binary-revision}" dest="${project.binaries}/linux/x86_64/jre/lib/deploy/messages_ko.properties" usetimestamp="true" />
										<get src="${project.binaries-base}/linux/x86_64/jre/lib/deploy/messages_pt_BR.properties?p=${binary-revision}" dest="${project.binaries}/linux/x86_64/jre/lib/deploy/messages_pt_BR.properties" usetimestamp="true" />
										<get src="${project.binaries-base}/linux/x86_64/jre/lib/deploy/messages_sv.properties?p=${binary-revision}" dest="${project.binaries}/linux/x86_64/jre/lib/deploy/messages_sv.properties" usetimestamp="true" />
										<get src="${project.binaries-base}/linux/x86_64/jre/lib/deploy/messages_zh_CN.properties?p=${binary-revision}" dest="${project.binaries}/linux/x86_64/jre/lib/deploy/messages_zh_CN.properties" usetimestamp="true" />
										<get src="${project.binaries-base}/linux/x86_64/jre/lib/deploy/messages_zh_HK.properties?p=${binary-revision}" dest="${project.binaries}/linux/x86_64/jre/lib/deploy/messages_zh_HK.properties" usetimestamp="true" />
										<get src="${project.binaries-base}/linux/x86_64/jre/lib/deploy/messages_zh_TW.properties?p=${binary-revision}" dest="${project.binaries}/linux/x86_64/jre/lib/deploy/messages_zh_TW.properties" usetimestamp="true" />
										<get src="${project.binaries-base}/linux/x86_64/jre/lib/deploy/mixcode_s.png?p=${binary-revision}" dest="${project.binaries}/linux/x86_64/jre/lib/deploy/mixcode_s.png" usetimestamp="true" />
										<get src="${project.binaries-base}/linux/x86_64/jre/lib/deploy/MixedCodeMainDialog.ui?p=${binary-revision}" dest="${project.binaries}/linux/x86_64/jre/lib/deploy/MixedCodeMainDialog.ui" usetimestamp="true" />
										<get src="${project.binaries-base}/linux/x86_64/jre/lib/deploy/MixedCodeMainDialogJs.ui?p=${binary-revision}" dest="${project.binaries}/linux/x86_64/jre/lib/deploy/MixedCodeMainDialogJs.ui" usetimestamp="true" />
										<get src="${project.binaries-base}/linux/x86_64/jre/lib/deploy/splash.gif?p=${binary-revision}" dest="${project.binaries}/linux/x86_64/jre/lib/deploy/splash.gif" usetimestamp="true" />
										<get src="${project.binaries-base}/linux/x86_64/jre/lib/deploy/splash@2x.gif?p=${binary-revision}" dest="${project.binaries}/linux/x86_64/jre/lib/deploy/splash@2x.gif" usetimestamp="true" />
										<get src="${project.binaries-base}/linux/x86_64/jre/lib/deploy/splash_11@2x-lic.gif?p=${binary-revision}" dest="${project.binaries}/linux/x86_64/jre/lib/deploy/splash_11@2x-lic.gif" usetimestamp="true" />
										<get src="${project.binaries-base}/linux/x86_64/jre/lib/deploy/splash_11-lic.gif?p=${binary-revision}" dest="${project.binaries}/linux/x86_64/jre/lib/deploy/splash_11-lic.gif" usetimestamp="true" />
										<get src="${project.binaries-base}/linux/x86_64/jre/lib/desktop/applications/sun_java.desktop?p=${binary-revision}" dest="${project.binaries}/linux/x86_64/jre/lib/desktop/applications/sun_java.desktop" usetimestamp="true" />
										<get src="${project.binaries-base}/linux/x86_64/jre/lib/desktop/applications/sun-java.desktop?p=${binary-revision}" dest="${project.binaries}/linux/x86_64/jre/lib/desktop/applications/sun-java.desktop" usetimestamp="true" />
										<get src="${project.binaries-base}/linux/x86_64/jre/lib/desktop/applications/sun-javaws.desktop?p=${binary-revision}" dest="${project.binaries}/linux/x86_64/jre/lib/desktop/applications/sun-javaws.desktop" usetimestamp="true" />
										<get src="${project.binaries-base}/linux/x86_64/jre/lib/desktop/icons/hicolor/16x16/apps/sun-java.png?p=${binary-revision}" dest="${project.binaries}/linux/x86_64/jre/lib/desktop/icons/hicolor/16x16/apps/sun-java.png" usetimestamp="true" />
										<get src="${project.binaries-base}/linux/x86_64/jre/lib/desktop/icons/hicolor/16x16/apps/sun-javaws.png?p=${binary-revision}" dest="${project.binaries}/linux/x86_64/jre/lib/desktop/icons/hicolor/16x16/apps/sun-javaws.png" usetimestamp="true" />
										<get src="${project.binaries-base}/linux/x86_64/jre/lib/desktop/icons/hicolor/16x16/apps/sun-jcontrol.png?p=${binary-revision}" dest="${project.binaries}/linux/x86_64/jre/lib/desktop/icons/hicolor/16x16/apps/sun-jcontrol.png" usetimestamp="true" />
										<get src="${project.binaries-base}/linux/x86_64/jre/lib/desktop/icons/hicolor/16x16/mimetypes/gnome-mime-application-x-java-archive.png?p=${binary-revision}" dest="${project.binaries}/linux/x86_64/jre/lib/desktop/icons/hicolor/16x16/mimetypes/gnome-mime-application-x-java-archive.png" usetimestamp="true" />
										<get src="${project.binaries-base}/linux/x86_64/jre/lib/desktop/icons/hicolor/16x16/mimetypes/gnome-mime-application-x-java-jnlp-file.png?p=${binary-revision}" dest="${project.binaries}/linux/x86_64/jre/lib/desktop/icons/hicolor/16x16/mimetypes/gnome-mime-application-x-java-jnlp-file.png" usetimestamp="true" />
										<get src="${project.binaries-base}/linux/x86_64/jre/lib/desktop/icons/hicolor/16x16/mimetypes/gnome-mime-text-x-java.png?p=${binary-revision}" dest="${project.binaries}/linux/x86_64/jre/lib/desktop/icons/hicolor/16x16/mimetypes/gnome-mime-text-x-java.png" usetimestamp="true" />
										<get src="${project.binaries-base}/linux/x86_64/jre/lib/desktop/icons/hicolor/48x48/apps/sun-java.png?p=${binary-revision}" dest="${project.binaries}/linux/x86_64/jre/lib/desktop/icons/hicolor/48x48/apps/sun-java.png" usetimestamp="true" />
										<get src="${project.binaries-base}/linux/x86_64/jre/lib/desktop/icons/hicolor/48x48/apps/sun-javaws.png?p=${binary-revision}" dest="${project.binaries}/linux/x86_64/jre/lib/desktop/icons/hicolor/48x48/apps/sun-javaws.png" usetimestamp="true" />
										<get src="${project.binaries-base}/linux/x86_64/jre/lib/desktop/icons/hicolor/48x48/apps/sun-jcontrol.png?p=${binary-revision}" dest="${project.binaries}/linux/x86_64/jre/lib/desktop/icons/hicolor/48x48/apps/sun-jcontrol.png" usetimestamp="true" />
										<get src="${project.binaries-base}/linux/x86_64/jre/lib/desktop/icons/hicolor/48x48/mimetypes/gnome-mime-application-x-java-archive.png?p=${binary-revision}" dest="${project.binaries}/linux/x86_64/jre/lib/desktop/icons/hicolor/48x48/mimetypes/gnome-mime-application-x-java-archive.png" usetimestamp="true" />
										<get src="${project.binaries-base}/linux/x86_64/jre/lib/desktop/icons/hicolor/48x48/mimetypes/gnome-mime-application-x-java-jnlp-file.png?p=${binary-revision}" dest="${project.binaries}/linux/x86_64/jre/lib/desktop/icons/hicolor/48x48/mimetypes/gnome-mime-application-x-java-jnlp-file.png" usetimestamp="true" />
										<get src="${project.binaries-base}/linux/x86_64/jre/lib/desktop/icons/hicolor/48x48/mimetypes/gnome-mime-text-x-java.png?p=${binary-revision}" dest="${project.binaries}/linux/x86_64/jre/lib/desktop/icons/hicolor/48x48/mimetypes/gnome-mime-text-x-java.png" usetimestamp="true" />
										<get src="${project.binaries-base}/linux/x86_64/jre/lib/desktop/icons/HighContrast/16x16/apps/sun-java.png?p=${binary-revision}" dest="${project.binaries}/linux/x86_64/jre/lib/desktop/icons/HighContrast/16x16/apps/sun-java.png" usetimestamp="true" />
										<get src="${project.binaries-base}/linux/x86_64/jre/lib/desktop/icons/HighContrast/16x16/apps/sun-javaws.png?p=${binary-revision}" dest="${project.binaries}/linux/x86_64/jre/lib/desktop/icons/HighContrast/16x16/apps/sun-javaws.png" usetimestamp="true" />
										<get src="${project.binaries-base}/linux/x86_64/jre/lib/desktop/icons/HighContrast/16x16/apps/sun-jcontrol.png?p=${binary-revision}" dest="${project.binaries}/linux/x86_64/jre/lib/desktop/icons/HighContrast/16x16/apps/sun-jcontrol.png" usetimestamp="true" />
										<get src="${project.binaries-base}/linux/x86_64/jre/lib/desktop/icons/HighContrast/16x16/mimetypes/gnome-mime-application-x-java-archive.png?p=${binary-revision}" dest="${project.binaries}/linux/x86_64/jre/lib/desktop/icons/HighContrast/16x16/mimetypes/gnome-mime-application-x-java-archive.png" usetimestamp="true" />
										<get src="${project.binaries-base}/linux/x86_64/jre/lib/desktop/icons/HighContrast/16x16/mimetypes/gnome-mime-application-x-java-jnlp-file.png?p=${binary-revision}" dest="${project.binaries}/linux/x86_64/jre/lib/desktop/icons/HighContrast/16x16/mimetypes/gnome-mime-application-x-java-jnlp-file.png" usetimestamp="true" />
										<get src="${project.binaries-base}/linux/x86_64/jre/lib/desktop/icons/HighContrast/16x16/mimetypes/gnome-mime-text-x-java.png?p=${binary-revision}" dest="${project.binaries}/linux/x86_64/jre/lib/desktop/icons/HighContrast/16x16/mimetypes/gnome-mime-text-x-java.png" usetimestamp="true" />
										<get src="${project.binaries-base}/linux/x86_64/jre/lib/desktop/icons/HighContrast/48x48/apps/sun-java.png?p=${binary-revision}" dest="${project.binaries}/linux/x86_64/jre/lib/desktop/icons/HighContrast/48x48/apps/sun-java.png" usetimestamp="true" />
										<get src="${project.binaries-base}/linux/x86_64/jre/lib/desktop/icons/HighContrast/48x48/apps/sun-javaws.png?p=${binary-revision}" dest="${project.binaries}/linux/x86_64/jre/lib/desktop/icons/HighContrast/48x48/apps/sun-javaws.png" usetimestamp="true" />
										<get src="${project.binaries-base}/linux/x86_64/jre/lib/desktop/icons/HighContrast/48x48/apps/sun-jcontrol.png?p=${binary-revision}" dest="${project.binaries}/linux/x86_64/jre/lib/desktop/icons/HighContrast/48x48/apps/sun-jcontrol.png" usetimestamp="true" />
										<get src="${project.binaries-base}/linux/x86_64/jre/lib/desktop/icons/HighContrast/48x48/mimetypes/gnome-mime-application-x-java-archive.png?p=${binary-revision}" dest="${project.binaries}/linux/x86_64/jre/lib/desktop/icons/HighContrast/48x48/mimetypes/gnome-mime-application-x-java-archive.png" usetimestamp="true" />
										<get src="${project.binaries-base}/linux/x86_64/jre/lib/desktop/icons/HighContrast/48x48/mimetypes/gnome-mime-application-x-java-jnlp-file.png?p=${binary-revision}" dest="${project.binaries}/linux/x86_64/jre/lib/desktop/icons/HighContrast/48x48/mimetypes/gnome-mime-application-x-java-jnlp-file.png" usetimestamp="true" />
										<get src="${project.binaries-base}/linux/x86_64/jre/lib/desktop/icons/HighContrast/48x48/mimetypes/gnome-mime-text-x-java.png?p=${binary-revision}" dest="${project.binaries}/linux/x86_64/jre/lib/desktop/icons/HighContrast/48x48/mimetypes/gnome-mime-text-x-java.png" usetimestamp="true" />
										<get src="${project.binaries-base}/linux/x86_64/jre/lib/desktop/icons/HighContrastInverse/16x16/apps/sun-java.png?p=${binary-revision}" dest="${project.binaries}/linux/x86_64/jre/lib/desktop/icons/HighContrastInverse/16x16/apps/sun-java.png" usetimestamp="true" />
										<get src="${project.binaries-base}/linux/x86_64/jre/lib/desktop/icons/HighContrastInverse/16x16/apps/sun-javaws.png?p=${binary-revision}" dest="${project.binaries}/linux/x86_64/jre/lib/desktop/icons/HighContrastInverse/16x16/apps/sun-javaws.png" usetimestamp="true" />
										<get src="${project.binaries-base}/linux/x86_64/jre/lib/desktop/icons/HighContrastInverse/16x16/apps/sun-jcontrol.png?p=${binary-revision}" dest="${project.binaries}/linux/x86_64/jre/lib/desktop/icons/HighContrastInverse/16x16/apps/sun-jcontrol.png" usetimestamp="true" />
										<get src="${project.binaries-base}/linux/x86_64/jre/lib/desktop/icons/HighContrastInverse/16x16/mimetypes/gnome-mime-application-x-java-archive.png?p=${binary-revision}" dest="${project.binaries}/linux/x86_64/jre/lib/desktop/icons/HighContrastInverse/16x16/mimetypes/gnome-mime-application-x-java-archive.png" usetimestamp="true" />
										<get src="${project.binaries-base}/linux/x86_64/jre/lib/desktop/icons/HighContrastInverse/16x16/mimetypes/gnome-mime-application-x-java-jnlp-file.png?p=${binary-revision}" dest="${project.binaries}/linux/x86_64/jre/lib/desktop/icons/HighContrastInverse/16x16/mimetypes/gnome-mime-application-x-java-jnlp-file.png" usetimestamp="true" />
										<get src="${project.binaries-base}/linux/x86_64/jre/lib/desktop/icons/HighContrastInverse/16x16/mimetypes/gnome-mime-text-x-java.png?p=${binary-revision}" dest="${project.binaries}/linux/x86_64/jre/lib/desktop/icons/HighContrastInverse/16x16/mimetypes/gnome-mime-text-x-java.png" usetimestamp="true" />
										<get src="${project.binaries-base}/linux/x86_64/jre/lib/desktop/icons/HighContrastInverse/48x48/apps/sun-java.png?p=${binary-revision}" dest="${project.binaries}/linux/x86_64/jre/lib/desktop/icons/HighContrastInverse/48x48/apps/sun-java.png" usetimestamp="true" />
										<get src="${project.binaries-base}/linux/x86_64/jre/lib/desktop/icons/HighContrastInverse/48x48/apps/sun-javaws.png?p=${binary-revision}" dest="${project.binaries}/linux/x86_64/jre/lib/desktop/icons/HighContrastInverse/48x48/apps/sun-javaws.png" usetimestamp="true" />
										<get src="${project.binaries-base}/linux/x86_64/jre/lib/desktop/icons/HighContrastInverse/48x48/apps/sun-jcontrol.png?p=${binary-revision}" dest="${project.binaries}/linux/x86_64/jre/lib/desktop/icons/HighContrastInverse/48x48/apps/sun-jcontrol.png" usetimestamp="true" />
										<get src="${project.binaries-base}/linux/x86_64/jre/lib/desktop/icons/HighContrastInverse/48x48/mimetypes/gnome-mime-application-x-java-archive.png?p=${binary-revision}" dest="${project.binaries}/linux/x86_64/jre/lib/desktop/icons/HighContrastInverse/48x48/mimetypes/gnome-mime-application-x-java-archive.png" usetimestamp="true" />
										<get src="${project.binaries-base}/linux/x86_64/jre/lib/desktop/icons/HighContrastInverse/48x48/mimetypes/gnome-mime-application-x-java-jnlp-file.png?p=${binary-revision}" dest="${project.binaries}/linux/x86_64/jre/lib/desktop/icons/HighContrastInverse/48x48/mimetypes/gnome-mime-application-x-java-jnlp-file.png" usetimestamp="true" />
										<get src="${project.binaries-base}/linux/x86_64/jre/lib/desktop/icons/HighContrastInverse/48x48/mimetypes/gnome-mime-text-x-java.png?p=${binary-revision}" dest="${project.binaries}/linux/x86_64/jre/lib/desktop/icons/HighContrastInverse/48x48/mimetypes/gnome-mime-text-x-java.png" usetimestamp="true" />
										<get src="${project.binaries-base}/linux/x86_64/jre/lib/desktop/icons/LowContrast/16x16/apps/sun-java.png?p=${binary-revision}" dest="${project.binaries}/linux/x86_64/jre/lib/desktop/icons/LowContrast/16x16/apps/sun-java.png" usetimestamp="true" />
										<get src="${project.binaries-base}/linux/x86_64/jre/lib/desktop/icons/LowContrast/16x16/apps/sun-javaws.png?p=${binary-revision}" dest="${project.binaries}/linux/x86_64/jre/lib/desktop/icons/LowContrast/16x16/apps/sun-javaws.png" usetimestamp="true" />
										<get src="${project.binaries-base}/linux/x86_64/jre/lib/desktop/icons/LowContrast/16x16/apps/sun-jcontrol.png?p=${binary-revision}" dest="${project.binaries}/linux/x86_64/jre/lib/desktop/icons/LowContrast/16x16/apps/sun-jcontrol.png" usetimestamp="true" />
										<get src="${project.binaries-base}/linux/x86_64/jre/lib/desktop/icons/LowContrast/16x16/mimetypes/gnome-mime-application-x-java-archive.png?p=${binary-revision}" dest="${project.binaries}/linux/x86_64/jre/lib/desktop/icons/LowContrast/16x16/mimetypes/gnome-mime-application-x-java-archive.png" usetimestamp="true" />
										<get src="${project.binaries-base}/linux/x86_64/jre/lib/desktop/icons/LowContrast/16x16/mimetypes/gnome-mime-application-x-java-jnlp-file.png?p=${binary-revision}" dest="${project.binaries}/linux/x86_64/jre/lib/desktop/icons/LowContrast/16x16/mimetypes/gnome-mime-application-x-java-jnlp-file.png" usetimestamp="true" />
										<get src="${project.binaries-base}/linux/x86_64/jre/lib/desktop/icons/LowContrast/16x16/mimetypes/gnome-mime-text-x-java.png?p=${binary-revision}" dest="${project.binaries}/linux/x86_64/jre/lib/desktop/icons/LowContrast/16x16/mimetypes/gnome-mime-text-x-java.png" usetimestamp="true" />
										<get src="${project.binaries-base}/linux/x86_64/jre/lib/desktop/icons/LowContrast/48x48/apps/sun-java.png?p=${binary-revision}" dest="${project.binaries}/linux/x86_64/jre/lib/desktop/icons/LowContrast/48x48/apps/sun-java.png" usetimestamp="true" />
										<get src="${project.binaries-base}/linux/x86_64/jre/lib/desktop/icons/LowContrast/48x48/apps/sun-javaws.png?p=${binary-revision}" dest="${project.binaries}/linux/x86_64/jre/lib/desktop/icons/LowContrast/48x48/apps/sun-javaws.png" usetimestamp="true" />
										<get src="${project.binaries-base}/linux/x86_64/jre/lib/desktop/icons/LowContrast/48x48/apps/sun-jcontrol.png?p=${binary-revision}" dest="${project.binaries}/linux/x86_64/jre/lib/desktop/icons/LowContrast/48x48/apps/sun-jcontrol.png" usetimestamp="true" />
										<get src="${project.binaries-base}/linux/x86_64/jre/lib/desktop/icons/LowContrast/48x48/mimetypes/gnome-mime-application-x-java-archive.png?p=${binary-revision}" dest="${project.binaries}/linux/x86_64/jre/lib/desktop/icons/LowContrast/48x48/mimetypes/gnome-mime-application-x-java-archive.png" usetimestamp="true" />
										<get src="${project.binaries-base}/linux/x86_64/jre/lib/desktop/icons/LowContrast/48x48/mimetypes/gnome-mime-application-x-java-jnlp-file.png?p=${binary-revision}" dest="${project.binaries}/linux/x86_64/jre/lib/desktop/icons/LowContrast/48x48/mimetypes/gnome-mime-application-x-java-jnlp-file.png" usetimestamp="true" />
										<get src="${project.binaries-base}/linux/x86_64/jre/lib/desktop/icons/LowContrast/48x48/mimetypes/gnome-mime-text-x-java.png?p=${binary-revision}" dest="${project.binaries}/linux/x86_64/jre/lib/desktop/icons/LowContrast/48x48/mimetypes/gnome-mime-text-x-java.png" usetimestamp="true" />
										<get src="${project.binaries-base}/linux/x86_64/jre/lib/desktop/mime/packages/x-java-archive.xml?p=${binary-revision}" dest="${project.binaries}/linux/x86_64/jre/lib/desktop/mime/packages/x-java-archive.xml" usetimestamp="true" />
										<get src="${project.binaries-base}/linux/x86_64/jre/lib/desktop/mime/packages/x-java-jnlp-file.xml?p=${binary-revision}" dest="${project.binaries}/linux/x86_64/jre/lib/desktop/mime/packages/x-java-jnlp-file.xml" usetimestamp="true" />
										<get src="${project.binaries-base}/linux/x86_64/jre/lib/ext/cldrdata.jar?p=${binary-revision}" dest="${project.binaries}/linux/x86_64/jre/lib/ext/cldrdata.jar" usetimestamp="true" />
										<get src="${project.binaries-base}/linux/x86_64/jre/lib/ext/dnsns.jar?p=${binary-revision}" dest="${project.binaries}/linux/x86_64/jre/lib/ext/dnsns.jar" usetimestamp="true" />
										<get src="${project.binaries-base}/linux/x86_64/jre/lib/ext/jaccess.jar?p=${binary-revision}" dest="${project.binaries}/linux/x86_64/jre/lib/ext/jaccess.jar" usetimestamp="true" />
										<get src="${project.binaries-base}/linux/x86_64/jre/lib/ext/jfxrt.jar?p=${binary-revision}" dest="${project.binaries}/linux/x86_64/jre/lib/ext/jfxrt.jar" usetimestamp="true" />
										<get src="${project.binaries-base}/linux/x86_64/jre/lib/ext/localedata.jar?p=${binary-revision}" dest="${project.binaries}/linux/x86_64/jre/lib/ext/localedata.jar" usetimestamp="true" />
										<get src="${project.binaries-base}/linux/x86_64/jre/lib/ext/meta-index?p=${binary-revision}" dest="${project.binaries}/linux/x86_64/jre/lib/ext/meta-index" usetimestamp="true" />
										<get src="${project.binaries-base}/linux/x86_64/jre/lib/ext/nashorn.jar?p=${binary-revision}" dest="${project.binaries}/linux/x86_64/jre/lib/ext/nashorn.jar" usetimestamp="true" />
										<get src="${project.binaries-base}/linux/x86_64/jre/lib/ext/sunec.jar?p=${binary-revision}" dest="${project.binaries}/linux/x86_64/jre/lib/ext/sunec.jar" usetimestamp="true" />
										<get src="${project.binaries-base}/linux/x86_64/jre/lib/ext/sunjce_provider.jar?p=${binary-revision}" dest="${project.binaries}/linux/x86_64/jre/lib/ext/sunjce_provider.jar" usetimestamp="true" />
										<get src="${project.binaries-base}/linux/x86_64/jre/lib/ext/sunpkcs11.jar?p=${binary-revision}" dest="${project.binaries}/linux/x86_64/jre/lib/ext/sunpkcs11.jar" usetimestamp="true" />
										<get src="${project.binaries-base}/linux/x86_64/jre/lib/ext/zipfs.jar?p=${binary-revision}" dest="${project.binaries}/linux/x86_64/jre/lib/ext/zipfs.jar" usetimestamp="true" />
										<get src="${project.binaries-base}/linux/x86_64/jre/lib/fonts/fonts.dir?p=${binary-revision}" dest="${project.binaries}/linux/x86_64/jre/lib/fonts/fonts.dir" usetimestamp="true" />
										<get src="${project.binaries-base}/linux/x86_64/jre/lib/fonts/LucidaBrightDemiBold.ttf?p=${binary-revision}" dest="${project.binaries}/linux/x86_64/jre/lib/fonts/LucidaBrightDemiBold.ttf" usetimestamp="true" />
										<get src="${project.binaries-base}/linux/x86_64/jre/lib/fonts/LucidaBrightDemiItalic.ttf?p=${binary-revision}" dest="${project.binaries}/linux/x86_64/jre/lib/fonts/LucidaBrightDemiItalic.ttf" usetimestamp="true" />
										<get src="${project.binaries-base}/linux/x86_64/jre/lib/fonts/LucidaBrightItalic.ttf?p=${binary-revision}" dest="${project.binaries}/linux/x86_64/jre/lib/fonts/LucidaBrightItalic.ttf" usetimestamp="true" />
										<get src="${project.binaries-base}/linux/x86_64/jre/lib/fonts/LucidaBrightRegular.ttf?p=${binary-revision}" dest="${project.binaries}/linux/x86_64/jre/lib/fonts/LucidaBrightRegular.ttf" usetimestamp="true" />
										<get src="${project.binaries-base}/linux/x86_64/jre/lib/fonts/LucidaSansDemiBold.ttf?p=${binary-revision}" dest="${project.binaries}/linux/x86_64/jre/lib/fonts/LucidaSansDemiBold.ttf" usetimestamp="true" />
										<get src="${project.binaries-base}/linux/x86_64/jre/lib/fonts/LucidaSansRegular.ttf?p=${binary-revision}" dest="${project.binaries}/linux/x86_64/jre/lib/fonts/LucidaSansRegular.ttf" usetimestamp="true" />
										<get src="${project.binaries-base}/linux/x86_64/jre/lib/fonts/LucidaTypewriterBold.ttf?p=${binary-revision}" dest="${project.binaries}/linux/x86_64/jre/lib/fonts/LucidaTypewriterBold.ttf" usetimestamp="true" />
										<get src="${project.binaries-base}/linux/x86_64/jre/lib/fonts/LucidaTypewriterRegular.ttf?p=${binary-revision}" dest="${project.binaries}/linux/x86_64/jre/lib/fonts/LucidaTypewriterRegular.ttf" usetimestamp="true" />
										<get src="${project.binaries-base}/linux/x86_64/jre/lib/images/cursors/cursors.properties?p=${binary-revision}" dest="${project.binaries}/linux/x86_64/jre/lib/images/cursors/cursors.properties" usetimestamp="true" />
										<get src="${project.binaries-base}/linux/x86_64/jre/lib/images/cursors/invalid32x32.gif?p=${binary-revision}" dest="${project.binaries}/linux/x86_64/jre/lib/images/cursors/invalid32x32.gif" usetimestamp="true" />
										<get src="${project.binaries-base}/linux/x86_64/jre/lib/images/cursors/motif_CopyDrop32x32.gif?p=${binary-revision}" dest="${project.binaries}/linux/x86_64/jre/lib/images/cursors/motif_CopyDrop32x32.gif" usetimestamp="true" />
										<get src="${project.binaries-base}/linux/x86_64/jre/lib/images/cursors/motif_CopyNoDrop32x32.gif?p=${binary-revision}" dest="${project.binaries}/linux/x86_64/jre/lib/images/cursors/motif_CopyNoDrop32x32.gif" usetimestamp="true" />
										<get src="${project.binaries-base}/linux/x86_64/jre/lib/images/cursors/motif_LinkDrop32x32.gif?p=${binary-revision}" dest="${project.binaries}/linux/x86_64/jre/lib/images/cursors/motif_LinkDrop32x32.gif" usetimestamp="true" />
										<get src="${project.binaries-base}/linux/x86_64/jre/lib/images/cursors/motif_LinkNoDrop32x32.gif?p=${binary-revision}" dest="${project.binaries}/linux/x86_64/jre/lib/images/cursors/motif_LinkNoDrop32x32.gif" usetimestamp="true" />
										<get src="${project.binaries-base}/linux/x86_64/jre/lib/images/cursors/motif_MoveDrop32x32.gif?p=${binary-revision}" dest="${project.binaries}/linux/x86_64/jre/lib/images/cursors/motif_MoveDrop32x32.gif" usetimestamp="true" />
										<get src="${project.binaries-base}/linux/x86_64/jre/lib/images/cursors/motif_MoveNoDrop32x32.gif?p=${binary-revision}" dest="${project.binaries}/linux/x86_64/jre/lib/images/cursors/motif_MoveNoDrop32x32.gif" usetimestamp="true" />
										<get src="${project.binaries-base}/linux/x86_64/jre/lib/images/icons/sun-java.png?p=${binary-revision}" dest="${project.binaries}/linux/x86_64/jre/lib/images/icons/sun-java.png" usetimestamp="true" />
										<get src="${project.binaries-base}/linux/x86_64/jre/lib/images/icons/sun-java_HighContrast.png?p=${binary-revision}" dest="${project.binaries}/linux/x86_64/jre/lib/images/icons/sun-java_HighContrast.png" usetimestamp="true" />
										<get src="${project.binaries-base}/linux/x86_64/jre/lib/images/icons/sun-java_HighContrastInverse.png?p=${binary-revision}" dest="${project.binaries}/linux/x86_64/jre/lib/images/icons/sun-java_HighContrastInverse.png" usetimestamp="true" />
										<get src="${project.binaries-base}/linux/x86_64/jre/lib/images/icons/sun-java_LowContrast.png?p=${binary-revision}" dest="${project.binaries}/linux/x86_64/jre/lib/images/icons/sun-java_LowContrast.png" usetimestamp="true" />
										<get src="${project.binaries-base}/linux/x86_64/jre/lib/jfr/default.jfc?p=${binary-revision}" dest="${project.binaries}/linux/x86_64/jre/lib/jfr/default.jfc" usetimestamp="true" />
										<get src="${project.binaries-base}/linux/x86_64/jre/lib/jfr/profile.jfc?p=${binary-revision}" dest="${project.binaries}/linux/x86_64/jre/lib/jfr/profile.jfc" usetimestamp="true" />
										<get src="${project.binaries-base}/linux/x86_64/jre/lib/locale/de/LC_MESSAGES/sunw_java_plugin.mo?p=${binary-revision}" dest="${project.binaries}/linux/x86_64/jre/lib/locale/de/LC_MESSAGES/sunw_java_plugin.mo" usetimestamp="true" />
										<get src="${project.binaries-base}/linux/x86_64/jre/lib/locale/es/LC_MESSAGES/sunw_java_plugin.mo?p=${binary-revision}" dest="${project.binaries}/linux/x86_64/jre/lib/locale/es/LC_MESSAGES/sunw_java_plugin.mo" usetimestamp="true" />
										<get src="${project.binaries-base}/linux/x86_64/jre/lib/locale/fr/LC_MESSAGES/sunw_java_plugin.mo?p=${binary-revision}" dest="${project.binaries}/linux/x86_64/jre/lib/locale/fr/LC_MESSAGES/sunw_java_plugin.mo" usetimestamp="true" />
										<get src="${project.binaries-base}/linux/x86_64/jre/lib/locale/it/LC_MESSAGES/sunw_java_plugin.mo?p=${binary-revision}" dest="${project.binaries}/linux/x86_64/jre/lib/locale/it/LC_MESSAGES/sunw_java_plugin.mo" usetimestamp="true" />
										<get src="${project.binaries-base}/linux/x86_64/jre/lib/locale/ja/LC_MESSAGES/sunw_java_plugin.mo?p=${binary-revision}" dest="${project.binaries}/linux/x86_64/jre/lib/locale/ja/LC_MESSAGES/sunw_java_plugin.mo" usetimestamp="true" />
										<get src="${project.binaries-base}/linux/x86_64/jre/lib/locale/ko/LC_MESSAGES/sunw_java_plugin.mo?p=${binary-revision}" dest="${project.binaries}/linux/x86_64/jre/lib/locale/ko/LC_MESSAGES/sunw_java_plugin.mo" usetimestamp="true" />
										<get src="${project.binaries-base}/linux/x86_64/jre/lib/locale/ko.UTF-8/LC_MESSAGES/sunw_java_plugin.mo?p=${binary-revision}" dest="${project.binaries}/linux/x86_64/jre/lib/locale/ko.UTF-8/LC_MESSAGES/sunw_java_plugin.mo" usetimestamp="true" />
										<get src="${project.binaries-base}/linux/x86_64/jre/lib/locale/pt_BR/LC_MESSAGES/sunw_java_plugin.mo?p=${binary-revision}" dest="${project.binaries}/linux/x86_64/jre/lib/locale/pt_BR/LC_MESSAGES/sunw_java_plugin.mo" usetimestamp="true" />
										<get src="${project.binaries-base}/linux/x86_64/jre/lib/locale/sv/LC_MESSAGES/sunw_java_plugin.mo?p=${binary-revision}" dest="${project.binaries}/linux/x86_64/jre/lib/locale/sv/LC_MESSAGES/sunw_java_plugin.mo" usetimestamp="true" />
										<get src="${project.binaries-base}/linux/x86_64/jre/lib/locale/zh/LC_MESSAGES/sunw_java_plugin.mo?p=${binary-revision}" dest="${project.binaries}/linux/x86_64/jre/lib/locale/zh/LC_MESSAGES/sunw_java_plugin.mo" usetimestamp="true" />
										<get src="${project.binaries-base}/linux/x86_64/jre/lib/locale/zh.GBK/LC_MESSAGES/sunw_java_plugin.mo?p=${binary-revision}" dest="${project.binaries}/linux/x86_64/jre/lib/locale/zh.GBK/LC_MESSAGES/sunw_java_plugin.mo" usetimestamp="true" />
										<get src="${project.binaries-base}/linux/x86_64/jre/lib/locale/zh_HK.BIG5HK/LC_MESSAGES/sunw_java_plugin.mo?p=${binary-revision}" dest="${project.binaries}/linux/x86_64/jre/lib/locale/zh_HK.BIG5HK/LC_MESSAGES/sunw_java_plugin.mo" usetimestamp="true" />
										<get src="${project.binaries-base}/linux/x86_64/jre/lib/locale/zh_TW/LC_MESSAGES/sunw_java_plugin.mo?p=${binary-revision}" dest="${project.binaries}/linux/x86_64/jre/lib/locale/zh_TW/LC_MESSAGES/sunw_java_plugin.mo" usetimestamp="true" />
										<get src="${project.binaries-base}/linux/x86_64/jre/lib/locale/zh_TW.BIG5/LC_MESSAGES/sunw_java_plugin.mo?p=${binary-revision}" dest="${project.binaries}/linux/x86_64/jre/lib/locale/zh_TW.BIG5/LC_MESSAGES/sunw_java_plugin.mo" usetimestamp="true" />
										<get src="${project.binaries-base}/linux/x86_64/jre/lib/management/jmxremote.access?p=${binary-revision}" dest="${project.binaries}/linux/x86_64/jre/lib/management/jmxremote.access" usetimestamp="true" />
										<get src="${project.binaries-base}/linux/x86_64/jre/lib/management/jmxremote.password.template?p=${binary-revision}" dest="${project.binaries}/linux/x86_64/jre/lib/management/jmxremote.password.template" usetimestamp="true" />
										<get src="${project.binaries-base}/linux/x86_64/jre/lib/management/management.properties?p=${binary-revision}" dest="${project.binaries}/linux/x86_64/jre/lib/management/management.properties" usetimestamp="true" />
										<get src="${project.binaries-base}/linux/x86_64/jre/lib/management/snmp.acl.template?p=${binary-revision}" dest="${project.binaries}/linux/x86_64/jre/lib/management/snmp.acl.template" usetimestamp="true" />
										<get src="${project.binaries-base}/linux/x86_64/jre/lib/oblique-fonts/fonts.dir?p=${binary-revision}" dest="${project.binaries}/linux/x86_64/jre/lib/oblique-fonts/fonts.dir" usetimestamp="true" />
										<get src="${project.binaries-base}/linux/x86_64/jre/lib/oblique-fonts/LucidaSansDemiOblique.ttf?p=${binary-revision}" dest="${project.binaries}/linux/x86_64/jre/lib/oblique-fonts/LucidaSansDemiOblique.ttf" usetimestamp="true" />
										<get src="${project.binaries-base}/linux/x86_64/jre/lib/oblique-fonts/LucidaSansOblique.ttf?p=${binary-revision}" dest="${project.binaries}/linux/x86_64/jre/lib/oblique-fonts/LucidaSansOblique.ttf" usetimestamp="true" />
										<get src="${project.binaries-base}/linux/x86_64/jre/lib/oblique-fonts/LucidaTypewriterBoldOblique.ttf?p=${binary-revision}" dest="${project.binaries}/linux/x86_64/jre/lib/oblique-fonts/LucidaTypewriterBoldOblique.ttf" usetimestamp="true" />
										<get src="${project.binaries-base}/linux/x86_64/jre/lib/oblique-fonts/LucidaTypewriterOblique.ttf?p=${binary-revision}" dest="${project.binaries}/linux/x86_64/jre/lib/oblique-fonts/LucidaTypewriterOblique.ttf" usetimestamp="true" />
										<get src="${project.binaries-base}/linux/x86_64/jre/lib/security/blacklist?p=${binary-revision}" dest="${project.binaries}/linux/x86_64/jre/lib/security/blacklist" usetimestamp="true" />
										<get src="${project.binaries-base}/linux/x86_64/jre/lib/security/blacklisted.certs?p=${binary-revision}" dest="${project.binaries}/linux/x86_64/jre/lib/security/blacklisted.certs" usetimestamp="true" />
										<get src="${project.binaries-base}/linux/x86_64/jre/lib/security/cacerts?p=${binary-revision}" dest="${project.binaries}/linux/x86_64/jre/lib/security/cacerts" usetimestamp="true" />
										<get src="${project.binaries-base}/linux/x86_64/jre/lib/security/java.policy?p=${binary-revision}" dest="${project.binaries}/linux/x86_64/jre/lib/security/java.policy" usetimestamp="true" />
										<get src="${project.binaries-base}/linux/x86_64/jre/lib/security/java.security?p=${binary-revision}" dest="${project.binaries}/linux/x86_64/jre/lib/security/java.security" usetimestamp="true" />
										<get src="${project.binaries-base}/linux/x86_64/jre/lib/security/javaws.policy?p=${binary-revision}" dest="${project.binaries}/linux/x86_64/jre/lib/security/javaws.policy" usetimestamp="true" />
										<get src="${project.binaries-base}/linux/x86_64/jre/lib/security/trusted.libraries?p=${binary-revision}" dest="${project.binaries}/linux/x86_64/jre/lib/security/trusted.libraries" usetimestamp="true" />
										<get src="${project.binaries-base}/linux/x86_64/jre/lib/security/policy/limited/local_policy.jar?p=${binary-revision}" dest="${project.binaries}/linux/x86_64/jre/lib/security/policy/limited/local_policy.jar" usetimestamp="true" />
										<get src="${project.binaries-base}/linux/x86_64/jre/lib/security/policy/limited/US_export_policy.jar?p=${binary-revision}" dest="${project.binaries}/linux/x86_64/jre/lib/security/policy/limited/US_export_policy.jar" usetimestamp="true" />
										<get src="${project.binaries-base}/linux/x86_64/jre/lib/security/policy/unlimited/local_policy.jar?p=${binary-revision}" dest="${project.binaries}/linux/x86_64/jre/lib/security/policy/unlimited/local_policy.jar" usetimestamp="true" />
										<get src="${project.binaries-base}/linux/x86_64/jre/lib/security/policy/unlimited/US_export_policy.jar?p=${binary-revision}" dest="${project.binaries}/linux/x86_64/jre/lib/security/policy/unlimited/US_export_policy.jar" usetimestamp="true" />
										<get src="${project.binaries-base}/linux/x86_64/jre/plugin/desktop/sun_java.desktop?p=${binary-revision}" dest="${project.binaries}/linux/x86_64/jre/plugin/desktop/sun_java.desktop" usetimestamp="true" />
										<get src="${project.binaries-base}/linux/x86_64/jre/plugin/desktop/sun_java.png?p=${binary-revision}" dest="${project.binaries}/linux/x86_64/jre/plugin/desktop/sun_java.png" usetimestamp="true" />
									</target>
								</configuration>
							</execution>
							<execution>
								<id>copy-jar-with-dependencies-linux</id>
								<phase>package</phase>
								<goals>
									<goal>run</goal>
								</goals>
								<configuration>
									<target>
										<copy file="${project.basedir}/target/${project.artifactId}-${project.version}-jar-with-dependencies.jar"
											tofile="${project.basedir}/target/ums.jar" overwrite="true" />
									</target>
								</configuration>
							</execution>
						</executions>
					</plugin>
				</plugins>
			</build>
		</profile>

		<!--
			Testing profile: For running our automated tests - does not download binaries
		-->
		<profile>
			<id>testing</id>
			<!--
				this setting does the right thing on Linux
				and is needed for the Hudson profile to work
			-->
			<activation>
				<activeByDefault>true</activeByDefault>
			</activation>

			<build>
				<plugins>
					<plugin>
						<artifactId>maven-assembly-plugin</artifactId>
						<version>${maven-assembly-plugin-version}</version>
						<executions>
							<!-- Assemble a jar with dependencies -->
							<execution>
								<id>make-jar-with-dependencies-testing</id>
								<phase>package</phase>
								<goals>
									<goal>single</goal>
								</goals>
								<configuration>
									<descriptors>
										<descriptor>${project.basedir}/src/main/assembly/jar-with-dependencies.xml</descriptor>
									</descriptors>
									<archive>
										<manifest>
											<mainClass>net.pms.PMS</mainClass>
											<addDefaultImplementationEntries>true</addDefaultImplementationEntries> <!-- see above for documentation -->
										</manifest>
									</archive>
								</configuration>
							</execution>

							<!-- Assemble the distribution file. -->
							<execution>
								<id>build-pms-testing</id>
								<phase>package</phase>
								<goals>
									<goal>single</goal>
								</goals>
								<configuration>
									<descriptors>
										<descriptor>${project.basedir}/src/main/assembly/assembly-testing.xml</descriptor>
									</descriptors>
									<archive>
										<manifest>
											<mainClass>net.pms.PMS</mainClass>
											<addDefaultImplementationEntries>true</addDefaultImplementationEntries> <!-- see above for documentation -->
										</manifest>
									</archive>
								</configuration>
							</execution>
						</executions>
					</plugin>
					<!--
						Use the antrun plugin to:

						Copy ums-x.x.x-jar-with-dependencies.jar to ums.jar
					-->
					<plugin>
						<groupId>org.apache.maven.plugins</groupId>
						<artifactId>maven-antrun-plugin</artifactId>
<<<<<<< HEAD
						<version>${maven-antrun-plugin-version}</version>
=======
						<version>3.0.0</version>
>>>>>>> 2b356163
						<executions>
							<execution>
								<id>copy-jar-with-dependencies-test</id>
								<phase>package</phase>
								<goals>
									<goal>run</goal>
								</goals>
								<configuration>
									<target>
										<copy file="${project.basedir}/target/${project.artifactId}-${project.version}-jar-with-dependencies.jar"
											tofile="${project.basedir}/target/ums.jar" overwrite="true" />
									</target>
								</configuration>
							</execution>
						</executions>
					</plugin>
				</plugins>
			</build>
		</profile>

		<!--
			Mac OSX Java 8 profile: takes care of building the final package for Mac OSX using Java 8.
			Note: This does not make the .dmg you will have to do that manually. Use the open source dmgCreator
		-->
		<profile>
			<id>macos</id>
			<activation>
				<activeByDefault>false</activeByDefault>
			</activation>
			<build>
				<plugins>
					<plugin>
						<groupId>org.apache.maven.plugins</groupId>
						<artifactId>maven-enforcer-plugin</artifactId>
						<version>${maven-enforcer-plugin-version}</version>
						<executions>
							<execution>
								<id>enforce-java</id>
								<goals>
									<goal>enforce</goal>
								</goals>
								<configuration>
									<rules>
										<requireJavaVersion>
											<version>[1.8.0-51,1.8.0-999]</version>
										</requireJavaVersion>
									</rules>
								</configuration>
							</execution>
						</executions>
					</plugin>
					<!--
						Plugin to download binaries before assembly
					-->
					<plugin>
						<groupId>org.apache.maven.plugins</groupId>
						<artifactId>maven-antrun-plugin</artifactId>
<<<<<<< HEAD
						<version>${maven-antrun-plugin-version}</version>
=======
						<version>3.0.0</version>
>>>>>>> 2b356163
						<executions>
							<execution>
								<id>process-resources-osx-java-8</id>
								<phase>test</phase>
								<goals>
									<goal>run</goal>
								</goals>
								<configuration>
									<target unless="offline">
										<!-- Make sure the binaries folder exists -->
										<mkdir dir="${project.binaries}" />
										<mkdir dir="${project.binaries}/osx" />

										<!-- Download binaries -->
										<get src="${project.binaries-base}/osx/dcraw" dest="${project.binaries}/osx/dcraw" usetimestamp="true" />
										<get src="${project.binaries-base}/osx/ffmpeg" dest="${project.binaries}/osx/ffmpeg" usetimestamp="true" />
										<get src="${project.binaries-base}/osx/flac" dest="${project.binaries}/osx/flac" usetimestamp="true" />
										<get src="${project.binaries-base}/osx/libmediainfo.dylib" dest="${project.binaries}/libmediainfo.dylib" usetimestamp="true" />
										<get src="${project.binaries-base}/MediaInfo-License.html" dest="${project.binaries}/MediaInfo-License.html" usetimestamp="true" />
										<get src="${project.binaries-base}/osx/mencoder" dest="${project.binaries}/osx/mencoder" usetimestamp="true" />
										<get src="${project.binaries-base}/osx/mplayer" dest="${project.binaries}/osx/mplayer" usetimestamp="true" />
										<get src="${project.binaries-base}/osx/tsMuxeR" dest="${project.binaries}/osx/tsMuxeR" usetimestamp="true" />
										<get src="${project.binaries-base}/osx/tsMuxeR-new" dest="${project.binaries}/osx/tsMuxeR-new" usetimestamp="true" />

										<!-- MediaInfo library needs to be in the standard library path to be found -->
										<copy file="${project.binaries}/libmediainfo.dylib" todir="${project.basedir}" />
										<copy file="${project.binaries}/MediaInfo-License.html" todir="${project.basedir}" />

										<!-- Make all downloaded binaries executable -->
										<chmod dir="${project.binaries}/osx" perm="a+x" includes="*" />
									</target>
								</configuration>
							</execution>
							<execution>
								<id>prepare-package-osx-java-8</id>
								<phase>prepare-package</phase>
								<goals>
									<goal>run</goal>
								</goals>
								<configuration>
									<target>
										<!-- Make sure the target folder exists -->
										<mkdir dir="${project.build.directory}/${project.build.finalName}-distribution" />

										<!-- Create the shortcut to the Applications folder -->
										<exec executable="/usr/bin/osascript">
											<arg value="-e" />
											<arg value="tell application &quot;Finder&quot;" />
											<arg value="-e" />
											<arg value="set src to POSIX file &quot;/Applications&quot;" />
											<arg value="-e" />
											<arg value="set dest to POSIX file &quot;${project.build.directory}/${project.build.finalName}-distribution&quot;" />
											<arg value="-e" />
											<arg value="make new alias file to folder src at folder dest" />
											<arg value="-e" />
											<arg value="end tell" />
										</exec>
									</target>
								</configuration>
							</execution>
							<execution>
								<id>package app</id>
								<phase>prepare-package</phase>
								<goals>
									<goal>run</goal>
								</goals>
								<configuration>
									<property environment="env" />
									<target>
										<taskdef name="bundleapp" classname="com.oracle.appbundler.AppBundlerTask"
											classpath="${basedir}/src/main/external-resources/lib/appbundler-1.3.UMS.jar"/>
										<bundleapp outputdirectory="${project.build.directory}/${project.build.finalName}-distribution"
															 name="${project.name}"
															 displayname="${project.name}"
															 executableName="UMS"
															 identifier="net.pms.PMS"
															 shortversion="${project.version.short}"
															 version="${project.version}"
															 icon="${project.basedir}/src/main/resources/images/logo.icns"
															 applicationCategory="public.app-category.entertainment"
															 workingdirectory="$APP_ROOT/Contents/Resources"
															 mainclassname="net.pms.PMS">
											<runtime dir="${env.JAVA_HOME}" />
											<classpath file="${project.build.directory}/${project.build.finalName}-jar-with-dependencies.jar"/>
											<option value="-Xmx1280M"/>
											<option value="-Xss16M"/>
											<option value="-Dfile.encoding=UTF-8"/>
											<option value="-Djava.net.preferIPv4Stack=true"/>
											<option value="-Xdock:name=UMS"/>
										</bundleapp>
									</target>
								</configuration>
							</execution>
						</executions>
					</plugin>
					<plugin>
						<artifactId>maven-assembly-plugin</artifactId>
						<version>${maven-assembly-plugin-version}</version>
						<executions>
							<!-- Assemble a jar with dependencies -->
							<execution>
								<id>make-jar-with-dependencies-osx-java-8</id>
								<phase>package</phase>
								<goals>
									<goal>single</goal>
								</goals>
								<configuration>
									<descriptors>
										<descriptor>${project.basedir}/src/main/assembly/jar-with-dependencies.xml</descriptor>
									</descriptors>
									<archive>
										<manifest>
											<mainClass>net.pms.PMS</mainClass>
											<addDefaultImplementationEntries>true</addDefaultImplementationEntries> <!-- see above for documentation -->
										</manifest>
									</archive>
								</configuration>
							</execution>
							<!--
								Assemble the files in the right place before
								moving them to the app Bundle.
							-->
							<execution>
								<id>make-assembly-macos</id>
								<phase>package</phase>
								<goals>
									<goal>single</goal>
								</goals>
								<configuration>
									<descriptors>
										<descriptor>${project.basedir}/src/main/assembly/assembly-macos.xml</descriptor>
									</descriptors>
									<archive>
										<manifest>
											<mainClass>net.pms.PMS</mainClass>
											<addDefaultImplementationEntries>true</addDefaultImplementationEntries> <!-- see above for documentation -->
										</manifest>
									</archive>
								</configuration>
							</execution>
						</executions>
					</plugin>
				</plugins>
			</build>
		</profile>
		<!--
			Hudson (windows-jar): minimal profile that builds ums.jar with the
			Windows JNA. The POSIX JNA causes snapshot builds to crash the JVM on
			Windows, whereas the Windows JNA only disables MediaInfo for Ubuntu
			users, who can still use ffmpeg.

			Another difference from the other profiles is that we don't download the
			binaries or build the tarball.
		-->
		<profile>
			<id>windows-jar</id>
			<activation>
				<activeByDefault>false</activeByDefault>
				<property>
					<name>env.HUDSON_URL</name>
				</property>
			</activation>

			<build>
				<plugins>
					<!-- Plugin to assemble a jar with dependencies -->
					<plugin>
						<artifactId>maven-assembly-plugin</artifactId>
						<version>${maven-assembly-plugin-version}</version>
						<executions>
							<execution>
								<id>make-jar-with-dependencies-win</id>
								<phase>prepare-package</phase>
								<goals>
									<goal>single</goal>
								</goals>
								<configuration>
									<descriptors>
										<descriptor>${project.basedir}/src/main/assembly/jar-with-dependencies.xml</descriptor>
									</descriptors>
									<archive>
										<manifest>
											<mainClass>net.pms.PMS</mainClass>
											<addDefaultImplementationEntries>true</addDefaultImplementationEntries> <!-- see above for documentation -->
										</manifest>
									</archive>
								</configuration>
							</execution>
						</executions>
					</plugin>

					<!--
						Use the antrun plugin to: copy the
						ums-x.x.x-jar-with-dependencies.jar to ums.jar
					-->
					<plugin>
						<groupId>org.apache.maven.plugins</groupId>
						<artifactId>maven-antrun-plugin</artifactId>
<<<<<<< HEAD
						<version>${maven-antrun-plugin-version}</version>
=======
						<version>3.0.0</version>
>>>>>>> 2b356163
						<executions>
							<execution>
								<id>copy-jar-with-dependencies-linux</id>
								<phase>package</phase>
								<goals>
									<goal>run</goal>
								</goals>
								<configuration>
									<target>
										<copy file="${project.basedir}/target/${project.artifactId}-${project.version}-jar-with-dependencies.jar"
													tofile="${project.basedir}/target/pms.jar" overwrite="true" />
									</target>
								</configuration>
							</execution>
						</executions>
					</plugin>

				</plugins>
			</build>
		</profile>

		<!--
			This profile allows running UMS from inside Eclipse
			(Requires a "mvn clean package" to download the binaries first)
		-->
		<profile>
			<id>run-from-eclipse</id>
			<build>
				<plugins>
					<plugin>
						<groupId>org.codehaus.mojo</groupId>
						<artifactId>exec-maven-plugin</artifactId>
						<version>${exec-maven-plugin-version}</version>
						<executions>
							<execution>
								<phase>test</phase>
								<goals>
									<goal>java</goal>
								</goals>
								<configuration>
									<classpathScope>test</classpathScope>
									<mainClass>net.pms.PMS</mainClass>
								</configuration>
							</execution>
						</executions>
					</plugin>
				</plugins>
			</build>
		</profile>

		<!--
			Quick run profiles: Builds, replaces and runs ums.jar in the default installation directory.
			For extra quickness, run with the skipTests flag, like mvn -P quickrun-windows package -DskipTests
		-->
		<profile>
			<id>quickrun-windows</id>
			<build>
				<plugins>
					<!-- Plugin to assemble a jar with dependencies -->
					<plugin>
						<artifactId>maven-assembly-plugin</artifactId>
						<version>${maven-assembly-plugin-version}</version>
						<configuration>
							<descriptors>
								<descriptor>${project.basedir}/src/main/assembly/jar-with-dependencies.xml</descriptor>
							</descriptors>
							<archive>
								<manifest>
									<mainClass>net.pms.PMS</mainClass>
									<!--
										this is required to make the ImageIo image "plugins" provided by jai-imageio-core-standalone work.
										without it, the following exception is thrown when UMS starts:

										Configuration error: java.util.ServiceConfigurationError: javax.imageio.spi.ImageInputStreamSpi:
											Provider com.sun.media.imageioimpl.stream.ChannelImageInputStreamSpi could not be instantiated:
												java.lang.IllegalArgumentException: vendorName == null!

										See: https://thierrywasyl.wordpress.com/2009/07/24/jai-how-to-solve-vendorname-null-exception/
									-->
									<addDefaultImplementationEntries>true</addDefaultImplementationEntries>
								</manifest>
							</archive>
						</configuration>
						<executions>
							<execution>
								<id>make-jar-with-dependencies-win</id>
								<phase>prepare-package</phase>
								<goals>
									<goal>single</goal>
								</goals>
							</execution>
						</executions>
					</plugin>

					<!--
						Plugin to move the ums-x.x.x-jar-with-dependencies.jar to ums.jar
					-->
					<plugin>
						<groupId>org.apache.maven.plugins</groupId>
						<artifactId>maven-antrun-plugin</artifactId>
						<version>${maven-antrun-plugin-version}</version>
						<executions>
							<execution>
								<id>prepare-package-windows</id>
								<phase>prepare-package</phase>
								<goals>
									<goal>run</goal>
								</goals>
								<configuration>
									<target>
										<copy file="${project.basedir}/target/${project.artifactId}-${project.version}-jar-with-dependencies.jar"
													tofile="C:/Program Files (x86)/Universal Media Server/ums.jar" overwrite="true" />
									</target>
								</configuration>
							</execution>
						</executions>
					</plugin>
					<plugin>
						<groupId>org.codehaus.mojo</groupId>
						<artifactId>exec-maven-plugin</artifactId>
						<version>${exec-maven-plugin-version}</version>
						<executions>
							<execution>
								<phase>package</phase>
								<goals>
									<goal>exec</goal>
								</goals>
								<configuration>
									<executable>C:\Program Files (x86)\Universal Media Server\UMS.exe</executable>
								</configuration>
							</execution>
						</executions>
					</plugin>
				</plugins>
			</build>
		</profile>
		<profile>
			<id>quickrun-macos</id>
			<build>
				<plugins>
					<!-- Plugin to assemble a jar with dependencies -->
					<plugin>
						<artifactId>maven-assembly-plugin</artifactId>
						<version>${maven-assembly-plugin-version}</version>
						<configuration>
							<descriptors>
								<descriptor>${project.basedir}/src/main/assembly/jar-with-dependencies.xml</descriptor>
							</descriptors>
							<archive>
								<manifest>
									<mainClass>net.pms.PMS</mainClass>
									<!--
										this is required to make the ImageIo image "plugins" provided by jai-imageio-core-standalone work.
										without it, the following exception is thrown when UMS starts:

										Configuration error: java.util.ServiceConfigurationError: javax.imageio.spi.ImageInputStreamSpi:
											Provider com.sun.media.imageioimpl.stream.ChannelImageInputStreamSpi could not be instantiated:
												java.lang.IllegalArgumentException: vendorName == null!

										See: https://thierrywasyl.wordpress.com/2009/07/24/jai-how-to-solve-vendorname-null-exception/
									-->
									<addDefaultImplementationEntries>true</addDefaultImplementationEntries>
								</manifest>
							</archive>
						</configuration>
						<executions>
							<execution>
								<id>make-jar-with-dependencies-win</id>
								<phase>prepare-package</phase>
								<goals>
									<goal>single</goal>
								</goals>
							</execution>
						</executions>
					</plugin>

					<!--
						Plugin to move the ums-x.x.x-jar-with-dependencies.jar to ums.jar
					-->
					<plugin>
						<groupId>org.apache.maven.plugins</groupId>
						<artifactId>maven-antrun-plugin</artifactId>
						<version>${maven-antrun-plugin-version}</version>
						<executions>
							<execution>
								<id>prepare-package-windows</id>
								<phase>prepare-package</phase>
								<goals>
									<goal>run</goal>
								</goals>
								<configuration>
									<target>
										<copy file="${project.basedir}/target/${project.artifactId}-${project.version}-jar-with-dependencies.jar"
													tofile="/Applications/Universal Media Server.app/Contents/Java/${project.artifactId}-${project.version}-jar-with-dependencies.jar" overwrite="true" />
									</target>
								</configuration>
							</execution>
						</executions>
					</plugin>
					<plugin>
						<groupId>org.codehaus.mojo</groupId>
						<artifactId>exec-maven-plugin</artifactId>
						<version>${exec-maven-plugin-version}</version>
						<executions>
							<execution>
								<phase>package</phase>
								<goals>
									<goal>exec</goal>
								</goals>
								<configuration>
									<executable>/Applications/Universal Media Server.app/Contents/MacOS/UMS</executable>
								</configuration>
							</execution>
						</executions>
					</plugin>
				</plugins>
			</build>
		</profile>

		<!--
			Testing profiles below
		-->
		<profile>
			<id>testing-windows</id>
			<build>
				<plugins>
					<plugin>
						<artifactId>maven-assembly-plugin</artifactId>
						<version>2.6</version>
						<configuration>
							<descriptors>
								<descriptor>${project.basedir}/src/main/assembly/jar-with-dependencies.xml</descriptor>
							</descriptors>
						</configuration>
					</plugin>
					<plugin>
						<groupId>org.apache.maven.plugins</groupId>
						<artifactId>maven-antrun-plugin</artifactId>
<<<<<<< HEAD
						<version>${maven-antrun-plugin-version}</version>
=======
						<version>3.0.0</version>
>>>>>>> 2b356163
						<executions>
							<execution>
								<id>process-resources-windows</id>
								<phase>process-resources</phase>
								<goals>
									<goal>run</goal>
								</goals>
								<configuration>
									<target unless="offline">
										<mkdir dir="${project.binaries}" />
										<get src="${project.binaries-base}/MediaInfo64.dll?p=${binary-revision}" dest="${project.basedir}/MediaInfo64.dll" usetimestamp="true" />
									</target>
								</configuration>
							</execution>
						</executions>
					</plugin>
				</plugins>
			</build>
		</profile>
		<profile>
			<id>testing-macos</id>
			<build>
				<plugins>
					<plugin>
						<artifactId>maven-assembly-plugin</artifactId>
						<version>2.6</version>
						<configuration>
							<descriptors>
								<descriptor>${project.basedir}/src/main/assembly/jar-with-dependencies.xml</descriptor>
							</descriptors>
						</configuration>
					</plugin>
					<plugin>
						<groupId>org.apache.maven.plugins</groupId>
						<artifactId>maven-antrun-plugin</artifactId>
<<<<<<< HEAD
						<version>${maven-antrun-plugin-version}</version>
=======
						<version>3.0.0</version>
>>>>>>> 2b356163
						<executions>
							<execution>
								<id>process-resources-windows</id>
								<phase>process-resources</phase>
								<goals>
									<goal>run</goal>
								</goals>
								<configuration>
									<target unless="offline">
										<mkdir dir="${project.binaries}" />
										<get src="${project.binaries-base}/osx/libmediainfo.dylib" dest="${project.basedir}/libmediainfo.dylib" usetimestamp="true" />
									</target>
								</configuration>
							</execution>
						</executions>
					</plugin>
				</plugins>
			</build>
		</profile>
	</profiles>
</project><|MERGE_RESOLUTION|>--- conflicted
+++ resolved
@@ -85,7 +85,7 @@
 		<binary-revision>102</binary-revision>
 
 		<exec-maven-plugin-version>1.6.0</exec-maven-plugin-version>
-		<maven-antrun-plugin-version>1.8</maven-antrun-plugin-version>
+		<maven-antrun-plugin-version>3.0.0</maven-antrun-plugin-version>
 		<maven-javadoc-plugin-version>3.2.0</maven-javadoc-plugin-version>
 		<git-commit-id-plugin-version>2.2.4</git-commit-id-plugin-version>
 		<maven-assembly-plugin-version>3.2.0</maven-assembly-plugin-version>
@@ -1145,11 +1145,7 @@
 					<plugin>
 						<groupId>org.apache.maven.plugins</groupId>
 						<artifactId>maven-antrun-plugin</artifactId>
-<<<<<<< HEAD
 						<version>${maven-antrun-plugin-version}</version>
-=======
-						<version>3.0.0</version>
->>>>>>> 2b356163
 						<executions>
 							<execution>
 								<id>process-resources-windows</id>
@@ -1884,11 +1880,7 @@
 					<plugin>
 						<groupId>org.apache.maven.plugins</groupId>
 						<artifactId>maven-antrun-plugin</artifactId>
-<<<<<<< HEAD
 						<version>${maven-antrun-plugin-version}</version>
-=======
-						<version>3.0.0</version>
->>>>>>> 2b356163
 						<executions>
 							<execution>
 								<id>process-resources-linux</id>
@@ -1996,11 +1988,7 @@
 					<plugin>
 						<groupId>org.apache.maven.plugins</groupId>
 						<artifactId>maven-antrun-plugin</artifactId>
-<<<<<<< HEAD
 						<version>${maven-antrun-plugin-version}</version>
-=======
-						<version>3.0.0</version>
->>>>>>> 2b356163
 						<executions>
 							<execution>
 								<id>process-resources-linux</id>
@@ -2108,11 +2096,7 @@
 					<plugin>
 						<groupId>org.apache.maven.plugins</groupId>
 						<artifactId>maven-antrun-plugin</artifactId>
-<<<<<<< HEAD
 						<version>${maven-antrun-plugin-version}</version>
-=======
-						<version>3.0.0</version>
->>>>>>> 2b356163
 						<executions>
 							<execution>
 								<id>process-resources-linux</id>
@@ -2220,11 +2204,7 @@
 					<plugin>
 						<groupId>org.apache.maven.plugins</groupId>
 						<artifactId>maven-antrun-plugin</artifactId>
-<<<<<<< HEAD
 						<version>${maven-antrun-plugin-version}</version>
-=======
-						<version>3.0.0</version>
->>>>>>> 2b356163
 						<executions>
 							<execution>
 								<id>process-resources-linux</id>
@@ -2694,11 +2674,7 @@
 					<plugin>
 						<groupId>org.apache.maven.plugins</groupId>
 						<artifactId>maven-antrun-plugin</artifactId>
-<<<<<<< HEAD
 						<version>${maven-antrun-plugin-version}</version>
-=======
-						<version>3.0.0</version>
->>>>>>> 2b356163
 						<executions>
 							<execution>
 								<id>process-resources-linux</id>
@@ -3167,11 +3143,7 @@
 					<plugin>
 						<groupId>org.apache.maven.plugins</groupId>
 						<artifactId>maven-antrun-plugin</artifactId>
-<<<<<<< HEAD
 						<version>${maven-antrun-plugin-version}</version>
-=======
-						<version>3.0.0</version>
->>>>>>> 2b356163
 						<executions>
 							<execution>
 								<id>copy-jar-with-dependencies-test</id>
@@ -3229,11 +3201,7 @@
 					<plugin>
 						<groupId>org.apache.maven.plugins</groupId>
 						<artifactId>maven-antrun-plugin</artifactId>
-<<<<<<< HEAD
 						<version>${maven-antrun-plugin-version}</version>
-=======
-						<version>3.0.0</version>
->>>>>>> 2b356163
 						<executions>
 							<execution>
 								<id>process-resources-osx-java-8</id>
@@ -3432,11 +3400,7 @@
 					<plugin>
 						<groupId>org.apache.maven.plugins</groupId>
 						<artifactId>maven-antrun-plugin</artifactId>
-<<<<<<< HEAD
 						<version>${maven-antrun-plugin-version}</version>
-=======
-						<version>3.0.0</version>
->>>>>>> 2b356163
 						<executions>
 							<execution>
 								<id>copy-jar-with-dependencies-linux</id>
@@ -3675,11 +3639,7 @@
 					<plugin>
 						<groupId>org.apache.maven.plugins</groupId>
 						<artifactId>maven-antrun-plugin</artifactId>
-<<<<<<< HEAD
 						<version>${maven-antrun-plugin-version}</version>
-=======
-						<version>3.0.0</version>
->>>>>>> 2b356163
 						<executions>
 							<execution>
 								<id>process-resources-windows</id>
@@ -3715,11 +3675,7 @@
 					<plugin>
 						<groupId>org.apache.maven.plugins</groupId>
 						<artifactId>maven-antrun-plugin</artifactId>
-<<<<<<< HEAD
 						<version>${maven-antrun-plugin-version}</version>
-=======
-						<version>3.0.0</version>
->>>>>>> 2b356163
 						<executions>
 							<execution>
 								<id>process-resources-windows</id>
